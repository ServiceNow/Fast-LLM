name: CI

on:
  schedule:
    - cron: "0 10 * * *"
  push:
    branches:
      - "main"
    tags:
      - "v*.*.*"
  pull_request:
    branches:
      - "main"

jobs:
  test:
    name: Test
    runs-on: ubuntu-latest
    steps:
      - name: Checkout repository
        uses: actions/checkout@v4

      - uses: actions/setup-python@v5
        with:
          python-version: '3.12'
          cache: 'pip'

      - name: Install dependencies
        run: |
          sudo apt install libjpeg-dev
          pip install "torch>=2.7.0"
          pip install pybind11
          FLASH_ATTENTION_SKIP_CUDA_BUILD=TRUE FLASH_ATTENTION_FORCE_BUILD=TRUE MAMBA_SKIP_CUDA_BUILD=TRUE \
          MAMBA_FORCE_BUILD=TRUE CAUSAL_CONV1D_FORCE_BUILD=TRUE CAUSAL_CONV1D_SKIP_CUDA_BUILD=TRUE \
<<<<<<< HEAD
          pip install --no-build-isolation -e ".[CORE,OPTIONAL,HUGGINGFACE,SSM,GENERATION,DEV,STREAMING,DOCS]"
=======
          pip install --no-build-isolation -e ".[CORE,OPTIONAL,HUGGINGFACE,SSM,GENERATION,DEV,DOCS,VISION]"
>>>>>>> f5ad7ee4
      - name: Run tests
        run: pytest -v -ra .

  docker:
    name: Docker
    runs-on: ubuntu-latest
    needs: test
    steps:
      - name: Clean unused files
        run: |
          sudo rm -rf /usr/local/lib/android || true  # will release about 10 GB
          sudo rm -rf /usr/share/dotnet || true  # will release about 20GB
          sudo rm -rf /opt/ghc || true
          sudo rm -rf /usr/local/.ghcup || true

      - name: Checkout repository
        uses: actions/checkout@v4

      - name: Docker meta
        id: meta
        uses: docker/metadata-action@v5
        with:
          images: |
            ghcr.io/servicenow/fast-llm
          tags: |
            type=schedule
            type=pep440,pattern={{version}}
            type=sha
            type=raw,value=latest,enable={{is_default_branch}}

      - name: Set up Docker Buildx
        uses: docker/setup-buildx-action@v3

      - name: Login to GHCR
        uses: docker/login-action@v3
        with:
          registry: ghcr.io
          username: ${{ github.repository_owner }}
          password: ${{ secrets.GITHUB_TOKEN }}

      - name: Build and push
        uses: docker/build-push-action@v6
        with:
          context: .
          push: true
          tags: ${{ steps.meta.outputs.tags }}
          labels: ${{ steps.meta.outputs.labels }}
          cache-from: type=registry,ref=ghcr.io/servicenow/fast-llm:cache
          cache-to: type=registry,ref=ghcr.io/servicenow/fast-llm:cache,mode=max<|MERGE_RESOLUTION|>--- conflicted
+++ resolved
@@ -32,11 +32,7 @@
           pip install pybind11
           FLASH_ATTENTION_SKIP_CUDA_BUILD=TRUE FLASH_ATTENTION_FORCE_BUILD=TRUE MAMBA_SKIP_CUDA_BUILD=TRUE \
           MAMBA_FORCE_BUILD=TRUE CAUSAL_CONV1D_FORCE_BUILD=TRUE CAUSAL_CONV1D_SKIP_CUDA_BUILD=TRUE \
-<<<<<<< HEAD
-          pip install --no-build-isolation -e ".[CORE,OPTIONAL,HUGGINGFACE,SSM,GENERATION,DEV,STREAMING,DOCS]"
-=======
-          pip install --no-build-isolation -e ".[CORE,OPTIONAL,HUGGINGFACE,SSM,GENERATION,DEV,DOCS,VISION]"
->>>>>>> f5ad7ee4
+          pip install --no-build-isolation -e ".[CORE,OPTIONAL,HUGGINGFACE,SSM,VISION,GENERATION,STREAMING,DEV,DOCS]"
       - name: Run tests
         run: pytest -v -ra .
 
