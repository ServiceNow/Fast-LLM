name: CI

on:
  schedule:
    - cron: "0 10 * * *"
  push:
    branches:
      - "main"
    tags:
      - "v*.*.*"
  pull_request:
    branches:
      - "main"

jobs:
  test:
    name: Test
    runs-on: ubuntu-latest
    steps:
      - name: Checkout repository
        uses: actions/checkout@v4

      - uses: actions/setup-python@v5
        with:
          python-version: '3.12'
          cache: 'pip'

      - name: Install dependencies
        run: |
<<<<<<< HEAD
          sudo apt install libjpeg-dev
          pip install "torch>=2.2.2"
=======
          pip install "torch>=2.7.0"
>>>>>>> 04dcf095
          pip install pybind11
          FLASH_ATTENTION_SKIP_CUDA_BUILD=TRUE FLASH_ATTENTION_FORCE_BUILD=TRUE MAMBA_SKIP_CUDA_BUILD=TRUE \
          MAMBA_FORCE_BUILD=TRUE CAUSAL_CONV1D_FORCE_BUILD=TRUE CAUSAL_CONV1D_SKIP_CUDA_BUILD=TRUE \
          pip install --no-build-isolation -e ".[CORE,OPTIONAL,HUGGINGFACE,SSM,DEV,DOCS]"
      - name: Run tests
        run: pytest .

  docker:
    name: Docker
    runs-on: ubuntu-latest
    needs: test
    steps:
      - name: Clean unused files
        run: |
          sudo rm -rf /usr/local/lib/android || true  # will release about 10 GB
          sudo rm -rf /usr/share/dotnet || true  # will release about 20GB
          sudo rm -rf /opt/ghc || true
          sudo rm -rf /usr/local/.ghcup || true

      - name: Checkout repository
        uses: actions/checkout@v4

      - name: Docker meta
        id: meta
        uses: docker/metadata-action@v5
        with:
          images: |
            ghcr.io/servicenow/fast-llm
          tags: |
            type=schedule
            type=pep440,pattern={{version}}
            type=sha
            type=raw,value=latest,enable={{is_default_branch}}

      - name: Set up Docker Buildx
        uses: docker/setup-buildx-action@v3

      - name: Login to GHCR
        uses: docker/login-action@v3
        with:
          registry: ghcr.io
          username: ${{ github.repository_owner }}
          password: ${{ secrets.GITHUB_TOKEN }}

      - name: Build and push
        uses: docker/build-push-action@v6
        with:
          context: .
          push: true
          tags: ${{ steps.meta.outputs.tags }}
          labels: ${{ steps.meta.outputs.labels }}
          cache-from: type=registry,ref=ghcr.io/servicenow/fast-llm:cache
          cache-to: type=registry,ref=ghcr.io/servicenow/fast-llm:cache,mode=max<|MERGE_RESOLUTION|>--- conflicted
+++ resolved
@@ -27,12 +27,8 @@
 
       - name: Install dependencies
         run: |
-<<<<<<< HEAD
           sudo apt install libjpeg-dev
-          pip install "torch>=2.2.2"
-=======
           pip install "torch>=2.7.0"
->>>>>>> 04dcf095
           pip install pybind11
           FLASH_ATTENTION_SKIP_CUDA_BUILD=TRUE FLASH_ATTENTION_FORCE_BUILD=TRUE MAMBA_SKIP_CUDA_BUILD=TRUE \
           MAMBA_FORCE_BUILD=TRUE CAUSAL_CONV1D_FORCE_BUILD=TRUE CAUSAL_CONV1D_SKIP_CUDA_BUILD=TRUE \
