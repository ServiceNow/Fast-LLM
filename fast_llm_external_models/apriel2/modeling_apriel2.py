"""Apriel2 HuggingFace model implementation."""

import math
import random
from types import SimpleNamespace
from typing import Any, Optional, TypedDict, Union

import torch
import torch.nn.functional as F
from einops import rearrange, repeat
from torch import nn
from transformers import GenerationMixin, PreTrainedModel
from transformers.masking_utils import create_causal_mask, create_sliding_window_causal_mask
from transformers.modeling_flash_attention_utils import FlashAttentionKwargs
from transformers.modeling_outputs import BaseModelOutputWithPast, CausalLMOutputWithPast
from transformers.modeling_utils import ALL_ATTENTION_FUNCTIONS
from transformers.models.llama.modeling_llama import eager_attention_forward
from transformers.models.mistral.modeling_mistral import MistralMLP, MistralRMSNorm, apply_rotary_pos_emb
from transformers.processing_utils import Unpack
from transformers.utils import logging
from transformers.utils.import_utils import (
    is_causal_conv1d_available,
    is_mamba_ssm_available,
    is_torch_flex_attn_available,
)

from fast_llm_external_models.apriel2.cache import Apriel2Cache
from fast_llm_external_models.apriel2.configuration_apriel2 import Apriel2Config, Apriel2TextConfig

# GDN implementation - matches Fast-LLM's gdn.py exactly
try:
    from fla.ops.gated_delta_rule import chunk_gated_delta_rule
except ImportError:
    chunk_gated_delta_rule = None

try:
    from fla.modules.fused_norm_gate import rms_norm_gated
except ImportError:
    rms_norm_gated = None

# KDA implementation - matches Fast-LLM's kda.py
try:
    from fla.ops.kda import chunk_kda, fused_recurrent_kda
    from fla.ops.kda.gate import fused_kda_gate
except ImportError:
    chunk_kda = None
    fused_recurrent_kda = None
    fused_kda_gate = None
<<<<<<< HEAD

=======
>>>>>>> dbd4c91d

is_fast_path_available = is_mamba_ssm_available() and is_causal_conv1d_available()

if is_torch_flex_attn_available():
    from torch.nn.attention.flex_attention import BlockMask
else:
    BlockMask = torch.Tensor

logger = logging.get_logger(__name__)

if not is_fast_path_available:
    logger.warning(
        "Mamba fast path not available. Requires CUDA, mamba_ssm, and causal_conv1d packages. "
        "Falling back to PyTorch implementation (slower, CPU-compatible)."
    )


class BlockSequenceKwargs(TypedDict, total=False):
    attention_mask: Optional[torch.Tensor]
    position_ids: Optional[torch.LongTensor]
    cache_position: Optional[torch.LongTensor]
    past_key_values: Optional[Apriel2Cache]
    output_attentions: bool
    output_hidden_states: bool
    use_cache: bool


class PreprocessingOutput(TypedDict, total=False):
    position_embeddings: Optional[tuple[torch.Tensor, torch.Tensor]]
    attention_mask: Optional[torch.Tensor]


@torch.compile
def torch_causal_conv1d_fn(x, weight, bias=None, activation="silu"):
    assert activation == "silu", f"Only silu activation is supported, got {activation}"

    seqlen = x.shape[-1]
    kernel_size = weight.shape[-1]

    # Causal padding and depthwise conv
    x = F.pad(x, (kernel_size - 1, 0))
    x = F.conv1d(x, weight.unsqueeze(1), bias=bias, groups=x.shape[1])
    x = x[..., :seqlen]

    return F.silu(x)


@torch.compile
def torch_causal_conv1d_update(x, conv_state, weight, bias=None, activation="silu"):
    """
    Single-step causal convolution update.

    Args:
        x: New input [batch, dim]
        conv_state: Previous state [batch, dim, kernel_size-1], updated in-place
        weight: Convolution kernel [dim, kernel_size]
        bias: Optional bias [dim]
        activation: Activation function name

    Returns:
        Output [batch, dim]
    """
    assert activation == "silu", f"Only silu activation is supported, got {activation}"

    dtype = x.dtype
    # Concatenate state with new input to get full kernel_size window
    # conv_state: [batch, dim, kernel_size-1], x: [batch, dim] -> full: [batch, dim, kernel_size]
    full_state = torch.cat([conv_state, x.unsqueeze(-1)], dim=-1)

    # Convolve: sum over last dimension
    out = torch.sum(full_state * weight.unsqueeze(0), dim=-1)
    if bias is not None:
        out = out + bias

    # Update state in-place: shift left and add new value
    conv_state.copy_(full_state[:, :, 1:])

    return F.silu(out).to(dtype=dtype)


def torch_selective_scan_fn(
    u, delta, A, B, C, D=None, z=None, delta_bias=None, delta_softplus=True, return_last_state=False
):
    raise NotImplementedError("torch_selective_scan_fn not yet implemented. Install mamba_ssm for CUDA kernels.")


def torch_selective_state_update(state, x, dt, A, B, C, D=None, z=None, dt_bias=None, dt_softplus=True):
    raise NotImplementedError("torch_selective_state_update not yet implemented. Install mamba_ssm for CUDA kernels.")


if is_fast_path_available:
    from causal_conv1d import causal_conv1d_fn as _causal_conv1d_fn
    from causal_conv1d import causal_conv1d_update as _causal_conv1d_update
    from mamba_ssm.ops.selective_scan_interface import selective_scan_fn
    from mamba_ssm.ops.triton.selective_state_update import selective_state_update
else:
    _causal_conv1d_fn = None
    _causal_conv1d_update = None
    selective_scan_fn = torch_selective_scan_fn
    selective_state_update = torch_selective_state_update


class CausalConv1d(nn.Conv1d):
    """
    Causal 1D convolution that pads only on the left side.

    Subclasses nn.Conv1d for weight storage/checkpoint compatibility, but overrides
    forward to use proper causal (left-only) padding instead of nn.Conv1d's symmetric padding.

    Supports:
    - Prefill mode: process full sequence, optionally return final state for caching
    - Decode mode: single-token update using cached conv state
    - CUDA fast path (causal_conv1d library) with automatic CPU/fallback support
    """

    def __init__(
        self,
        in_channels: int,
        out_channels: int,
        kernel_size: int,
        activation: str = "silu",
        **kwargs,
    ):
        # Remove padding from kwargs since we handle it ourselves
        kwargs.pop("padding", None)
        super().__init__(
            in_channels=in_channels,
            out_channels=out_channels,
            kernel_size=kernel_size,
            padding=0,  # No built-in padding; we handle it in forward
            **kwargs,
        )
        self._activation = activation

    @property
    def _weight(self) -> torch.Tensor:
        """Weight in [dim, kernel_size] format for causal_conv1d functions."""
        return self.weight.squeeze(1)

    def _use_fast_path(self, x: torch.Tensor) -> bool:
        """Check if we can use CUDA fast path."""
        return _causal_conv1d_fn is not None and x.device.type == "cuda"

    def forward(
        self,
        x: torch.Tensor,
        conv_state: torch.Tensor | None = None,
        return_final_state: bool = False,
    ) -> torch.Tensor | tuple[torch.Tensor, torch.Tensor]:
        """
        Apply causal convolution.

        Args:
            x: Input tensor [batch, dim, seq_len]
            conv_state: Previous conv state [batch, dim, kernel_size-1] for continuing
                        from cached state. If None, starts fresh.
            return_final_state: If True, return (output, final_state) tuple where
                                final_state can be used for subsequent decode steps.

        Returns:
            If return_final_state is False: output tensor [batch, dim, seq_len]
            If return_final_state is True: (output, final_state) tuple
        """
        batch_size, dim, seq_len = x.shape

        # CUDA kernel limitation: return_final_states requires channel-last layout,
        # which is impossible to achieve when seq_len==1. Fall back to PyTorch.
        use_fast_path = self._use_fast_path(x) and not (return_final_state and seq_len == 1)

        if use_fast_path:
            # CUDA fast path
            if return_final_state:
                # causal_conv1d requires channel-last layout for returning final states.
                # Channel-last means: stride(1)==1 AND stride(2)==dim (channels are contiguous).
                # For shape [batch, dim, seq], standard contiguous is (dim*seq, seq, 1).
                # Channel-last is (dim*seq, 1, dim) - achieved via transpose+contiguous+transpose.
                if x.stride(1) != 1 or x.stride(2) < dim:
                    x = x.transpose(1, 2).contiguous().transpose(1, 2)
                # Allocate final state buffer with correct memory layout
                # causal_conv1d requires final_states.stride(1) == 1
                final_state = x.new_zeros(batch_size, self.kernel_size[0] - 1, dim).transpose(1, 2)
            else:
                final_state = None

            out = _causal_conv1d_fn(
                x,
                self._weight,
                bias=self.bias,
                initial_states=conv_state,
                return_final_states=return_final_state,
                final_states_out=final_state,
                activation=self._activation,
            )

            if return_final_state:
                if isinstance(out, tuple):
                    out, final_state = out
                # Return a contiguous copy (still in channel-last layout) so callers can modify it in-place
                # final_state has shape [batch, dim, state_len] with channel-last strides
                # We need to preserve the channel-last layout for subsequent CUDA kernel calls
                if final_state.stride(1) != 1:
                    # Already contiguous in channel-last
                    pass
                else:
                    # Make a copy that's safe to modify in-place
                    final_state = final_state.clone()
                return out, final_state
            return out
        else:
            # PyTorch fallback
            state_len = self.kernel_size[0] - 1

            if conv_state is not None:
                # Prepend state to input for proper convolution with history
                x_with_state = torch.cat([conv_state, x], dim=-1)
                out_with_state = torch_causal_conv1d_fn(
                    x_with_state, self._weight, bias=self.bias, activation=self._activation
                )
                # Only keep outputs for the new input positions (not the state positions)
                out = out_with_state[:, :, state_len:]
            else:
                out = torch_causal_conv1d_fn(x, self._weight, bias=self.bias, activation=self._activation)

            if return_final_state:
                # Final state: last kernel_size-1 positions of input (with state if provided)
                if conv_state is not None:
                    combined = torch.cat([conv_state, x], dim=-1)
                    final_state = combined[:, :, -state_len:].clone()
                elif seq_len < state_len:
                    final_state = F.pad(x, (state_len - seq_len, 0))
                else:
                    final_state = x[:, :, -state_len:].clone()
                return out, final_state
            return out

    def update(
        self,
        x: torch.Tensor,
        conv_state: torch.Tensor,
    ) -> torch.Tensor:
        """
        Single-token decode step using cached conv state.

        Args:
            x: Input tensor [batch, dim] (single token)
            conv_state: Conv state [batch, dim, kernel_size-1], will be updated in-place

        Returns:
            Output tensor [batch, dim]
        """
        if self._use_fast_path(x):
            return _causal_conv1d_update(
                x,
                conv_state,
                self._weight,
                bias=self.bias,
                activation=self._activation,
            )
        else:
            return torch_causal_conv1d_update(
                x,
                conv_state,
                self._weight,
                bias=self.bias,
                activation=self._activation,
            )


def repeat_kv(hidden_states: torch.Tensor, n_rep: int) -> torch.Tensor:
    """
    This is the equivalent of torch.repeat_interleave(x, dim=1, repeats=n_rep). The hidden states go from (batch,
    num_key_value_heads, seqlen, head_dim) to (batch, num_attention_heads, seqlen, head_dim)
    """
    batch, num_key_value_heads, slen, head_dim = hidden_states.shape
    if n_rep == 1:
        return hidden_states
    hidden_states = hidden_states[:, :, None, :, :].expand(batch, num_key_value_heads, n_rep, slen, head_dim)
    return hidden_states.reshape(batch, num_key_value_heads * n_rep, slen, head_dim)


@torch.compile
def segsum(x):
    T = x.size(-1)
    x = repeat(x, "... d -> ... d e", e=T)
    mask = torch.tril(torch.ones(T, T, device=x.device, dtype=bool), diagonal=-1)
    x = x.masked_fill(~mask, 0)
    x_segsum = torch.cumsum(x, dim=-2)
    mask = torch.tril(torch.ones(T, T, device=x.device, dtype=bool), diagonal=0)
    x_segsum = x_segsum.masked_fill(~mask, -torch.inf)
    return x_segsum


@torch.compile
def materialize_mixer(A_log, B, C, D):
    batch_size, length, n_heads, d_state = B.shape
    assert A_log.shape == (batch_size, length, n_heads)
    assert B.shape == C.shape == (batch_size, length, n_heads, d_state)

    A_log = rearrange(-F.softplus(A_log), "b l h -> b h l")
    powers = torch.exp(segsum(A_log))
    T = torch.einsum("blhn,bshn,bhls->bhsl", C, B, powers)

    if D is not None:
        T[:, :, torch.arange(length), torch.arange(length)] += D.view(1, n_heads, 1)

    T = rearrange(T, "b h z l -> b h l z")
    return T


def apply_mask_to_padding_states(hidden_states, attention_mask):
    if attention_mask is not None and attention_mask.shape[1] > 1 and attention_mask.shape[0] > 1:
        dtype = hidden_states.dtype
        hidden_states = (hidden_states * attention_mask[:, :, None]).to(dtype)
    return hidden_states


class Apriel2Attention(nn.Module):
    """Multi-headed attention with support for GQA and configurable causality.

    Config options (Fast-LLM naming):
        heads: Number of query heads
        head_groups: Number of key/value heads (for GQA)
        head_size: Dimension per head
        add_linear_biases: Whether to use biases in projections
        causal: Whether to use causal masking
        window_size: Optional sliding window size
        rotary: Rotary embedding config dict
    """

    def __init__(self, d_model: int, mixer_config: dict, layer_idx: int, config):
        super().__init__()
        self.config = config
        self.mixer_config = mixer_config
        self.layer_idx = layer_idx

        # Extract config using Fast-LLM naming
        self.num_heads = mixer_config["heads"]
        self.num_key_value_heads = mixer_config.get("head_groups", self.num_heads)
        self.head_dim = mixer_config["head_size"]
        self.hidden_size = d_model

        self.num_key_value_groups = self.num_heads // self.num_key_value_heads
        self.scaling = self.head_dim**-0.5
        self.is_causal = mixer_config.get("causal", True)
        self.window_size = mixer_config.get("window_size")

        # cross_document_attention: if False, use cu_seqlens to isolate sequences (e.g., images)
        self.cross_document_attention = mixer_config.get("cross_document_attention", True)

        # Whether to add biases to linear projections
        add_bias = mixer_config.get("add_linear_biases", False)

        # Projections (Fast-LLM weight names: q_proj, k_proj, v_proj, o_proj)
        self.q_proj = nn.Linear(d_model, self.num_heads * self.head_dim, bias=add_bias)
        self.k_proj = nn.Linear(d_model, self.num_key_value_heads * self.head_dim, bias=add_bias)
        self.v_proj = nn.Linear(d_model, self.num_key_value_heads * self.head_dim, bias=add_bias)
        self.o_proj = nn.Linear(self.num_heads * self.head_dim, d_model, bias=add_bias)

    @classmethod
    def setup(
        cls,
        mixer_config: dict,
        hidden_size: int,
        max_position_embeddings: int,
    ) -> nn.ModuleDict:
        """
        Setup resources needed by this mixer (rotary embeddings).
        Called once per block type, before instances are created.

        Args:
            mixer_config: Mixer configuration dict
            hidden_size: Model hidden size
            max_position_embeddings: Maximum sequence length

        Returns:
            ModuleDict containing 'rotary_emb'
        """
        rotary_config_dict = mixer_config["rotary"]
        rotary_type = rotary_config_dict["type"]
        rope_theta = rotary_config_dict["theta"]
        num_heads = mixer_config["heads"]
        head_dim = mixer_config["head_size"]

        if rotary_type == "pixtral_2d":
            from transformers.models.pixtral.modeling_pixtral import PixtralRotaryEmbedding

            rotary_config = SimpleNamespace(
                head_dim=head_dim,
                rope_theta=rope_theta,
                image_size=rotary_config_dict["max_image_size"],
                patch_size=rotary_config_dict["patch_size"],
            )
            return nn.ModuleDict({"rotary_emb": PixtralRotaryEmbedding(config=rotary_config)})

        elif rotary_type == "mistral_1d":
            from transformers.models.mistral.modeling_mistral import MistralRotaryEmbedding

            rotary_config = SimpleNamespace(
                max_position_embeddings=max_position_embeddings,
                rope_theta=rope_theta,
                head_dim=head_dim,
                hidden_size=hidden_size,
                num_attention_heads=num_heads,
                partial_rotary_factor=1.0,
            )
            return nn.ModuleDict({"rotary_emb": MistralRotaryEmbedding(config=rotary_config)})

        else:
            raise ValueError(f"Unknown rotary type: {rotary_type}")

    def forward(
        self,
        hidden_states: torch.Tensor,
        attention_mask: Optional[torch.Tensor] = None,
        position_ids: Optional[torch.LongTensor] = None,
        position_embeddings: Optional[tuple] = None,
        past_key_values: Optional[Any] = None,
        cache_position: Optional[torch.LongTensor] = None,
        **kwargs,
    ):
        input_shape = hidden_states.shape[:-1]
        hidden_shape = (*input_shape, -1, self.head_dim)

        query_states = self.q_proj(hidden_states).view(hidden_shape).transpose(1, 2)
        key_states = self.k_proj(hidden_states).view(hidden_shape).transpose(1, 2)
        value_states = self.v_proj(hidden_states).view(hidden_shape).transpose(1, 2)

        if position_embeddings is not None:
            cos, sin = position_embeddings
            query_states, key_states = apply_rotary_pos_emb(query_states, key_states, cos, sin)

        if past_key_values is not None:
            cache_kwargs = {"sin": sin, "cos": cos, "cache_position": cache_position}
            key_states, value_states = past_key_values.update(key_states, value_states, self.layer_idx, cache_kwargs)

        # Select attention implementation
        attention_interface = eager_attention_forward
        if self.config._attn_implementation != "eager":
            attention_interface = ALL_ATTENTION_FUNCTIONS[self.config._attn_implementation]

        attn_output, attn_weights = attention_interface(
            self,
            query_states,
            key_states,
            value_states,
            attention_mask,
            dropout=0.0,
            scaling=self.scaling,
            sliding_window=self.window_size,
            **kwargs,
        )

        attn_output = attn_output.reshape(*input_shape, -1).contiguous()
        attn_output = self.o_proj(attn_output)
        return attn_output, attn_weights

    def preprocess(
        self,
        hidden_states: torch.Tensor,
        resources: Optional[nn.ModuleDict],
        **kwargs: Unpack[BlockSequenceKwargs],
    ) -> PreprocessingOutput:
        """
        Compute attention preprocessing: position embeddings and masks.

        Args:
            hidden_states: Current hidden states (for shape/device)
            resources: ModuleDict of resources from setup() (contains 'rotary_emb')
            **kwargs: Metadata including:
                - position_ids: Position IDs for rotary embedding
                - sequence_lengths: [n1, n2, ...] for sequence isolation
                - attention_mask, cache_position, past_key_values, etc.

        Returns:
            PreprocessingOutput with position_embeddings, attention_mask, and flash_attn_kwargs
        """
        position_ids = kwargs.get("position_ids")

        # Compute position embeddings using rotary_emb from resources
        position_embeddings = None
        if resources is not None and "rotary_emb" in resources and position_ids is not None:
            rotary_emb = resources["rotary_emb"]
            cos, sin = rotary_emb(hidden_states, position_ids)
            position_embeddings = (cos, sin)

        # Handle sequence isolation (cross_document_attention=False)
        sequence_lengths = kwargs.get("sequence_lengths")
        flash_attn_kwargs = {}
        mask = kwargs.get("attention_mask")

        if not self.cross_document_attention and sequence_lengths is not None:
            # Compute cu_seqlens for flash attention or block diagonal mask for others
            attn_impl = getattr(self.config, "_attn_implementation", "eager")

            if attn_impl == "flash_attention_2":
                # Flash attention: use cu_seqlens for varlen attention
                cu_seqlens = torch.tensor(
                    [0] + list(torch.cumsum(torch.tensor(sequence_lengths), dim=0).tolist()),
                    dtype=torch.int32,
                    device=hidden_states.device,
                )
                max_seqlen = max(sequence_lengths)
                flash_attn_kwargs = {
                    "cu_seq_lens_q": cu_seqlens,
                    "cu_seq_lens_k": cu_seqlens,
                    "max_length_q": max_seqlen,
                    "max_length_k": max_seqlen,
                }
                mask = None  # Flash varlen doesn't use attention_mask
            else:
                # Non-flash: use block diagonal mask
                mask = _generate_block_attention_mask(sequence_lengths, hidden_states)

        elif self.is_causal and kwargs.get("cache_position") is not None:
            # Causal attention - compute causal mask
            mask_function = create_causal_mask if self.window_size is None else create_sliding_window_causal_mask

            # Build config for mask creation
            mask_config = SimpleNamespace(
                hidden_size=self.config.hidden_size,
                num_attention_heads=self.num_heads,
                num_key_value_heads=self.num_key_value_heads,
                head_dim=self.head_dim,
                max_position_embeddings=self.config.embeddings["max_position_embeddings"],
                sliding_window=self.window_size,
                _attn_implementation=getattr(self.config, "_attn_implementation", "eager"),
            )

            mask = mask_function(
                config=mask_config,
                input_embeds=hidden_states,
                attention_mask=kwargs.get("attention_mask"),
                cache_position=kwargs["cache_position"],
                past_key_values=kwargs.get("past_key_values"),
                position_ids=position_ids,
            )

        # Return computed tensors
        return {
            "position_embeddings": position_embeddings,
            "attention_mask": mask,
            **flash_attn_kwargs,
        }


# Shared helper functions for both text and vision models


def get_mixer_class(mixer_type: str) -> type:
    """Map mixer type string to mixer class."""
    if mixer_type == "attention":
        return Apriel2Attention
    elif mixer_type == "mamba":
        return Apriel2Mamba
    elif mixer_type == "gdn":
        return Apriel2GatedDeltaNet
    elif mixer_type == "kda":
        return KimiDeltaAttention
    elif mixer_type == "stochastic":
        return Apriel2StochasticMixer
    else:
        raise ValueError(f"Unknown mixer type: {mixer_type}")


def create_mixer(mixer_config: dict, hidden_size: int, layer_idx: int, config, allow_stochastic: bool = True):
    """Create a mixer instance from config. Uses get_mixer_class() for type→class mapping."""
    # TODO: make constructor signatures uniform across mixer types and remove this function
    mixer_type = mixer_config.get("type", "attention")
    mixer_class = get_mixer_class(mixer_type)  # Handles unknown types

    # Different mixer types have different constructor signatures
    if mixer_type == "attention":
        return mixer_class(hidden_size, mixer_config, layer_idx, config)
    elif mixer_type == "stochastic":
        if not allow_stochastic:
            raise ValueError("Stochastic mixers cannot contain nested stochastic mixers")
        return mixer_class(mixer_config, config, layer_idx)
    else:
        # mamba, gdn, kda all have same signature
        return mixer_class(hidden_size, mixer_config, layer_idx=layer_idx)


class Apriel2Mamba(nn.Module):
    """Mamba mixer."""

    def __init__(
        self,
        d_model,
        config_dict: dict,
        layer_idx=None,
        device=None,
        dtype=None,
    ):
        """Initialize Mamba from a config dictionary."""
        factory_kwargs = {"device": device, "dtype": dtype}
        super().__init__()

        # Extract parameters from config dict
        d_state = config_dict.get("state_size", 16)
        d_inner = config_dict.get("d_inner")
        d_xb = config_dict.get("d_xb", None)
        d_conv = config_dict.get("d_conv", 4)
        expand = config_dict.get("expand", 2)
        dt_rank = config_dict.get("dt_rank", "auto")
        dt_min = config_dict.get("dt_min", 0.001)
        dt_max = config_dict.get("dt_max", 0.1)
        dt_init = config_dict.get("dt_init", "random")
        dt_scale = config_dict.get("dt_scale", 1.0)
        dt_init_floor = config_dict.get("dt_init_floor", 1e-4)
        repeat_kv_before_conv = config_dict.get("repeat_kv_before_conv", True)
        conv_bias = config_dict["conv_bias"]
        bias = config_dict.get("add_linear_biases", False)
        dt_proj_bias = config_dict["dt_proj_bias"]

        self.d_model = d_model
        self.d_xb = d_xb if d_xb is not None else d_model
        self.d_state = d_state
        self.d_conv = d_conv
        self.expand = expand
        self.d_inner = d_inner if d_inner is not None else int(self.expand * self.d_model)
        self.dt_rank = math.ceil(self.d_model / 16) if dt_rank == "auto" else dt_rank
        self.use_fast_path = True
        self.layer_idx = layer_idx
        self.repeat_kv_before_conv = repeat_kv_before_conv

        self.activation = "silu"  # Hardcoded for Mamba

        if self.repeat_kv_before_conv:
            self.conv1d = CausalConv1d(
                in_channels=self.d_inner,
                out_channels=self.d_inner,
                bias=conv_bias,
                kernel_size=d_conv,
                groups=self.d_inner,
                activation=self.activation,
                **factory_kwargs,
            )
        else:
            self.conv1d = CausalConv1d(
                in_channels=self.d_xb,
                out_channels=self.d_xb,
                bias=conv_bias,
                kernel_size=d_conv,
                groups=self.d_xb,
                activation=self.activation,
                **factory_kwargs,
            )

        self.num_xb_head = self.d_xb // self.d_state
        self.num_C_head = self.d_inner // self.d_state
        self.repeat_group = self.num_C_head // self.num_xb_head

        self.in_proj = nn.Linear(self.d_model, 2 * self.d_xb + 2 * self.d_inner, bias=bias, **factory_kwargs)
        self.dt_in_proj = nn.Linear(self.d_model, self.dt_rank, bias=bias, **factory_kwargs)
        self.dt_proj = nn.Linear(self.dt_rank, self.d_inner, bias=dt_proj_bias, **factory_kwargs)

        # Initialize special dt projection to preserve variance at initialization
        dt_init_std = self.dt_rank**-0.5 * dt_scale
        if dt_init == "constant":
            nn.init.constant_(self.dt_proj.weight, dt_init_std)
        elif dt_init == "random":
            nn.init.uniform_(self.dt_proj.weight, -dt_init_std, dt_init_std)
        else:
            raise NotImplementedError

        # Initialize dt bias so that F.softplus(dt_bias) is between dt_min and dt_max
        if self.dt_proj.bias is not None:
            dt = torch.exp(
                torch.rand(self.d_inner, **factory_kwargs) * (math.log(dt_max) - math.log(dt_min)) + math.log(dt_min)
            ).clamp(min=dt_init_floor)
            inv_dt = dt + torch.log(-torch.expm1(-dt))
            with torch.no_grad():
                self.dt_proj.bias.copy_(inv_dt)
            self.dt_proj.bias._no_reinit = True

        # S4D real initialization
        A = repeat(
            torch.arange(1, self.d_state + 1, dtype=torch.float32, device=device),
            "n -> d n",
            d=self.d_inner,
        ).contiguous()
        A_log = torch.log(A)
        self.A_log = nn.Parameter(A_log)
        self.A_log._no_weight_decay = True

        # D "skip" parameter
        self.D = nn.Parameter(torch.ones(self.d_inner, device=device))
        self.D._no_weight_decay = True

        self.out_proj = nn.Linear(self.d_inner, self.d_model, bias=bias, **factory_kwargs)

    def forward(
        self,
        hidden_states: torch.Tensor,
        past_key_values=None,
        attention_mask: Optional[torch.Tensor] = None,
        **kwargs,
    ):
        """Forward pass for Mamba."""
        # Check for CUDA when using fast path
        if is_fast_path_available and "cuda" not in self.in_proj.weight.device.type:
            raise RuntimeError(
                "Mamba with CUDA kernels requires CUDA device. Current device: " + str(self.in_proj.weight.device)
            )

        cache_position = kwargs.get("cache_position", None)
        batch, seqlen, dim = hidden_states.shape

        ssm_state, conv_state = None, None
        use_precomputed_states = False

        seqlen_offset = kwargs.get("seqlen_offset", cache_position[0]) if cache_position is not None else 0
        use_precomputed_states = (
            past_key_values is not None
            and isinstance(past_key_values, Apriel2Cache)
            and past_key_values.conv_states[self.layer_idx] is not None
            and seqlen == 1
            and past_key_values.conv_states[self.layer_idx].shape[0]
            == past_key_values.recurrent_states[self.layer_idx].shape[0]
            == batch
            and cache_position is not None
            and seqlen_offset > 0
        )

        ssm_state, conv_state = self._get_states_from_cache(past_key_values, batch)
        # Adaptive mode selection: use step() for single-token generation
        # This provides significant speedup during autoregressive decoding
        if use_precomputed_states:
            out, _, _ = self.step(hidden_states, conv_state, ssm_state)
            return (out,)

        A = -torch.exp(self.A_log.float())

        zxbc = self.in_proj(hidden_states)
        z, x, B, C = torch.split(
            zxbc,
            [self.d_inner, self.d_xb, self.d_xb, self.d_inner],
            dim=-1,
        )

        x = rearrange(x, "b l d -> b d l")
        z = rearrange(z, "b l d -> b d l")

        B = rearrange(B, "b l (n_group dstate) -> b n_group l dstate", dstate=self.d_state)
        B = repeat_kv(B, self.repeat_group)
        B = rearrange(B, "b n_group l dstate -> b n_group dstate l").contiguous()
        C = rearrange(C, "b l (n_group dstate) -> b n_group dstate l", dstate=self.d_state).contiguous()

        dt = self.dt_proj(self.dt_in_proj(hidden_states))
        dt = rearrange(dt, "b l d -> b d l")

        if self.repeat_kv_before_conv:
            x = rearrange(x, "b (n_group dstate) l -> b n_group l dstate", dstate=self.d_state)
            x = repeat_kv(x, self.repeat_group)
            x = rearrange(x, "b n_group l dstate -> b (n_group dstate) l")

        # Compute short convolution
        if conv_state is not None:
            # Store padded input for future decode steps (convention: state size = d_conv)
            conv_state.copy_(F.pad(x, (self.d_conv - x.shape[-1], 0)))
        x = self.conv1d(x)

        if not self.repeat_kv_before_conv:
            x = rearrange(x, "b (n_group dstate) l -> b n_group l dstate", dstate=self.d_state)
            x = repeat_kv(x, self.repeat_group)
            x = rearrange(x, "b n_group l dstate -> b (n_group dstate) l")

        y = selective_scan_fn(
            x,
            dt,
            A,
            B,
            C,
            self.D.float(),
            z=z,
            delta_bias=self.dt_proj.bias.float() if self.dt_proj.bias is not None else None,
            delta_softplus=True,
            return_last_state=(ssm_state is not None),
        )

        if ssm_state is not None:
            y, last_state = y
            ssm_state.copy_(rearrange(last_state, "b (h d) n -> b h d n", h=self.num_C_head))

        y = rearrange(y, "b d l -> b l d")
        out = self.out_proj(y)

        return (out[:, :seqlen, :],)

    @classmethod
    def setup(
        cls,
        mixer_config: dict,
        hidden_size: int,
        max_position_embeddings: int,
    ) -> nn.ModuleDict:
        """Mamba has no setup resources - returns empty ModuleDict."""
        return nn.ModuleDict()

    def preprocess(
        self,
        hidden_states: torch.Tensor,
        resources: Optional[nn.ModuleDict],
        **kwargs: Unpack[BlockSequenceKwargs],
    ) -> PreprocessingOutput:
        """Mamba has no preprocessing - returns empty dict."""
        return {}

    def step(self, hidden_states, conv_state, ssm_state):
        hidden_states.dtype
        assert hidden_states.shape[1] == 1, "Only support decoding with 1 token at a time for now"

        hidden_states_input = hidden_states.squeeze(1)

        A = -torch.exp(self.A_log.float())

        zxbc = self.in_proj(hidden_states_input)
        z, x, B, C = torch.split(
            zxbc,
            [self.d_inner, self.d_xb, self.d_xb, self.d_inner],
            dim=-1,
        )

        B = rearrange(B, "b (n_group dstate) -> b n_group dstate", dstate=self.d_state)
        B = torch.repeat_interleave(B, dim=1, repeats=self.repeat_group)
        C = rearrange(C, "b (n_group dstate) -> b n_group dstate", dstate=self.d_state).contiguous()

        dt = self.dt_proj(self.dt_in_proj(hidden_states_input))

        if self.repeat_kv_before_conv:
            x = rearrange(x, "b (n_group dstate) -> b n_group dstate", dstate=self.d_state)
            x = torch.repeat_interleave(x, dim=1, repeats=self.repeat_group)
            x = rearrange(x, "b n_group dstate -> b (n_group dstate)")

        # Conv step
        x = self.conv1d.update(x, conv_state)

        if not self.repeat_kv_before_conv:
            x = rearrange(x, "b (n_group dstate) -> b n_group dstate", dstate=self.d_state)
            x = torch.repeat_interleave(x, dim=1, repeats=self.repeat_group)
            x = rearrange(x, "b n_group dstate -> b (n_group dstate)")

        x = rearrange(x, "b (h d) -> b h d", h=self.num_C_head)
        dt = rearrange(dt, "b (h d) -> b h d", h=self.num_C_head)
        A = rearrange(A, "(h d) n -> h d n", h=self.num_C_head)
        D = rearrange(self.D, "(h d) -> h d", h=self.num_C_head)
        z = rearrange(z, "b (h d) -> b h d", h=self.num_C_head)
        dt_bias = (
            rearrange(self.dt_proj.bias, "(h d) -> h d", h=self.num_C_head) if self.dt_proj.bias is not None else None
        )

        # SSM step
        y = selective_state_update(ssm_state, x, dt, A, B, C, D, z=z, dt_bias=dt_bias, dt_softplus=True)
        y = rearrange(y, "b h d -> b (h d)")
        out = self.out_proj(y)

        return out.unsqueeze(1), conv_state, ssm_state

    def allocate_inference_cache(self, batch_size, max_seqlen, dtype=None, **kwargs):
        device = self.out_proj.weight.device
        conv_dtype = self.conv1d.weight.dtype if dtype is None else dtype
        if self.repeat_kv_before_conv:
            conv_state = torch.zeros(batch_size, self.d_inner, self.d_conv, device=device, dtype=conv_dtype)
        else:
            conv_state = torch.zeros(batch_size, self.d_xb, self.d_conv, device=device, dtype=conv_dtype)
        ssm_dtype = self.dt_proj.weight.dtype if dtype is None else dtype
        ssm_state = torch.zeros(
            batch_size, self.num_C_head, self.d_inner // self.num_C_head, self.d_state, device=device, dtype=ssm_dtype
        )
        return conv_state, ssm_state

    def _get_states_from_cache(self, inference_params, batch_size, initialize_states=False):
        assert self.layer_idx is not None
        if inference_params is None or not isinstance(inference_params, Apriel2Cache):
            return None, None

        if inference_params.conv_states[self.layer_idx] is None:
            conv_state, ssm_state = self.allocate_inference_cache(batch_size, max_seqlen=0)
            inference_params.conv_states[self.layer_idx] = conv_state
            inference_params.recurrent_states[self.layer_idx] = ssm_state

        ssm_state = inference_params.recurrent_states[self.layer_idx]
        conv_state = inference_params.conv_states[self.layer_idx]

        if initialize_states:
            ssm_state.zero_()
            conv_state.zero_()

        return ssm_state, conv_state


def _l2norm(x: torch.Tensor, dim: int = -1, eps: float = 1e-6) -> torch.Tensor:
    """L2 normalization matching Fast-LLM's implementation."""
    return x * torch.rsqrt((x * x).sum(dim=dim, keepdim=True) + eps)


def torch_chunk_gated_delta_rule(
    query,
    key,
    value,
    g,
    beta,
    chunk_size=64,
    initial_state=None,
    output_final_state=False,
    use_qk_l2norm_in_kernel=False,
):
    """Pure PyTorch fallback for chunk_gated_delta_rule - matches Fast-LLM's gdn.py."""
    initial_dtype = query.dtype
    if use_qk_l2norm_in_kernel:
        query = _l2norm(query, dim=-1, eps=1e-6)
        key = _l2norm(key, dim=-1, eps=1e-6)
    query, key, value, beta, g = (
        x.transpose(1, 2).contiguous().to(torch.float32) for x in (query, key, value, beta, g)
    )

    batch_size, num_heads, sequence_length, k_head_dim = key.shape
    v_head_dim = value.shape[-1]
    pad_size = (chunk_size - sequence_length % chunk_size) % chunk_size
    query = F.pad(query, (0, 0, 0, pad_size))
    key = F.pad(key, (0, 0, 0, pad_size))
    value = F.pad(value, (0, 0, 0, pad_size))
    beta = F.pad(beta, (0, pad_size))
    g = F.pad(g, (0, pad_size))
    total_sequence_length = sequence_length + pad_size
    scale = 1 / (query.shape[-1] ** 0.5)
    query = query * scale

    v_beta = value * beta.unsqueeze(-1)
    k_beta = key * beta.unsqueeze(-1)
    # reshape to chunks
    query, key, value, k_beta, v_beta = (
        x.reshape(x.shape[0], x.shape[1], -1, chunk_size, x.shape[-1]) for x in (query, key, value, k_beta, v_beta)
    )
    g = g.reshape(g.shape[0], g.shape[1], -1, chunk_size)
    mask = torch.triu(torch.ones(chunk_size, chunk_size, dtype=torch.bool, device=query.device), diagonal=0)

    # chunk decay
    g = g.cumsum(dim=-1)
    decay_mask = ((g.unsqueeze(-1) - g.unsqueeze(-2)).tril().exp().float()).tril()
    attn = -((k_beta @ key.transpose(-1, -2)) * decay_mask).masked_fill(mask, 0)
    for i in range(1, chunk_size):
        row = attn[..., i, :i].clone()
        sub = attn[..., :i, :i].clone()
        attn[..., i, :i] = row + (row.unsqueeze(-1) * sub).sum(-2)
    attn = attn + torch.eye(chunk_size, dtype=attn.dtype, device=attn.device)
    value = attn @ v_beta
    k_cumdecay = attn @ (k_beta * g.exp().unsqueeze(-1))
    last_recurrent_state = (
        torch.zeros(batch_size, num_heads, k_head_dim, v_head_dim).to(value)
        if initial_state is None
        else initial_state.to(value)
    )
    core_attn_out = torch.zeros_like(value)
    mask = torch.triu(torch.ones(chunk_size, chunk_size, dtype=torch.bool, device=query.device), diagonal=1)

    # for each chunk
    for i in range(0, total_sequence_length // chunk_size):
        q_i, k_i, v_i = query[:, :, i], key[:, :, i], value[:, :, i]
        attn = (q_i @ k_i.transpose(-1, -2) * decay_mask[:, :, i]).masked_fill_(mask, 0)
        v_prime = (k_cumdecay[:, :, i]) @ last_recurrent_state
        v_new = v_i - v_prime
        attn_inter = (q_i * g[:, :, i, :, None].exp()) @ last_recurrent_state
        core_attn_out[:, :, i] = attn_inter + attn @ v_new
        last_recurrent_state = (
            last_recurrent_state * g[:, :, i, -1, None, None].exp()
            + (k_i * (g[:, :, i, -1, None] - g[:, :, i]).exp()[..., None]).transpose(-1, -2) @ v_new
        )

    if not output_final_state:
        last_recurrent_state = None
    core_attn_out = core_attn_out.reshape(core_attn_out.shape[0], core_attn_out.shape[1], -1, core_attn_out.shape[-1])
    core_attn_out = core_attn_out[:, :, :sequence_length]
    core_attn_out = core_attn_out.transpose(1, 2).contiguous().to(initial_dtype)
    return core_attn_out, last_recurrent_state


class GatedRMSNormalization(nn.Module):
    """
    Gated RMS normalization layer matching Fast-LLM's implementation.
    Uses fla.modules.fused_norm_gate.rms_norm_gated when available.

    Args:
        hidden_size: Size of the hidden dimension
        eps: Epsilon for numerical stability
        activation: Gating activation function ("silu" or "sigmoid")
    """

    def __init__(self, hidden_size: int, eps: float = 1e-5, activation: str = "silu"):
        super().__init__()
        self.weight = nn.Parameter(torch.ones(hidden_size))
        self.eps = eps
        self.activation = activation

    def forward(self, input_: torch.Tensor, gate: torch.Tensor) -> torch.Tensor:
        # Use PyTorch fallback on CPU since fla requires CUDA
        if rms_norm_gated is not None and input_.device.type != "cpu":
            return self._forward_fla(input_, gate)
        else:
            return self._forward_local(input_, gate)

    def _forward_fla(self, input_: torch.Tensor, gate: torch.Tensor) -> torch.Tensor:
        return rms_norm_gated(
            input_,
            gate,
            self.weight,
            None,
            activation=self.activation,
            eps=self.eps,
            residual=None,
            prenorm=False,
            residual_in_fp32=False,
        )

    def _forward_local(self, input_: torch.Tensor, gate: torch.Tensor) -> torch.Tensor:
        """Pure PyTorch fallback for gated RMS normalization."""
        input_dtype = input_.dtype
        hidden_states = input_.to(torch.float32)
        variance = hidden_states.pow(2).mean(-1, keepdim=True)
        hidden_states = hidden_states * torch.rsqrt(variance + self.eps)
        hidden_states = self.weight * hidden_states.to(input_dtype)
        # Apply gating with configured activation
        if self.activation == "sigmoid":
            return hidden_states * torch.sigmoid(gate)
        else:  # silu
            return hidden_states * F.silu(gate)


class Apriel2GatedDeltaNet(nn.Module):
    """
    Gated Delta Net implementation matching Fast-LLM's gdn.py exactly.

    Weight names and config parameters match Fast-LLM:
    - in_proj_qkvz, in_proj_ba, convolution, out_proj, dt_bias, A_log, norm
    - value_heads, key_heads, key_head_dim, value_head_dim

    Uses Fast-LLM's flat QKVZ layout: [Q_all | K_all | V_all | Z_all]
    Uses fla.ops.gated_delta_rule.chunk_gated_delta_rule when available.
    """

    def __init__(
        self,
        d_model,
        config_dict: dict,
        layer_idx=None,
        device=None,
        dtype=None,
    ):
        super().__init__()
        self.layer_idx = layer_idx
        self.hidden_size = d_model

        # Config params - match Fast-LLM naming (value_heads, key_heads, etc.)
        self.activation = config_dict["convolution_layer"].get("activation", "silu")
        self.value_heads = config_dict.get("value_heads", 32)
        self.key_heads = config_dict.get("key_heads", 8)
        self.key_head_dim = config_dict.get("key_head_dim", 64)
        self.value_head_dim = config_dict.get("value_head_dim", 64)
        self.conv_kernel_size = config_dict["convolution_layer"]["kernel_size"]
        self.norm_eps = config_dict.get("norm_eps", 1e-5)

        # Derived dimensions
        self.key_dim = self.key_head_dim * self.key_heads
        self.value_dim = self.value_head_dim * self.value_heads
        self.conv_dim = self.key_dim * 2 + self.value_dim  # Q, K, V (no Z in conv)
        self.qkvz_dim = self.key_dim * 2 + self.value_dim * 2  # Q, K, V, Z
        self.value_heads_per_key = self.value_heads // self.key_heads

        # Projection layers - names match Fast-LLM exactly
        self.in_proj_qkvz = nn.Linear(d_model, self.qkvz_dim, bias=False, device=device, dtype=dtype)
        self.in_proj_ba = nn.Linear(d_model, self.value_heads * 2, bias=False, device=device, dtype=dtype)
        self.out_proj = nn.Linear(self.value_dim, d_model, bias=False, device=device, dtype=dtype)

        # Convolution - named 'convolution' to match Fast-LLM
        self.convolution = CausalConv1d(
            in_channels=self.conv_dim,
            out_channels=self.conv_dim,
            bias=False,
            kernel_size=self.conv_kernel_size,
            groups=self.conv_dim,
            activation=self.activation,
            device=device,
            dtype=dtype,
        )

        # Learnable parameters - match Fast-LLM initialization
        self.dt_bias = nn.Parameter(torch.ones(self.value_heads, device=device, dtype=dtype))
        self.A_log = nn.Parameter(torch.zeros(self.value_heads, device=device, dtype=dtype).uniform_(0, 16).log())

        # Normalization layer - named 'norm' with 'weight' param to match Fast-LLM
        self.norm = GatedRMSNormalization(self.value_head_dim, eps=self.norm_eps)

        # Select kernel implementation - fla if available, else torch fallback
        self._chunk_gated_delta_rule = chunk_gated_delta_rule or torch_chunk_gated_delta_rule

        if chunk_gated_delta_rule is None:
            logger.warning(
                "GatedDeltaNet fast path not available. Install fla library for optimized kernels. "
                "Falling back to PyTorch implementation."
            )

    def _fix_query_key_value_ordering(self, mixed_qkvz: torch.Tensor, mixed_ba: torch.Tensor):
        """
        Split QKVZ and BA tensors using Fast-LLM's flat layout.

        Fast-LLM layout: [Q_all_heads | K_all_heads | V_all_heads | Z_all_heads]
        """
        # Split QKVZ - flat layout matching Fast-LLM
        qkv_sizes = (
            self.key_dim,  # Q: key_heads * key_head_dim
            self.key_dim,  # K: key_heads * key_head_dim
            self.value_dim,  # V: value_heads * value_head_dim
            self.value_dim,  # Z: value_heads * value_head_dim
        )
        query, key, value, z = torch.split(mixed_qkvz, qkv_sizes, dim=-1)

        # Reshape to head format: [batch, seq, heads, head_dim]
        query = query.reshape(*query.shape[:-1], self.key_heads, self.key_head_dim)
        key = key.reshape(*key.shape[:-1], self.key_heads, self.key_head_dim)
        value = value.reshape(*value.shape[:-1], self.value_heads, self.value_head_dim)
        z = z.reshape(*z.shape[:-1], self.value_heads, self.value_head_dim)

        # Split BA - flat layout: [beta_all | alpha_all]
        beta, alpha = torch.split(mixed_ba, (self.value_heads, self.value_heads), dim=-1)

        return query, key, value, z, beta, alpha

    def _ensure_cache_initialized(self, past_key_values, batch_size, device, dtype):
        """Initialize cache if it doesn't exist for this layer."""
        if past_key_values is None:
            return

        if past_key_values.conv_states[self.layer_idx] is None:
            conv_state = torch.zeros(batch_size, self.conv_dim, self.conv_kernel_size, device=device, dtype=dtype)
            past_key_values.conv_states[self.layer_idx] = conv_state

        if past_key_values.recurrent_states[self.layer_idx] is None:
            recurrent_state = torch.zeros(
                batch_size, self.value_heads, self.key_head_dim, self.value_head_dim, device=device, dtype=dtype
            )
            past_key_values.recurrent_states[self.layer_idx] = recurrent_state

    def forward(self, hidden_states: torch.Tensor, past_key_values=None, attention_mask=None, **kwargs):
        cache_position = kwargs.get("cache_position", None)
        batch_size, seq_len, _ = hidden_states.shape

        # Get conv and recurrent state from cache if available
        conv_state = None
        recurrent_state = None
        if past_key_values is not None:
            conv_state = past_key_values.conv_states[self.layer_idx]
            recurrent_state = past_key_values.recurrent_states[self.layer_idx]

        # Check if using precomputed states (single token decode with cache)
        # Must check that conv_state exists for THIS layer (not just overall has_previous_state)
        use_precomputed_states = (
            past_key_values is not None and conv_state is not None and seq_len == 1 and cache_position is not None
        )

        # Project to QKVZ and BA
        mixed_qkvz = self.in_proj_qkvz(hidden_states)
        mixed_ba = self.in_proj_ba(hidden_states)

        # Split into components using Fast-LLM's flat layout
        query, key, value, z, beta, alpha = self._fix_query_key_value_ordering(mixed_qkvz, mixed_ba)

        # Flatten QKV for convolution (no Z in conv)
        query_flat = query.reshape(batch_size, seq_len, -1)
        key_flat = key.reshape(batch_size, seq_len, -1)
        value_flat = value.reshape(batch_size, seq_len, -1)
        mixed_qkv = torch.cat([query_flat, key_flat, value_flat], dim=-1)
        mixed_qkv = mixed_qkv.transpose(1, 2)  # [batch, conv_dim, seq]

        # Apply causal convolution
        if use_precomputed_states:
            # Single token decode - use cached conv state
            mixed_qkv = self.convolution.update(
                mixed_qkv.squeeze(2),  # [batch, conv_dim, 1] -> [batch, conv_dim]
                conv_state,
            ).unsqueeze(2)  # [batch, conv_dim] -> [batch, conv_dim, 1]
        else:
            # Prefill mode
            use_cache = past_key_values is not None
            if use_cache:
                mixed_qkv, final_state = self.convolution(mixed_qkv, return_final_state=True)
                past_key_values.conv_states[self.layer_idx] = final_state
            else:
                mixed_qkv = self.convolution(mixed_qkv)

        mixed_qkv = mixed_qkv.transpose(1, 2)  # [batch, seq, conv_dim]

        # Split back after convolution
        query_flat, key_flat, value_flat = torch.split(mixed_qkv, (self.key_dim, self.key_dim, self.value_dim), dim=-1)
        query = query_flat.reshape(batch_size, seq_len, self.key_heads, self.key_head_dim)
        key = key_flat.reshape(batch_size, seq_len, self.key_heads, self.key_head_dim)
        value = value_flat.reshape(batch_size, seq_len, self.value_heads, self.value_head_dim)

        # Compute gating - match Fast-LLM exactly
        beta_gate = beta.sigmoid()
        g = -self.A_log.float().exp() * F.softplus(alpha.float() + self.dt_bias)

        # Expand K heads to V heads if grouped query attention
        if self.value_heads_per_key > 1:
            query = query.repeat_interleave(self.value_heads_per_key, dim=2)
            key = key.repeat_interleave(self.value_heads_per_key, dim=2)

        # Run gated delta rule
        # Use PyTorch fallback on CPU since fla requires CUDA
        chunk_fn = self._chunk_gated_delta_rule
        if query.device.type == "cpu" and chunk_gated_delta_rule is not None:
            chunk_fn = torch_chunk_gated_delta_rule

        if not use_precomputed_states:
            # Chunked mode for prefill
            output, last_recurrent_state = chunk_fn(
                query,
                key,
                value,
                g=g,
                beta=beta_gate,
                initial_state=None,
                output_final_state=past_key_values is not None,
                use_qk_l2norm_in_kernel=True,
            )
        else:
            # Recurrent mode for single token decode
            output, last_recurrent_state = self._recurrent_gated_delta_rule(
                query, key, value, g, beta_gate, recurrent_state
            )

        # Update recurrent state in cache
        if past_key_values is not None:
            past_key_values.recurrent_states[self.layer_idx] = last_recurrent_state

        # Apply gated normalization
        z_shape_og = z.shape
        output = output.reshape(-1, output.shape[-1])
        z_flat = z.reshape(-1, z.shape[-1])
        output = self.norm(output, z_flat)
        output = output.reshape(z_shape_og)
        output = output.reshape(output.shape[0], output.shape[1], -1)

        # Output projection
        output = self.out_proj(output)

        return (output,)

    def _recurrent_gated_delta_rule(self, query, key, value, g, beta, state):
        """Single-step recurrent update for cached inference."""
        # L2 normalize query and key
        query = _l2norm(query, dim=-1, eps=1e-6)
        key = _l2norm(key, dim=-1, eps=1e-6)

        # Reshape for computation: [batch, heads, 1, dim] -> [batch, heads, dim]
        query = query.squeeze(2)
        key = key.squeeze(2)
        value = value.squeeze(2)
        g = g.squeeze(1)
        beta = beta.squeeze(1)

        # Update state: S = exp(g) * S + beta * k^T @ v
        decay = g.exp().unsqueeze(-1).unsqueeze(-1)  # [batch, heads, 1, 1]
        k_outer_v = torch.einsum("bhk,bhv->bhkv", key * beta.unsqueeze(-1), value)
        state = decay * state + k_outer_v

        # Output: o = q @ S
        output = torch.einsum("bhk,bhkv->bhv", query, state)
        output = output.unsqueeze(2)  # [batch, heads, 1, v_dim]

        return output, state

    @classmethod
    def setup(
        cls,
        mixer_config: dict,
        hidden_size: int,
        max_position_embeddings: int,
    ) -> nn.ModuleDict:
        """GatedDeltaNet has no setup resources - returns empty ModuleDict."""
        return nn.ModuleDict()

    def preprocess(
        self,
        hidden_states: torch.Tensor,
        resources: Optional[nn.ModuleDict],
        **kwargs: Unpack[BlockSequenceKwargs],
    ) -> PreprocessingOutput:
        """GatedDeltaNet has no preprocessing - returns empty dict."""
        return {}


class KimiDeltaAttention(nn.Module):
    """
    Kimi Delta Attention (KDA) implementation matching Fast-LLM's kda.py.

    Weight names match Fast-LLM:
    - q_proj, k_proj, v_proj, o_proj - main projections
    - f_a_proj, f_b_proj - gate kernel (low-rank)
    - g_a_proj, g_b_proj - output gate (low-rank)
    - beta_proj - beta gating
<<<<<<< HEAD
    - q_conv, k_conv, v_conv - causal convolutions (nn.Conv1d)
=======
    - q_conv, k_conv, v_conv - CausalConv1d modules
>>>>>>> dbd4c91d
    - A_log, dt_bias - learnable parameters
    - norm - gated RMS normalization

    Uses fla.ops.kda.chunk_kda and fused_recurrent_kda kernels.
<<<<<<< HEAD
    Uses causal_conv1d_fn/causal_conv1d_update for convolutions (with PyTorch fallback).
=======
    Uses CausalConv1d for convolutions (CUDA fast path with PyTorch fallback).
>>>>>>> dbd4c91d
    """

    def __init__(
        self,
        d_model,
        config_dict: dict,
        layer_idx=None,
        device=None,
        dtype=None,
    ):
        super().__init__()

        if chunk_kda is None or fused_kda_gate is None:
            raise ImportError(
                "KimiDeltaAttention requires the `fla` package. " "Please install it with `pip install -U fla-core`."
            )

        self.layer_idx = layer_idx
        self.hidden_size = d_model
        self.mode = "chunk"

        # Config params - match Fast-LLM naming
        self.num_heads = config_dict.get("heads", 32)
        self.head_dim = config_dict.get("head_dim", 64)
        conv_config = config_dict.get("convolution_layer", {})
        self.conv_kernel_size = conv_config.get("kernel_size", 4)
        norm_config = config_dict.get("normalization", {})
        self.norm_eps = norm_config.get("epsilon", 1e-5)
        self.norm_activation = norm_config.get("activation", "sigmoid")

        # Derived dimensions
        self.projection_size = self.head_dim * self.num_heads

        # Projection layers - names match Fast-LLM exactly
        self.q_proj = nn.Linear(d_model, self.projection_size, bias=False, device=device, dtype=dtype)
        self.k_proj = nn.Linear(d_model, self.projection_size, bias=False, device=device, dtype=dtype)
        self.v_proj = nn.Linear(d_model, self.projection_size, bias=False, device=device, dtype=dtype)

<<<<<<< HEAD
        # Convolutions - use nn.Conv1d like GDN (not ShortConvolution)
        # Named to match Fast-LLM (q_conv, k_conv, v_conv)
        self.q_conv = nn.Conv1d(
=======
        # Convolutions - use CausalConv1d for proper left-only padding
        # Named to match Fast-LLM (q_conv, k_conv, v_conv)
        self.q_conv = CausalConv1d(
>>>>>>> dbd4c91d
            in_channels=self.projection_size,
            out_channels=self.projection_size,
            kernel_size=self.conv_kernel_size,
            groups=self.projection_size,  # depthwise
            bias=False,
<<<<<<< HEAD
            padding=self.conv_kernel_size - 1,
            device=device,
            dtype=dtype,
        )
        self.k_conv = nn.Conv1d(
=======
            activation="silu",
            device=device,
            dtype=dtype,
        )
        self.k_conv = CausalConv1d(
>>>>>>> dbd4c91d
            in_channels=self.projection_size,
            out_channels=self.projection_size,
            kernel_size=self.conv_kernel_size,
            groups=self.projection_size,
            bias=False,
<<<<<<< HEAD
            padding=self.conv_kernel_size - 1,
            device=device,
            dtype=dtype,
        )
        self.v_conv = nn.Conv1d(
=======
            activation="silu",
            device=device,
            dtype=dtype,
        )
        self.v_conv = CausalConv1d(
>>>>>>> dbd4c91d
            in_channels=self.projection_size,
            out_channels=self.projection_size,
            kernel_size=self.conv_kernel_size,
            groups=self.projection_size,
            bias=False,
<<<<<<< HEAD
            padding=self.conv_kernel_size - 1,
=======
            activation="silu",
>>>>>>> dbd4c91d
            device=device,
            dtype=dtype,
        )

        # Gate kernel projections (low-rank: hidden -> head_dim -> projection)
        self.f_a_proj = nn.Linear(d_model, self.head_dim, bias=False, device=device, dtype=dtype)
        self.f_b_proj = nn.Linear(self.head_dim, self.projection_size, bias=False, device=device, dtype=dtype)

        # Output gate projections (low-rank)
        self.g_a_proj = nn.Linear(d_model, self.head_dim, bias=False, device=device, dtype=dtype)
        self.g_b_proj = nn.Linear(self.head_dim, self.projection_size, bias=False, device=device, dtype=dtype)

        # Beta projection - named beta_proj to match Fast-LLM (not b_proj)
        self.beta_proj = nn.Linear(d_model, self.num_heads, bias=False, device=device, dtype=dtype)

        # Output projection
        self.o_proj = nn.Linear(self.projection_size, d_model, bias=False, device=device, dtype=dtype)

        # Learnable parameters - match Fast-LLM shapes
        # A_log: 1D shape (num_heads,) to match Fast-LLM
        self.A_log = nn.Parameter(
            torch.zeros(self.num_heads, device=device, dtype=torch.float32).uniform_(1, 16).log()
        )
        self.dt_bias = nn.Parameter(torch.ones(self.projection_size, device=device, dtype=torch.float32))

        # Normalization - use GatedRMSNormalization (same wrapper as GDN, with sigmoid activation)
        self.norm = GatedRMSNormalization(self.head_dim, eps=self.norm_eps, activation=self.norm_activation)

<<<<<<< HEAD
    def _apply_conv(self, x: torch.Tensor, conv: nn.Conv1d, conv_state: torch.Tensor | None, use_cache: bool):
        """
        Apply causal convolution with cache support.
        Uses causal_conv1d_fn for prefill, causal_conv1d_update for single-token decode.
        Falls back to PyTorch implementation on CPU.

        Args:
            x: Input tensor [batch, seq, dim]
            conv: Conv1d module (weights)
=======
    def _apply_conv(
        self, x: torch.Tensor, conv: CausalConv1d, conv_state: torch.Tensor | None, use_cache: bool
    ):
        """
        Apply causal convolution with cache support.

        Args:
            x: Input tensor [batch, seq, dim]
            conv: CausalConv1d module
>>>>>>> dbd4c91d
            conv_state: Previous conv state [batch, dim, kernel_size-1] or None
            use_cache: Whether to output final state for caching

        Returns:
            (output, new_conv_state) tuple
        """
<<<<<<< HEAD
        batch_size, seq_len, dim = x.shape
        x = x.transpose(1, 2)  # [batch, dim, seq]

        # Get weight in [dim, kernel_size] format
        weight = conv.weight.squeeze(1)  # [dim, 1, kernel] -> [dim, kernel]

        # Single token decode with existing cache
        if conv_state is not None and seq_len == 1:
            # Use causal_conv1d_update for single-step
            out = causal_conv1d_update(
                x.squeeze(2),  # [batch, dim]
                conv_state,
                weight,
                bias=conv.bias,
                activation="silu",
            )
            return out.unsqueeze(1), conv_state  # [batch, 1, dim]

        # Prefill mode - use causal_conv1d_fn or PyTorch fallback
        if is_fast_path_available and x.device.type != "cpu":
            # Use CUDA kernel with initial_states and return_final_states
            # Note: causal_conv1d requires final_states.stride(1) == 1, so we create with
            # transposed shape and transpose to get the right memory layout
            if use_cache:
                final_state = x.new_zeros(batch_size, self.conv_kernel_size - 1, dim).transpose(
                    1, 2
                )  # Now stride(1) == 1
            else:
                final_state = None
            out = causal_conv1d_fn(
                x,
                weight,
                bias=conv.bias,
                initial_states=conv_state,
                return_final_states=use_cache,
                final_states_out=final_state,
                activation="silu",
            )
            if use_cache:
                # causal_conv1d_fn returns (output, final_state) when return_final_states=True
                if isinstance(out, tuple):
                    out, final_state = out
            return out.transpose(1, 2), final_state  # [batch, seq, dim]
        else:
            # PyTorch fallback
            out = torch_causal_conv1d_fn(x, weight, bias=conv.bias, activation="silu")
            # Compute final state for cache
            if use_cache:
                # Store last kernel_size-1 positions for next decode
                padded = (
                    F.pad(x, (self.conv_kernel_size - 1 - x.shape[-1], 0))
                    if x.shape[-1] < self.conv_kernel_size - 1
                    else x
                )
                final_state = padded[:, :, -(self.conv_kernel_size - 1) :].clone()
            else:
                final_state = None
            return out.transpose(1, 2), final_state  # [batch, seq, dim]
=======
        seq_len = x.shape[1]
        x = x.transpose(1, 2)  # [batch, dim, seq]

        # Single token decode with existing cache
        if conv_state is not None and seq_len == 1:
            out = conv.update(x.squeeze(2), conv_state)
            return out.unsqueeze(1), conv_state  # [batch, 1, dim]

        # Prefill mode
        if use_cache:
            out, final_state = conv(x, conv_state=conv_state, return_final_state=True)
        else:
            out = conv(x, conv_state=conv_state)
            final_state = None

        return out.transpose(1, 2), final_state  # [batch, seq, dim]
>>>>>>> dbd4c91d

    def forward(
        self,
        hidden_states: torch.Tensor,
        past_key_values=None,
        attention_mask: Optional[torch.Tensor] = None,
        **kwargs,
    ):
        batch_size, seq_len, _ = hidden_states.shape
        mode = "fused_recurrent" if seq_len <= 64 else self.mode
        if self.training:
            mode = "chunk"

        # Get cache states if available
        conv_state_q, conv_state_k, conv_state_v = None, None, None
        recurrent_state = None
        use_cache = past_key_values is not None

        if past_key_values is not None:
            conv_states = past_key_values.conv_states[self.layer_idx]
            if conv_states is not None:
                conv_state_q, conv_state_k, conv_state_v = conv_states
            recurrent_state = past_key_values.recurrent_states[self.layer_idx]

        # Project Q, K, V and apply convolutions
        q, conv_state_q = self._apply_conv(self.q_proj(hidden_states), self.q_conv, conv_state_q, use_cache)
        k, conv_state_k = self._apply_conv(self.k_proj(hidden_states), self.k_conv, conv_state_k, use_cache)
        v, conv_state_v = self._apply_conv(self.v_proj(hidden_states), self.v_conv, conv_state_v, use_cache)

        # Gate kernel computation
        g = self.f_b_proj(self.f_a_proj(hidden_states))
        g = rearrange(g, "... (h d) -> ... h d", d=self.head_dim)
        g = fused_kda_gate(g, self.A_log.float(), dt_bias=self.dt_bias)

        # Beta gating
        beta = self.beta_proj(hidden_states).float().sigmoid()

        # Reshape Q, K, V to head format
        q, k = map(lambda x: rearrange(x, "... (h d) -> ... h d", d=self.head_dim), (q, k))
        v = rearrange(v, "... (h d) -> ... h d", d=self.head_dim)

        # Run KDA kernel
        if mode == "chunk":
            o, recurrent_state = chunk_kda(
                q=q,
                k=k,
                v=v,
                g=g,
                beta=beta,
                initial_state=None,
                output_final_state=False,
                use_qk_l2norm_in_kernel=True,
            )
        else:
            o, recurrent_state = fused_recurrent_kda(
                q=q,
                k=k,
                v=v,
                g=g,
                beta=beta,
                initial_state=recurrent_state,
                output_final_state=True,
                use_qk_l2norm_in_kernel=True,
            )

        # Update cache
        if past_key_values is not None:
            past_key_values.recurrent_states[self.layer_idx] = recurrent_state
            past_key_values.conv_states[self.layer_idx] = (conv_state_q, conv_state_k, conv_state_v)

        # Output gating and normalization
        g_out = self.g_b_proj(self.g_a_proj(hidden_states))
        g_out = rearrange(g_out, "... (h d) -> ... h d", d=self.head_dim)

        # Flatten for normalization, then reshape back
        o_shape = o.shape
        o = self.norm(o.reshape(-1, o.shape[-1]), g_out.reshape(-1, g_out.shape[-1]))
        o = o.reshape(o_shape)

        # Reshape and project output
        o = rearrange(o, "b t h d -> b t (h d)")
        o = self.o_proj(o)

        return (o,)

    @classmethod
    def setup(
        cls,
        mixer_config: dict,
        hidden_size: int,
        max_position_embeddings: int,
    ) -> nn.ModuleDict:
        """KimiDeltaAttention has no setup resources - returns empty ModuleDict."""
        return nn.ModuleDict()

    def preprocess(
        self,
        hidden_states: torch.Tensor,
        resources: Optional[nn.ModuleDict],
        **kwargs: Unpack[BlockSequenceKwargs],
    ) -> PreprocessingOutput:
        """KimiDeltaAttention has no preprocessing - returns empty dict."""
        return {}


class Apriel2BlockSequence(nn.Module):
    """
    Block sequence abstraction - mirrors Fast-LLM's BlockSequence.
    Used by both text decoder and vision encoder.

    Architecture:
    - Pure container for blocks (handles fixed/pattern types)
    - Delegates resource setup to mixers via mixer.setup()
    - Owns mixer_resources (ModuleDict from setup, deduplicated by block_name)
    - Delegates preprocessing to mixers via mixer.preprocess()
    - Caches preprocessing per unique block type (efficient)
    - Completely agnostic to mixer types (attention, mamba, etc.)

    Setup + Preprocessing pattern:
    1. Call mixer.setup() for each unique block type → collect resources (rotary_emb, etc.)
    2. Call mixer.preprocess() for each unique block type → compute tensors
    3. Cache preprocessing results indexed by block_name
    4. Reuse cached preprocessing for blocks of same type
    5. Merge preprocessing outputs into block kwargs
    """

    def __init__(
        self,
        sequence_config: dict,
        hidden_size: int,
        max_position_embeddings: int,
        config: Apriel2TextConfig,
    ):
        super().__init__()
        self.sequence_config = sequence_config
        self.hidden_size = hidden_size
        self.max_position_embeddings = max_position_embeddings
        self.config = config

        # Build blocks (handles fixed/pattern)
        # NOTE: _build_blocks() calls classmethod setup() to create mixer_resources BEFORE instances
        self.blocks = self._build_blocks()

        # Extract unique mixer instances (one per unique block_name) for preprocessing
        self.unique_mixers: dict[str, nn.Module] = {}
        for layer_idx, block in enumerate(self.blocks):
            block_name = self.get_block_name(layer_idx)
            if block_name not in self.unique_mixers:
                self.unique_mixers[block_name] = block.mixer

    def _build_blocks(self) -> nn.ModuleList:
        """
        Build blocks based on fixed/pattern type.

        Phase 1: Setup resources (called once per block type, before instances)
        Phase 2: Create block instances (resources already available)
        """
        seq_type = self.sequence_config.get("type", "fixed")
        num_blocks = self.sequence_config.get("num_blocks")

        # PHASE 1: Setup resources BEFORE creating instances
        # Initialize mixer_resources container
        self.mixer_resources = nn.ModuleDict()

        # Extract unique block types and call setup for each
        if seq_type == "fixed":
            # Fixed: single block type repeated
            block_config = self.sequence_config.get("block", {})
            mixer_config = block_config.get("mixer", {})
            mixer_type = mixer_config.get("type", "attention")

            # Call classmethod setup
            mixer_class = get_mixer_class(mixer_type)
            resources = mixer_class.setup(mixer_config, self.hidden_size, self.max_position_embeddings)
            if len(resources) > 0:
                self.mixer_resources["block"] = resources

        elif seq_type == "pattern":
            # Pattern: multiple block types in repeating pattern
            blocks_config = self.sequence_config.get("blocks", {})
            for block_name, block_config in blocks_config.items():
                mixer_config = block_config.get("mixer", {})
                mixer_type = mixer_config.get("type", "attention")

                # Call classmethod setup
                mixer_class = get_mixer_class(mixer_type)
                resources = mixer_class.setup(mixer_config, self.hidden_size, self.max_position_embeddings)
                if len(resources) > 0:
                    self.mixer_resources[block_name] = resources
        else:
            raise ValueError(f"Unknown sequence type: {seq_type}")

        # PHASE 2: Create block instances (resources already set up)
        # Extract rms_norm_eps from config head.normalization.epsilon
        rms_norm_eps = self.config.head["normalization"]["epsilon"]

        blocks = []
        for layer_idx in range(num_blocks):
            # Get block_config for this layer
            if seq_type == "fixed":
                block_config = self.sequence_config.get("block", {})
            elif seq_type == "pattern":
                pattern = self.sequence_config.get("pattern", [])
                blocks_config = self.sequence_config.get("blocks", {})
                block_name = pattern[layer_idx % len(pattern)]
                block_config = blocks_config[block_name]
            else:
                raise ValueError(f"Unknown sequence type: {seq_type}")

            # Create block with explicit parameters (no fake config creation!)
            blocks.append(
                Apriel2Block(
                    block_config=block_config,
                    hidden_size=self.hidden_size,
                    layer_idx=layer_idx,
                    rms_norm_eps=rms_norm_eps,
                    config=self.config,
                )
            )

        return nn.ModuleList(blocks)

    def get_block_name(self, layer_idx: int) -> str:
        """Get block name for a specific layer (shared logic)."""
        seq_type = self.sequence_config.get("type", "fixed")
        if seq_type == "fixed":
            return "block"
        elif seq_type == "pattern":
            pattern = self.sequence_config.get("pattern", [])
            return pattern[layer_idx % len(pattern)]
        else:
            raise ValueError(f"Unknown sequence type: {seq_type}")

    def preprocess(
        self,
        hidden_states: torch.Tensor,
        **kwargs: Unpack[BlockSequenceKwargs],
    ) -> dict[str, PreprocessingOutput]:
        """
        Compute preprocessing for all unique block types.
        Aggregates preprocessing from all unique mixers.

        Args:
            hidden_states: Current hidden states (for shape/device)
            **kwargs: Metadata (position_ids, attention_mask, cache_position, etc.)

        Returns:
            Preprocessing cache keyed by block_name
        """
        preprocessing_cache: dict[str, PreprocessingOutput] = {}
        for block_name, mixer in self.unique_mixers.items():
            # Get resources for this block type (from setup)
            # Note: nn.ModuleDict doesn't have .get(), so we check membership first
            resources = self.mixer_resources[block_name] if block_name in self.mixer_resources else None

            # Mixer computes preprocessing using resources (read-only)
            # Returns PreprocessingOutput (position_embeddings, attention_mask, etc.)
            preprocessing_cache[block_name] = mixer.preprocess(hidden_states, resources, **kwargs)

        return preprocessing_cache

    def forward(
        self,
        hidden_states: torch.Tensor,
        **kwargs: Unpack[BlockSequenceKwargs],
    ) -> tuple[torch.Tensor, Optional[tuple], Optional[tuple]]:
        """
        Forward pass through block sequence.

        Args:
            hidden_states: Input tensor (data)
            **kwargs: Metadata (attention_mask, position_ids, etc.)

        Returns:
            (hidden_states, all_hidden_states, all_attentions)
        """
        # Compute preprocessing ONCE per unique block type
        # Delegates to self.preprocess() which aggregates from all mixers
        preprocessing_cache = self.preprocess(hidden_states, **kwargs)

        # Initialize output collections
        all_hidden_states = () if kwargs.get("output_hidden_states") else None
        all_attentions = () if kwargs.get("output_attentions") else None

        # Iterate through blocks - REUSE cached preprocessing
        for layer_idx, block in enumerate(self.blocks):
            # Collect intermediate hidden state if requested
            if all_hidden_states is not None:
                all_hidden_states += (hidden_states,)

            # Get preprocessing for this block type (reused for blocks of same type)
            block_name = self.get_block_name(layer_idx)
            preprocessing_kwargs = preprocessing_cache[block_name]

            # Merge input kwargs with preprocessing outputs
            # Preprocessing can override (e.g., causal mask overrides attention_mask)
            block_kwargs = {**kwargs, **preprocessing_kwargs}

            # Pipe through: y = f(x, **kwargs)
            # Block extracts what it needs from kwargs
            layer_outputs = block(hidden_states, **block_kwargs)
            hidden_states = layer_outputs[0]

            # Collect attention if requested
            if all_attentions is not None:
                all_attentions += (layer_outputs[1] if len(layer_outputs) > 1 else None,)

        return hidden_states, all_hidden_states, all_attentions


class Apriel2Block(nn.Module):
    """
    Transformer block with mixer (attention/mamba/etc) and MLP.
    Used for both text decoder and vision encoder.
    """

    def __init__(
        self,
        block_config: dict,
        hidden_size: int,
        layer_idx: int,
        rms_norm_eps: float,
        config: Apriel2TextConfig,
    ):
        """
        Args:
            block_config: Dict with 'mixer', 'mlp', 'normalization' configs
            hidden_size: Model hidden size
            layer_idx: Layer index in the sequence
            rms_norm_eps: Epsilon for RMS normalization
            config: Model config (passed to mixers that need it)
        """
        super().__init__()
        self.hidden_size = hidden_size
        self.layer_idx = layer_idx

        # Create mixer based on type
        mixer_config = block_config.get("mixer", {"type": "attention"})
        self.mixer = create_mixer(mixer_config, hidden_size, layer_idx, config, allow_stochastic=True)

        # Create MLP
        mlp_config = block_config.get("mlp", {"type": "mlp"})
        self.mlp = self._create_mlp(mlp_config, hidden_size)

        # Create normalization layers
        norm_config = block_config.get("normalization", {"type": "rms_norm"})
        self.input_layernorm = self._create_norm(norm_config, hidden_size, rms_norm_eps)
        self.post_attention_layernorm = self._create_norm(norm_config, hidden_size, rms_norm_eps)

    def _create_mlp(self, mlp_config: dict, hidden_size: int):
        """Create MLP based on config."""
        mlp_type = mlp_config.get("type", "mlp")

        if mlp_type == "mlp":
            intermediate_size = mlp_config["intermediate_size"]
            activation = mlp_config.get("activation", "silu")
            gated = mlp_config["gated"]
            bias = mlp_config.get("add_linear_biases", False)

            if gated:
                mlp_cfg = SimpleNamespace(
                    hidden_size=hidden_size,
                    intermediate_size=intermediate_size,
                    hidden_act=activation,
                )
                return MistralMLP(mlp_cfg)
            else:
                return SimpleMLP(hidden_size, intermediate_size, activation, bias)
        else:
            raise ValueError(f"Unknown MLP type: {mlp_type}")

    def _create_norm(self, norm_config: dict, hidden_size: int, rms_norm_eps: float):
        """Create normalization layer based on config."""
        norm_type = norm_config.get("type", "rms_norm")
        if norm_type == "rms_norm":
            return MistralRMSNorm(hidden_size, eps=rms_norm_eps)
        elif norm_type == "layer_norm":
            return nn.LayerNorm(hidden_size, eps=rms_norm_eps)
        else:
            raise ValueError(f"Unknown normalization type: {norm_type}")

    def forward(
        self,
        hidden_states: torch.Tensor,
        attention_mask: Optional[torch.Tensor] = None,
        position_ids: Optional[torch.LongTensor] = None,
        past_key_values: Optional[Apriel2Cache] = None,
        output_attentions: bool = False,
        use_cache: bool = False,
        position_embeddings=None,
        **kwargs,
    ) -> tuple:
        residual = hidden_states
        hidden_states = self.input_layernorm(hidden_states)

        mixer_outputs = self.mixer(
            hidden_states,
            attention_mask=attention_mask,
            position_ids=position_ids,
            past_key_values=past_key_values,
            output_attentions=output_attentions,
            use_cache=use_cache,
            position_embeddings=position_embeddings,
            **kwargs,
        )
        hidden_states = mixer_outputs[0]
        hidden_states = residual + hidden_states

        # MLP
        residual = hidden_states
        hidden_states = self.post_attention_layernorm(hidden_states)
        hidden_states = self.mlp(hidden_states)
        hidden_states = residual + hidden_states

        outputs = (hidden_states,)
        if output_attentions:
            outputs += (mixer_outputs[1],) if len(mixer_outputs) > 1 else (None,)
        if use_cache:
            outputs += (mixer_outputs[2] if len(mixer_outputs) > 2 else None,)

        return outputs


class Apriel2StochasticMixer(nn.Module):
    """
    Stochastic mixer that contains multiple mixer options.

    During training: randomly samples one mixer per forward pass
    During inference: uses the main_mixer
    """

    def __init__(self, mixer_config: dict, config: Apriel2TextConfig, layer_idx: int):
        super().__init__()
        self.layer_idx = layer_idx

        # Get sub-mixer configs
        mixers_config = mixer_config.get("mixers", {})
        self.main_mixer_name = mixer_config.get("main_mixer_name", list(mixers_config.keys())[0])

        # Sampling strategy
        self.sampling_strategy = mixer_config.get("sampling_strategy", "uniform")
        sampling_weights = mixer_config.get("sampling_weights", None)

        # Create each sub-mixer
        self.mixers = nn.ModuleDict()
        for name, sub_mixer_config in mixers_config.items():
            self.mixers[name] = create_mixer(
                sub_mixer_config, config.hidden_size, layer_idx, config, allow_stochastic=False
            )

        # Set up sampling probabilities
        mixer_names = list(self.mixers.keys())
        if self.sampling_strategy == "uniform":
            self._sampling_probs = [1.0 / len(self.mixers)] * len(self.mixers)
        elif self.sampling_strategy == "weighted":
            if sampling_weights is None:
                raise ValueError("sampling_weights must be provided when using weighted sampling strategy")
            # Normalize weights to sum to 1.0
            total = sum(sampling_weights.get(name, 1.0) for name in mixer_names)
            self._sampling_probs = [sampling_weights.get(name, 1.0) / total for name in mixer_names]
        else:
            raise ValueError(f"Unknown sampling_strategy: {self.sampling_strategy}")

        self._mixer_names = mixer_names
        logger.info(
            f"Initialized Apriel2StochasticMixer at layer {layer_idx} with {len(self.mixers)} mixers: "
            f"{', '.join(mixer_names)} (main={self.main_mixer_name}, strategy={self.sampling_strategy})"
        )

    def forward(
        self, hidden_states: torch.Tensor, attention_mask=None, position_embeddings: Optional[dict] = None, **kwargs
    ):
        # Sample mixer during training, use main_mixer during inference
        if self.training:
            mixer_name = random.choices(self._mixer_names, weights=self._sampling_probs)[0]
        else:
            mixer_name = self.main_mixer_name

        # Set active mixer in cache for proper state routing
        past_key_values = kwargs.get("past_key_values")
        if past_key_values is not None and hasattr(past_key_values, "set_active_mixer"):
            past_key_values.set_active_mixer(self.layer_idx, mixer_name)

        mixer = self.mixers[mixer_name]
        mixer_position_embeddings = position_embeddings.get(mixer_name) if position_embeddings else None
        mixer_attention_mask = attention_mask.get(mixer_name) if isinstance(attention_mask, dict) else attention_mask
        return mixer(
            hidden_states, attention_mask=mixer_attention_mask, position_embeddings=mixer_position_embeddings, **kwargs
        )

    @classmethod
    def setup(
        cls,
        mixer_config: dict,
        hidden_size: int,
        max_position_embeddings: int,
    ) -> nn.ModuleDict:
        """
        Setup resources for stochastic mixer with nested mixers.
        Called before instance creation, recursively calls setup on nested mixer classes.

        Returns a ModuleDict where each key is a nested mixer name and value is its setup ModuleDict.
        """
        nested_resources = nn.ModuleDict()

        # Get nested mixers config
        mixers_config = mixer_config.get("mixers", {})

        for mixer_name, sub_mixer_config in mixers_config.items():
            # Get mixer class from type
            mixer_type = sub_mixer_config.get("type", "attention")
            mixer_class = get_mixer_class(mixer_type)

            # Call setup on nested mixer class
            mixer_resources = mixer_class.setup(sub_mixer_config, hidden_size, max_position_embeddings)
            if len(mixer_resources) > 0:
                nested_resources[mixer_name] = mixer_resources

        return nested_resources

    def preprocess(
        self,
        hidden_states: torch.Tensor,
        resources: Optional[nn.ModuleDict],
        **kwargs: Unpack[BlockSequenceKwargs],
    ) -> PreprocessingOutput:
        """
        Preprocess for stochastic mixer with nested mixers.

        Returns a PreprocessingOutput where position_embeddings and attention_mask
        are dicts mapping nested mixer names to their respective values.
        """
        nested_position_embeddings = {}
        nested_attention_masks = {}

        for mixer_name, nested_mixer in self.mixers.items():
            # Get resources for this nested mixer (if resources is a ModuleDict of ModuleDicts)
            # Note: nn.ModuleDict doesn't have .get(), so we check membership first
            nested_resources = resources[mixer_name] if resources is not None and mixer_name in resources else None

            # Get preprocessing for nested mixer
            nested_output = nested_mixer.preprocess(hidden_states, nested_resources, **kwargs)
            # Extract position_embeddings (may be None for some mixer types)
            if nested_output.get("position_embeddings") is not None:
                nested_position_embeddings[mixer_name] = nested_output["position_embeddings"]
            # Extract attention_mask (may be None for SDPA, or float for eager)
            # We include it even if None to override the original long int mask
            if "attention_mask" in nested_output:
                nested_attention_masks[mixer_name] = nested_output["attention_mask"]

        # Return PreprocessingOutput with nested position_embeddings and attention_mask dicts
        return PreprocessingOutput(
            position_embeddings=nested_position_embeddings if nested_position_embeddings else None,
            attention_mask=nested_attention_masks if nested_attention_masks else None,
        )


class Apriel2PreTrainedModel(PreTrainedModel):
    config_class = Apriel2TextConfig
    base_model_prefix = "model"
    _no_split_modules = ["Apriel2Block"]
    _skip_keys_device_placement = ["past_key_values"]
    _supports_flash_attn_2 = True
    _supports_sdpa = True
    _supports_flex_attn = True
    _supports_cache_class = True
    _supports_quantized_cache = False
    _supports_static_cache = False
    _supports_attention_backend = True

    def _prepare_cache_for_generation(
        self, generation_config, model_kwargs, assistant_model, batch_size, max_cache_length, *args
    ):
        if generation_config.use_cache is False:
            return
        model_kwargs["past_key_values"] = Apriel2Cache(config=self.config)

    def _init_weights(self, module):
        std = self.config.initializer_range if hasattr(self.config, "initializer_range") else 0.02
        if isinstance(module, nn.Linear):
            module.weight.data.normal_(mean=0.0, std=std)
            if module.bias is not None:
                module.bias.data.zero_()
        elif isinstance(module, nn.Embedding):
            module.weight.data.normal_(mean=0.0, std=std)
            if module.padding_idx is not None:
                module.weight.data[module.padding_idx].zero_()
        elif isinstance(module, MistralRMSNorm):
            module.weight.data.fill_(1.0)


class Apriel2TextModel(Apriel2PreTrainedModel):
    """Apriel2 text-only base model (without LM head)."""

    def __init__(self, config: Apriel2TextConfig):
        super().__init__(config)
        self.config = config
        self.padding_idx = config.pad_token_id
        self.vocab_size = config.vocab_size

        # Embeddings
        self.embed_tokens = nn.Embedding(config.vocab_size, config.hidden_size, self.padding_idx)

        # Decoder block sequence (uses shared BlockSequence abstraction)
        # Causal behavior determined by mixer config (attention mixers have causal=True by default)
        self.decoder = Apriel2BlockSequence(
            sequence_config=config.decoder,
            hidden_size=config.hidden_size,
            max_position_embeddings=config.embeddings["max_position_embeddings"],
            config=config,
        )

        # Final norm (epsilon from head.normalization config)
        self.norm = MistralRMSNorm(config.hidden_size, eps=config.head["normalization"]["epsilon"])

        self.gradient_checkpointing = False
        self.post_init()

    def forward(
        self,
        input_ids: Optional[torch.LongTensor] = None,
        attention_mask: Optional[torch.Tensor] = None,
        position_ids: Optional[torch.LongTensor] = None,
        past_key_values: Optional[Apriel2Cache] = None,
        inputs_embeds: Optional[torch.FloatTensor] = None,
        use_cache: Optional[bool] = None,
        output_attentions: Optional[bool] = None,
        output_hidden_states: Optional[bool] = None,
        return_dict: Optional[bool] = None,
        cache_position: Optional[torch.LongTensor] = None,
        **flash_attn_kwargs: Unpack[FlashAttentionKwargs],
    ) -> Union[tuple, BaseModelOutputWithPast]:
        output_attentions = output_attentions if output_attentions is not None else self.config.output_attentions
        output_hidden_states = (
            output_hidden_states if output_hidden_states is not None else self.config.output_hidden_states
        )
        use_cache = use_cache if use_cache is not None else self.config.use_cache
        return_dict = return_dict if return_dict is not None else self.config.use_return_dict

        if input_ids is not None and inputs_embeds is not None:
            raise ValueError("You cannot specify both input_ids and inputs_embeds at the same time")
        elif input_ids is not None:
            batch_size, seq_length = input_ids.shape[:2]
        elif inputs_embeds is not None:
            batch_size, seq_length = inputs_embeds.shape[:2]
        else:
            raise ValueError("You have to specify either input_ids or inputs_embeds")

        if inputs_embeds is None:
            inputs_embeds = self.embed_tokens(input_ids)

        if use_cache and past_key_values is None:
            past_key_values = Apriel2Cache(config=self.config)

        if cache_position is None:
            past_seen_tokens = past_key_values.get_seq_length() if past_key_values is not None else 0
            cache_position = torch.arange(
                past_seen_tokens, past_seen_tokens + inputs_embeds.shape[1], device=inputs_embeds.device
            )

        if position_ids is None:
            position_ids = cache_position.unsqueeze(0)

        # Forward through decoder block sequence (handles position embeddings, masks, and iteration)
        hidden_states, all_hidden_states, all_self_attns = self.decoder(
            inputs_embeds,
            attention_mask=attention_mask,
            position_ids=position_ids,
            past_key_values=past_key_values,
            output_attentions=output_attentions,
            output_hidden_states=output_hidden_states,
            use_cache=use_cache,
            cache_position=cache_position,
            **flash_attn_kwargs,
        )

        # Apply final normalization
        hidden_states = self.norm(hidden_states)

        # Add final hidden state if requested
        if output_hidden_states:
            all_hidden_states += (hidden_states,)

        next_decoder_cache = past_key_values if use_cache else None

        if not return_dict:
            return tuple(
                v for v in [hidden_states, next_decoder_cache, all_hidden_states, all_self_attns] if v is not None
            )

        return BaseModelOutputWithPast(
            last_hidden_state=hidden_states,
            past_key_values=next_decoder_cache,
            hidden_states=all_hidden_states,
            attentions=all_self_attns,
        )


class Apriel2ForCausalLM(Apriel2PreTrainedModel, GenerationMixin):
    """Apriel2 model with a language modeling head (text-only)."""

    def __init__(self, config: Apriel2TextConfig):
        super().__init__(config)
        self.model = Apriel2TextModel(config)
        self.vocab_size = config.vocab_size
        self.lm_head = nn.Linear(config.hidden_size, config.vocab_size, bias=False)

        # Initialize weights and apply final processing
        self.post_init()

    def get_input_embeddings(self):
        return self.model.embed_tokens

    def set_input_embeddings(self, value):
        self.model.embed_tokens = value

    def get_output_embeddings(self):
        return self.lm_head

    def set_output_embeddings(self, new_embeddings):
        self.lm_head = new_embeddings

    def forward(
        self,
        input_ids: Optional[torch.LongTensor] = None,
        attention_mask: Optional[torch.Tensor] = None,
        position_ids: Optional[torch.LongTensor] = None,
        past_key_values: Optional[Apriel2Cache] = None,
        inputs_embeds: Optional[torch.FloatTensor] = None,
        labels: Optional[torch.LongTensor] = None,
        use_cache: Optional[bool] = None,
        output_attentions: Optional[bool] = None,
        output_hidden_states: Optional[bool] = None,
        return_dict: Optional[bool] = None,
        cache_position: Optional[torch.LongTensor] = None,
        logits_to_keep: Union[int, torch.Tensor] = 0,
        **kwargs,
    ) -> Union[tuple, CausalLMOutputWithPast]:
        return_dict = return_dict if return_dict is not None else self.config.use_return_dict

        # Forward through model
        outputs = self.model(
            input_ids=input_ids,
            attention_mask=attention_mask,
            position_ids=position_ids,
            past_key_values=past_key_values,
            inputs_embeds=inputs_embeds,
            use_cache=use_cache,
            output_attentions=output_attentions,
            output_hidden_states=output_hidden_states,
            return_dict=return_dict,
            cache_position=cache_position,
            **kwargs,
        )

        hidden_states = outputs.last_hidden_state

        # Only compute necessary logits, and do not upcast them to float if we are not computing the loss
        slice_indices = slice(-logits_to_keep, None) if isinstance(logits_to_keep, int) else logits_to_keep
        logits = self.lm_head(hidden_states[:, slice_indices, :])

        loss = None
        if labels is not None:
            # Upcast to float if we need to compute the loss to avoid potential precision issues
            logits = logits.float()
            # Shift for next-token prediction
            shift_logits = logits[..., :-1, :].contiguous()
            shift_labels = labels[..., 1:].contiguous()
            loss_fct = nn.CrossEntropyLoss()
            shift_logits = shift_logits.view(-1, self.config.vocab_size)
            shift_labels = shift_labels.view(-1)
            shift_labels = shift_labels.to(shift_logits.device)
            loss = loss_fct(shift_logits, shift_labels)

        if not return_dict:
            output = (logits,) + outputs[1:]
            return (loss,) + output if loss is not None else output

        return CausalLMOutputWithPast(
            loss=loss,
            logits=logits,
            past_key_values=outputs.past_key_values,
            hidden_states=outputs.hidden_states,
            attentions=outputs.attentions,
        )


class Apriel2Embeddings(nn.Module):
    """Converts images to patch embeddings via 2D convolution."""

    def __init__(self, vision_hidden_size: int, embeddings_config: dict):
        super().__init__()

        # Extract parameters from config dict
        patch_height = embeddings_config.get("patch_height", 16)
        patch_width = embeddings_config.get("patch_width", 16)
        input_channels = embeddings_config.get("input_channels", 3)  # RGB

        # 2D convolution to create patch embeddings (internally named patch_embeddings to match Fast-LLM)
        self.patch_embeddings = nn.Conv2d(
            in_channels=input_channels,
            out_channels=vision_hidden_size,
            kernel_size=(patch_height, patch_width),
            stride=(patch_height, patch_width),
            bias=False,
        )

        # Normalization layer
        norm_config = embeddings_config.get("normalization", {"type": "layer_norm"})
        norm_type = norm_config.get("type", "layer_norm")
        norm_eps = norm_config.get("eps", 1e-5)

        if norm_type == "layer_norm":
            self.normalization = nn.LayerNorm(vision_hidden_size, eps=norm_eps)
        elif norm_type == "rms_norm":
            self.normalization = MistralRMSNorm(vision_hidden_size, eps=norm_eps)
        else:
            raise ValueError(f"Unknown normalization type: {norm_type}")

    def forward(self, pixel_values: torch.Tensor) -> torch.Tensor:
        """
        Args:
            pixel_values: [batch, channels, height, width]
        Returns:
            patch_embeddings: [batch, num_patches, hidden_size]
        """
        # Apply convolution: [batch, channels, height, width] -> [batch, hidden, num_patches_h, num_patches_w]
        x = self.patch_embeddings(pixel_values)

        # Flatten spatial dimensions: [batch, hidden, num_patches_h, num_patches_w] -> [batch, hidden, num_patches]
        batch_size, hidden_size, h, w = x.shape
        x = x.view(batch_size, hidden_size, h * w)

        # Transpose to sequence format: [batch, hidden, num_patches] -> [batch, num_patches, hidden]
        # NOTE: .contiguous() is required to match Pixtral's numerical behavior.
        # Pixtral concatenates patches before normalization, which makes the tensor contiguous.
        # Without this, RMSNorm produces slightly different results (~4.7e-7) due to
        # floating-point computation order differences on non-contiguous tensors.
        x = x.transpose(1, 2).contiguous()

        # Apply normalization
        x = self.normalization(x)

        return x


def _generate_block_attention_mask(
    patch_counts: list[int],
    hidden_states: torch.Tensor,
) -> torch.Tensor:
    """Generate block diagonal attention mask to isolate images.

    Like Pixtral's generate_block_attention_mask: each image can only attend
    to its own patches, preventing cross-image attention.

    Args:
        patch_counts: List of patch counts per image [n1, n2, ...]
        hidden_states: Hidden states tensor for dtype/device [1, total_patches, hidden]

    Returns:
        attention_mask: [1, 1, total_patches, total_patches] with 0 for allowed, -inf for blocked
    """
    dtype = hidden_states.dtype
    device = hidden_states.device
    seq_len = hidden_states.shape[1]
    d_min = torch.finfo(dtype).min

    # Start with all blocked
    mask = torch.full((seq_len, seq_len), fill_value=d_min, dtype=dtype, device=device)

    # Unblock each image's diagonal block
    block_end_idx = torch.tensor(patch_counts, device=device).cumsum(-1)
    block_start_idx = torch.cat([torch.tensor([0], device=device), block_end_idx[:-1]])

    for start, end in zip(block_start_idx, block_end_idx):
        mask[start:end, start:end] = 0

    return mask[None, None, :, :]


def _compute_2d_position_ids(
    patch_embeds_list: list[torch.Tensor],
    max_patches_per_side: int,
    patch_size: int,
) -> torch.Tensor:
    """Compute 2D position IDs for concatenated patches.

    Like Pixtral's position_ids_in_meshgrid: computes position_id = h * max_width + w
    for each patch, then concatenates across all images.

    Args:
        patch_embeds_list: List of patch embeddings [patches_i, hidden] per image
        max_patches_per_side: Maximum patches per side for position encoding
        patch_size: Size of each patch

    Returns:
        position_ids: [total_patches] tensor of position IDs
    """
    positions = []
    for patch_embed in patch_embeds_list:
        # Infer grid dimensions from number of patches
        # This assumes patches are flattened from a grid
        num_patches = patch_embed.shape[0]

        # For now, assume square grid or use the stored dimensions
        # We'll get actual h, w from the caller
        height = width = int(num_patches**0.5)
        if height * width != num_patches:
            # Non-square: will be handled by caller passing dimensions
            height = width = int(num_patches**0.5)

        mesh = torch.meshgrid(
            torch.arange(height, device=patch_embed.device),
            torch.arange(width, device=patch_embed.device),
            indexing="ij",
        )
        h_grid, w_grid = torch.stack(mesh, dim=-1).reshape(-1, 2).chunk(2, -1)
        ids = h_grid * max_patches_per_side + w_grid
        positions.append(ids[:, 0])

    return torch.cat(positions)


class Apriel2VisionEncoder(nn.Module):
    """Vision encoder with embeddings, transformer blocks, and adapter.

    Uses Pixtral-style processing: concatenates all image patches into one sequence.
    Computes position_ids for 2D rotary embeddings and sequence_lengths for image
    isolation - these are passed to encoder blocks. Mixer-specific handling (rotary
    cos/sin, cu_seqlens) is delegated to each mixer's preprocess() method.
    """

    def __init__(self, vision_encoder_config: dict, text_config: Apriel2Config):
        super().__init__()

        self.hidden_size = vision_encoder_config["hidden_size"]

        # Build embeddings layer
        embeddings_config = vision_encoder_config["embeddings"]
        self.embeddings = Apriel2Embeddings(self.hidden_size, embeddings_config)

        # Store patch size for computing patch grid dimensions
        self.patch_size = embeddings_config["patch_height"]

        # Get max_image_size for 2D position encoding (vision encoder owns this)
        # Priority: encoder-level config > rotary config in any attention block > default
        self.max_image_size = self._get_max_image_size(vision_encoder_config)
        self.max_patches_per_side = self.max_image_size // self.patch_size

        # Build vision transformer encoder using shared BlockSequence abstraction
        encoder_config = vision_encoder_config.get("encoder", {})

        # Get norm epsilon from text config's head.normalization.epsilon
        norm_epsilon = text_config.head["normalization"]["epsilon"]

        # Create a minimal config for vision blocks (hierarchical structure)
        vision_block_config = Apriel2TextConfig(
            hidden_size=self.hidden_size,
            embeddings={"max_position_embeddings": 1024},  # Large enough for typical vision use cases
            head={"normalization": {"type": "rms_norm", "epsilon": norm_epsilon}},
            _attn_implementation=getattr(text_config, "_attn_implementation", "eager"),
        )

        # Vision encoder block sequence - supports any mixer type
        self.encoder = Apriel2BlockSequence(
            sequence_config=encoder_config,
            hidden_size=self.hidden_size,
            max_position_embeddings=1024,
            config=vision_block_config,
        )

        # Build adapter/projector
        adapter_config = vision_encoder_config.get("adapter", {})
        self.adapter = self._build_adapter(adapter_config, text_config.hidden_size)

    def _build_adapter(self, adapter_config: dict, text_hidden_size: int) -> nn.Module:
        """Build adapter/projector from config dict."""
        adapter_type = adapter_config.get("type", "mlp")

        if adapter_type == "mlp":
            # 2-layer MLP projector (mirrors Fast-LLM's adapter)
            intermediate_size = adapter_config.get("intermediate_size", text_hidden_size)
            activation = adapter_config.get("activation", "gelu")

            return Apriel2MultiModalProjector(
                vision_hidden_size=self.hidden_size,
                text_hidden_size=text_hidden_size,
                intermediate_size=intermediate_size,
                activation=activation,
            )
        else:
            raise ValueError(f"Unknown adapter type: {adapter_type}")

    def _get_max_image_size(self, config: dict) -> int:
        """Extract max_image_size from config with fallback chain.

        This is a vision encoder concern - determines 2D position encoding grid size.

        Priority:
        1. Encoder-level config: config["max_image_size"]
        2. From any attention block's rotary config (for backward compatibility)
        3. Default: 4096 (supports up to ~292x292 patches with patch_size=14)
        """
        # Priority 1: encoder-level config
        if "max_image_size" in config:
            return config["max_image_size"]

        # Priority 2: search through blocks for rotary config
        encoder_config = config.get("encoder", {})
        for block_config in self._iter_block_configs(encoder_config):
            mixer_config = block_config.get("mixer", {})
            rotary_config = mixer_config.get("rotary", {})
            if "max_image_size" in rotary_config:
                return rotary_config["max_image_size"]

        # Default fallback
        return 4096

    def _iter_block_configs(self, encoder_config: dict):
        """Iterate over all block configs in encoder (handles fixed/pattern types)."""
        seq_type = encoder_config.get("type", "fixed")

        if seq_type == "fixed":
            block_config = encoder_config.get("block", {})
            if block_config:
                yield block_config
        elif seq_type == "pattern":
            blocks_config = encoder_config.get("blocks", {})
            for block_config in blocks_config.values():
                yield block_config

    def forward(self, pixel_values: torch.Tensor) -> torch.Tensor:
        """Process images through vision encoder using Pixtral-style concatenation.

        All image patches are concatenated into ONE sequence. Vision encoder computes:
        - position_ids: 2D position encoding (row * max_patches_per_side + col)
        - sequence_lengths: patches per image (for image isolation)

        These are passed to encoder blocks. Mixer-specific handling (rotary cos/sin,
        cu_seqlens/masks) is delegated to each mixer's preprocess() method.

        Args:
            pixel_values: [batch, channels, height, width] - batch of images

        Returns:
            image_features: [batch, num_patches, text_hidden_size]
        """
        batch_size = pixel_values.shape[0]
        _, _, img_height, img_width = pixel_values.shape
        height_patches = img_height // self.patch_size
        width_patches = img_width // self.patch_size
        num_patches_per_image = height_patches * width_patches

        # Process each image through embeddings independently, then concatenate
        # This mirrors Pixtral's approach of processing conv independently
        patch_embeds_list = []
        for i in range(batch_size):
            # [1, channels, H, W] -> [1, num_patches, hidden]
            embed = self.embeddings(pixel_values[i : i + 1])
            # [num_patches, hidden]
            patch_embeds_list.append(embed.squeeze(0))

        # Concatenate all patches into one sequence: [1, total_patches, hidden]
        hidden_states = torch.cat(patch_embeds_list, dim=0).unsqueeze(0)

        # Compute position_ids for 2D rotary: position_id = row * max_patches_per_side + col
        # Vision encoder owns 2D position encoding - attention just uses position_ids
        positions = []
        for _ in range(batch_size):
            mesh = torch.meshgrid(
                torch.arange(height_patches, device=hidden_states.device),
                torch.arange(width_patches, device=hidden_states.device),
                indexing="ij",
            )
            h_grid, w_grid = torch.stack(mesh, dim=-1).reshape(-1, 2).chunk(2, -1)
            ids = h_grid * self.max_patches_per_side + w_grid
            positions.append(ids[:, 0])
        position_ids = torch.cat(positions).unsqueeze(0)  # [1, total_patches]

        # Sequence lengths: patches per image (for image isolation in attention)
        sequence_lengths = [num_patches_per_image] * batch_size

        # Forward through vision encoder block sequence
        hidden_states, _, _ = self.encoder(
            hidden_states,
            attention_mask=None,  # Attention computes masks from sequence_lengths if needed
            position_ids=position_ids,
            sequence_lengths=sequence_lengths,
            past_key_values=None,
            output_attentions=False,
            output_hidden_states=False,
            use_cache=False,
            cache_position=None,
        )

        # Adapter/projector: [1, total_patches, vision_hidden] -> [1, total_patches, text_hidden]
        image_features = self.adapter(hidden_states)

        # Reshape back to [batch, num_patches, text_hidden]
        image_features = image_features.squeeze(0).view(batch_size, num_patches_per_image, -1)

        return image_features


class SimpleMLP(nn.Module):
    """Non-gated MLP: up_proj -> activation -> down_proj."""

    def __init__(self, hidden_size: int, intermediate_size: int, activation: str = "silu", bias: bool = False):
        super().__init__()
        from transformers.activations import ACT2FN

        self.up_proj = nn.Linear(hidden_size, intermediate_size, bias=bias)
        self.down_proj = nn.Linear(intermediate_size, hidden_size, bias=bias)
        self.act_fn = ACT2FN[activation]

    def forward(self, x):
        return self.down_proj(self.act_fn(self.up_proj(x)))


class Apriel2MultiModalProjector(nn.Module):
    """Projects vision features to text embedding space (2-layer MLP)."""

    def __init__(
        self,
        vision_hidden_size: int,
        text_hidden_size: int,
        intermediate_size: Optional[int] = None,
        activation: str = "gelu",
    ):
        super().__init__()
        from transformers.activations import ACT2FN

        if intermediate_size is None:
            intermediate_size = text_hidden_size

        self.linear_1 = nn.Linear(vision_hidden_size, intermediate_size, bias=True)
        self.act = ACT2FN[activation]
        self.linear_2 = nn.Linear(intermediate_size, text_hidden_size, bias=True)

    def forward(self, image_features):
        hidden_states = self.linear_1(image_features)
        hidden_states = self.act(hidden_states)
        hidden_states = self.linear_2(hidden_states)
        return hidden_states


class Apriel2Model(Apriel2TextModel):
    """
    Apriel2 multimodal base model (vision + text, without LM head).

    Inherits from Apriel2TextModel (which provides embed_tokens, decoder, norm)
    and adds vision_encoder. This mirrors Fast-LLM's VisionMultiModalModel(LanguageModel)
    inheritance pattern for trivial weight conversion.
    """

    config_class = Apriel2Config

    def __init__(self, config: Apriel2Config):
        super().__init__(config)

        # Add vision encoder (text components inherited from Apriel2TextModel)
        if config.vision_encoder is not None:
            self.vision_encoder = Apriel2VisionEncoder(config.vision_encoder, config)
        else:
            self.vision_encoder = None

        # Re-run post_init to handle any vision encoder initialization
        self.post_init()

    def get_image_features(self, pixel_values, image_sizes=None):
        """Extract and project image features.

        Args:
            pixel_values: [num_images, channels, height, width] - batch of images (possibly padded)
            image_sizes: Optional[num_images, 2] - actual (height, width) of each image for cropping

        Returns:
            image_features: [num_images, num_patches, hidden_size] or concatenated features
        """
        if self.vision_encoder is None:
            raise ValueError("Cannot extract image features: vision_encoder is None")

        if image_sizes is None:
            # No cropping needed - process as batch
            return self.vision_encoder(pixel_values)

        # Get patch size from embeddings layer to determine minimum valid image size
        patch_height = self.vision_encoder.embeddings.patch_embeddings.kernel_size[0]
        patch_width = self.vision_encoder.embeddings.patch_embeddings.kernel_size[1]

        # Process each image individually with its actual size
        all_features = []
        for i, (image, (height, width)) in enumerate(zip(pixel_values, image_sizes)):
            height, width = int(height), int(width)
            # Skip images that are too small to produce any patches
            if height < patch_height or width < patch_width:
                continue
            # Crop to actual image size
            cropped = image[:, :height, :width]
            # Process single image - add batch dim
            features = self.vision_encoder(cropped.unsqueeze(0))
            # Remove batch dim and add to list
            all_features.append(features.squeeze(0))

        if not all_features:
            # No valid images - return empty tensor
            return torch.zeros(0, 0, self.config.hidden_size, device=pixel_values.device)

        # Concatenate all features along patch dimension
        return torch.cat(all_features, dim=0).unsqueeze(0)  # [1, total_patches, hidden]

    def forward(
        self,
        input_ids: Optional[torch.LongTensor] = None,
        pixel_values: Optional[torch.FloatTensor] = None,
        image_sizes: Optional[torch.Tensor] = None,
        attention_mask: Optional[torch.Tensor] = None,
        position_ids: Optional[torch.LongTensor] = None,
        past_key_values: Optional[Apriel2Cache] = None,
        inputs_embeds: Optional[torch.FloatTensor] = None,
        use_cache: Optional[bool] = None,
        output_attentions: Optional[bool] = None,
        output_hidden_states: Optional[bool] = None,
        return_dict: Optional[bool] = None,
        cache_position: Optional[torch.LongTensor] = None,
        **kwargs,
    ) -> Union[tuple, BaseModelOutputWithPast]:
        # If pixel_values provided, we need to merge vision and text embeddings
        if pixel_values is not None and input_ids is not None:
            # Encode and project images (with optional cropping based on image_sizes)
            image_features = self.get_image_features(pixel_values, image_sizes)

            # Get text embeddings (use inherited embed_tokens)
            inputs_embeds = self.embed_tokens(input_ids)

            # Merge image features into text embeddings
            image_token_index = self.config.image_token_index

            # Create mask for image token positions: [batch, seq_len]
            special_image_mask = input_ids == image_token_index

            # Validate token count matches feature count
            num_image_tokens = special_image_mask.sum().item()
            num_image_features = image_features.shape[0] * image_features.shape[1]

            if num_image_tokens != num_image_features:
                raise ValueError(
                    f"Image features and image tokens do not match: "
                    f"got {num_image_tokens} image tokens but {num_image_features} image features "
                    f"(shape: {image_features.shape})"
                )

            # Expand mask to match embedding dimension: [batch, seq_len, hidden_size]
            special_image_mask = special_image_mask.unsqueeze(-1).expand_as(inputs_embeds)

            # Flatten image features to match the number of True values in mask
            image_features = image_features.view(-1, image_features.shape[-1])

            # Use masked_scatter for efficient vectorized merge
            inputs_embeds = inputs_embeds.masked_scatter(special_image_mask, image_features)

            # Clear input_ids since we're using inputs_embeds
            input_ids = None

        # Forward through inherited text model components
        return super().forward(
            input_ids=input_ids,
            attention_mask=attention_mask,
            position_ids=position_ids,
            past_key_values=past_key_values,
            inputs_embeds=inputs_embeds,
            use_cache=use_cache,
            output_attentions=output_attentions,
            output_hidden_states=output_hidden_states,
            return_dict=return_dict,
            cache_position=cache_position,
            **kwargs,
        )


class Apriel2ForConditionalGeneration(Apriel2PreTrainedModel, GenerationMixin):
    """
    Apriel2 multimodal model with language modeling head (vision + text).

    Inherits from Apriel2PreTrainedModel to get proper cache handling.
    Uses Apriel2Model (which inherits from Apriel2TextModel) for the base model.
    """

    config_class = Apriel2Config
    _tied_weights_keys = []  # No weight tying by default, but can be configured

    def __init__(self, config: Apriel2Config):
        super().__init__(config)
        self.model = Apriel2Model(config)
        self.vocab_size = config.vocab_size
        self.lm_head = nn.Linear(config.hidden_size, config.vocab_size, bias=False)

        # Handle weight tying if configured
        if config.tie_word_embeddings:
            self._tied_weights_keys = ["lm_head.weight"]

        self.post_init()

    def get_input_embeddings(self):
        return self.model.embed_tokens

    def set_input_embeddings(self, value):
        self.model.embed_tokens = value

    def get_output_embeddings(self):
        return self.lm_head

    def set_output_embeddings(self, new_embeddings):
        self.lm_head = new_embeddings

    def get_image_features(self, pixel_values):
        """Extract and project image features."""
        return self.model.get_image_features(pixel_values)

    def forward(
        self,
        input_ids: Optional[torch.LongTensor] = None,
        pixel_values: Optional[torch.FloatTensor] = None,
        image_sizes: Optional[torch.Tensor] = None,
        attention_mask: Optional[torch.Tensor] = None,
        position_ids: Optional[torch.LongTensor] = None,
        past_key_values: Optional[Apriel2Cache] = None,
        inputs_embeds: Optional[torch.FloatTensor] = None,
        labels: Optional[torch.LongTensor] = None,
        use_cache: Optional[bool] = None,
        output_attentions: Optional[bool] = None,
        output_hidden_states: Optional[bool] = None,
        return_dict: Optional[bool] = None,
        cache_position: Optional[torch.LongTensor] = None,
        logits_to_keep: Union[int, torch.Tensor] = 0,
        **kwargs,
    ) -> Union[tuple, CausalLMOutputWithPast]:
        return_dict = return_dict if return_dict is not None else self.config.use_return_dict

        # Forward through model
        outputs = self.model(
            input_ids=input_ids,
            pixel_values=pixel_values,
            image_sizes=image_sizes,
            attention_mask=attention_mask,
            position_ids=position_ids,
            past_key_values=past_key_values,
            inputs_embeds=inputs_embeds,
            use_cache=use_cache,
            output_attentions=output_attentions,
            output_hidden_states=output_hidden_states,
            return_dict=return_dict,
            cache_position=cache_position,
            **kwargs,
        )

        hidden_states = outputs.last_hidden_state if return_dict else outputs[0]

        # Compute logits
        slice_indices = slice(-logits_to_keep, None) if isinstance(logits_to_keep, int) else logits_to_keep
        logits = self.lm_head(hidden_states[:, slice_indices, :])

        loss = None
        if labels is not None:
            # Upcast to float if we need to compute the loss to avoid potential precision issues
            logits = logits.float()
            shift_logits = logits[..., :-1, :]
            shift_labels = labels[..., 1:]
            if attention_mask is not None:
                # Use the input attention mask to shift the logits and labels
                # Crop attention mask in case it is longer (e.g., in PrefixTuning with peft)
                shift_attention_mask = attention_mask[:, -shift_logits.shape[1] :].to(logits.device)
                shift_logits = shift_logits[shift_attention_mask != 0].contiguous()
                shift_labels = shift_labels[shift_attention_mask.to(shift_labels.device) != 0].contiguous()
            else:
                shift_logits = shift_logits.contiguous()
                shift_labels = shift_labels.contiguous()
            # Flatten the tokens
            loss_fct = nn.CrossEntropyLoss()
            flat_logits = shift_logits.view(-1, self.vocab_size)
            flat_labels = shift_labels.view(-1).to(shift_logits.device)
            loss = loss_fct(flat_logits, flat_labels)

        if not return_dict:
            output = (logits,) + (outputs[1:] if return_dict else outputs[1:])
            return (loss,) + output if loss is not None else output

        return CausalLMOutputWithPast(
            loss=loss,
            logits=logits,
            past_key_values=outputs.past_key_values if return_dict else outputs[1],
            hidden_states=outputs.hidden_states if return_dict else None,
            attentions=outputs.attentions if return_dict else None,
        )

    def prepare_inputs_for_generation(
        self,
        input_ids,
        past_key_values=None,
        inputs_embeds=None,
        cache_position=None,
        position_ids=None,
        pixel_values=None,
        attention_mask=None,
        use_cache=True,
        logits_to_keep=None,
        **kwargs,
    ):
        """Prepare inputs for generation, handling multimodal inputs correctly."""
        # Overwritten -- custom handling for pixel_values during cached generation
        model_inputs = super().prepare_inputs_for_generation(
            input_ids,
            past_key_values=past_key_values,
            inputs_embeds=inputs_embeds,
            attention_mask=attention_mask,
            position_ids=position_ids,
            cache_position=cache_position,
            use_cache=use_cache,
            logits_to_keep=logits_to_keep,
            **kwargs,
        )

        # If we're in cached decoding stage, pixel_values should be None because input ids do not contain
        # special image tokens anymore. Otherwise pixel_values should be passed to model.
        # NOTE: use_cache=False always needs pixel_values
        if cache_position is not None and cache_position[0] == 0:
            model_inputs["pixel_values"] = pixel_values

        return model_inputs<|MERGE_RESOLUTION|>--- conflicted
+++ resolved
@@ -38,18 +38,6 @@
 except ImportError:
     rms_norm_gated = None
 
-# KDA implementation - matches Fast-LLM's kda.py
-try:
-    from fla.ops.kda import chunk_kda, fused_recurrent_kda
-    from fla.ops.kda.gate import fused_kda_gate
-except ImportError:
-    chunk_kda = None
-    fused_recurrent_kda = None
-    fused_kda_gate = None
-<<<<<<< HEAD
-
-=======
->>>>>>> dbd4c91d
 
 is_fast_path_available = is_mamba_ssm_available() and is_causal_conv1d_available()
 
@@ -1229,7 +1217,9 @@
             mixed_qkv = self.convolution.update(
                 mixed_qkv.squeeze(2),  # [batch, conv_dim, 1] -> [batch, conv_dim]
                 conv_state,
-            ).unsqueeze(2)  # [batch, conv_dim] -> [batch, conv_dim, 1]
+            ).unsqueeze(
+                2
+            )  # [batch, conv_dim] -> [batch, conv_dim, 1]
         else:
             # Prefill mode
             use_cache = past_key_values is not None
@@ -1341,30 +1331,8 @@
         return {}
 
 
-class KimiDeltaAttention(nn.Module):
-    """
-    Kimi Delta Attention (KDA) implementation matching Fast-LLM's kda.py.
-
-    Weight names match Fast-LLM:
-    - q_proj, k_proj, v_proj, o_proj - main projections
-    - f_a_proj, f_b_proj - gate kernel (low-rank)
-    - g_a_proj, g_b_proj - output gate (low-rank)
-    - beta_proj - beta gating
-<<<<<<< HEAD
-    - q_conv, k_conv, v_conv - causal convolutions (nn.Conv1d)
-=======
-    - q_conv, k_conv, v_conv - CausalConv1d modules
->>>>>>> dbd4c91d
-    - A_log, dt_bias - learnable parameters
-    - norm - gated RMS normalization
-
-    Uses fla.ops.kda.chunk_kda and fused_recurrent_kda kernels.
-<<<<<<< HEAD
-    Uses causal_conv1d_fn/causal_conv1d_update for convolutions (with PyTorch fallback).
-=======
-    Uses CausalConv1d for convolutions (CUDA fast path with PyTorch fallback).
->>>>>>> dbd4c91d
-    """
+class KimiLinearAttention(nn.Module):
+    """KimiLinearAttention mixer - stub for future implementation."""
 
     def __init__(
         self,
@@ -1375,304 +1343,7 @@
         dtype=None,
     ):
         super().__init__()
-
-        if chunk_kda is None or fused_kda_gate is None:
-            raise ImportError(
-                "KimiDeltaAttention requires the `fla` package. " "Please install it with `pip install -U fla-core`."
-            )
-
-        self.layer_idx = layer_idx
-        self.hidden_size = d_model
-        self.mode = "chunk"
-
-        # Config params - match Fast-LLM naming
-        self.num_heads = config_dict.get("heads", 32)
-        self.head_dim = config_dict.get("head_dim", 64)
-        conv_config = config_dict.get("convolution_layer", {})
-        self.conv_kernel_size = conv_config.get("kernel_size", 4)
-        norm_config = config_dict.get("normalization", {})
-        self.norm_eps = norm_config.get("epsilon", 1e-5)
-        self.norm_activation = norm_config.get("activation", "sigmoid")
-
-        # Derived dimensions
-        self.projection_size = self.head_dim * self.num_heads
-
-        # Projection layers - names match Fast-LLM exactly
-        self.q_proj = nn.Linear(d_model, self.projection_size, bias=False, device=device, dtype=dtype)
-        self.k_proj = nn.Linear(d_model, self.projection_size, bias=False, device=device, dtype=dtype)
-        self.v_proj = nn.Linear(d_model, self.projection_size, bias=False, device=device, dtype=dtype)
-
-<<<<<<< HEAD
-        # Convolutions - use nn.Conv1d like GDN (not ShortConvolution)
-        # Named to match Fast-LLM (q_conv, k_conv, v_conv)
-        self.q_conv = nn.Conv1d(
-=======
-        # Convolutions - use CausalConv1d for proper left-only padding
-        # Named to match Fast-LLM (q_conv, k_conv, v_conv)
-        self.q_conv = CausalConv1d(
->>>>>>> dbd4c91d
-            in_channels=self.projection_size,
-            out_channels=self.projection_size,
-            kernel_size=self.conv_kernel_size,
-            groups=self.projection_size,  # depthwise
-            bias=False,
-<<<<<<< HEAD
-            padding=self.conv_kernel_size - 1,
-            device=device,
-            dtype=dtype,
-        )
-        self.k_conv = nn.Conv1d(
-=======
-            activation="silu",
-            device=device,
-            dtype=dtype,
-        )
-        self.k_conv = CausalConv1d(
->>>>>>> dbd4c91d
-            in_channels=self.projection_size,
-            out_channels=self.projection_size,
-            kernel_size=self.conv_kernel_size,
-            groups=self.projection_size,
-            bias=False,
-<<<<<<< HEAD
-            padding=self.conv_kernel_size - 1,
-            device=device,
-            dtype=dtype,
-        )
-        self.v_conv = nn.Conv1d(
-=======
-            activation="silu",
-            device=device,
-            dtype=dtype,
-        )
-        self.v_conv = CausalConv1d(
->>>>>>> dbd4c91d
-            in_channels=self.projection_size,
-            out_channels=self.projection_size,
-            kernel_size=self.conv_kernel_size,
-            groups=self.projection_size,
-            bias=False,
-<<<<<<< HEAD
-            padding=self.conv_kernel_size - 1,
-=======
-            activation="silu",
->>>>>>> dbd4c91d
-            device=device,
-            dtype=dtype,
-        )
-
-        # Gate kernel projections (low-rank: hidden -> head_dim -> projection)
-        self.f_a_proj = nn.Linear(d_model, self.head_dim, bias=False, device=device, dtype=dtype)
-        self.f_b_proj = nn.Linear(self.head_dim, self.projection_size, bias=False, device=device, dtype=dtype)
-
-        # Output gate projections (low-rank)
-        self.g_a_proj = nn.Linear(d_model, self.head_dim, bias=False, device=device, dtype=dtype)
-        self.g_b_proj = nn.Linear(self.head_dim, self.projection_size, bias=False, device=device, dtype=dtype)
-
-        # Beta projection - named beta_proj to match Fast-LLM (not b_proj)
-        self.beta_proj = nn.Linear(d_model, self.num_heads, bias=False, device=device, dtype=dtype)
-
-        # Output projection
-        self.o_proj = nn.Linear(self.projection_size, d_model, bias=False, device=device, dtype=dtype)
-
-        # Learnable parameters - match Fast-LLM shapes
-        # A_log: 1D shape (num_heads,) to match Fast-LLM
-        self.A_log = nn.Parameter(
-            torch.zeros(self.num_heads, device=device, dtype=torch.float32).uniform_(1, 16).log()
-        )
-        self.dt_bias = nn.Parameter(torch.ones(self.projection_size, device=device, dtype=torch.float32))
-
-        # Normalization - use GatedRMSNormalization (same wrapper as GDN, with sigmoid activation)
-        self.norm = GatedRMSNormalization(self.head_dim, eps=self.norm_eps, activation=self.norm_activation)
-
-<<<<<<< HEAD
-    def _apply_conv(self, x: torch.Tensor, conv: nn.Conv1d, conv_state: torch.Tensor | None, use_cache: bool):
-        """
-        Apply causal convolution with cache support.
-        Uses causal_conv1d_fn for prefill, causal_conv1d_update for single-token decode.
-        Falls back to PyTorch implementation on CPU.
-
-        Args:
-            x: Input tensor [batch, seq, dim]
-            conv: Conv1d module (weights)
-=======
-    def _apply_conv(
-        self, x: torch.Tensor, conv: CausalConv1d, conv_state: torch.Tensor | None, use_cache: bool
-    ):
-        """
-        Apply causal convolution with cache support.
-
-        Args:
-            x: Input tensor [batch, seq, dim]
-            conv: CausalConv1d module
->>>>>>> dbd4c91d
-            conv_state: Previous conv state [batch, dim, kernel_size-1] or None
-            use_cache: Whether to output final state for caching
-
-        Returns:
-            (output, new_conv_state) tuple
-        """
-<<<<<<< HEAD
-        batch_size, seq_len, dim = x.shape
-        x = x.transpose(1, 2)  # [batch, dim, seq]
-
-        # Get weight in [dim, kernel_size] format
-        weight = conv.weight.squeeze(1)  # [dim, 1, kernel] -> [dim, kernel]
-
-        # Single token decode with existing cache
-        if conv_state is not None and seq_len == 1:
-            # Use causal_conv1d_update for single-step
-            out = causal_conv1d_update(
-                x.squeeze(2),  # [batch, dim]
-                conv_state,
-                weight,
-                bias=conv.bias,
-                activation="silu",
-            )
-            return out.unsqueeze(1), conv_state  # [batch, 1, dim]
-
-        # Prefill mode - use causal_conv1d_fn or PyTorch fallback
-        if is_fast_path_available and x.device.type != "cpu":
-            # Use CUDA kernel with initial_states and return_final_states
-            # Note: causal_conv1d requires final_states.stride(1) == 1, so we create with
-            # transposed shape and transpose to get the right memory layout
-            if use_cache:
-                final_state = x.new_zeros(batch_size, self.conv_kernel_size - 1, dim).transpose(
-                    1, 2
-                )  # Now stride(1) == 1
-            else:
-                final_state = None
-            out = causal_conv1d_fn(
-                x,
-                weight,
-                bias=conv.bias,
-                initial_states=conv_state,
-                return_final_states=use_cache,
-                final_states_out=final_state,
-                activation="silu",
-            )
-            if use_cache:
-                # causal_conv1d_fn returns (output, final_state) when return_final_states=True
-                if isinstance(out, tuple):
-                    out, final_state = out
-            return out.transpose(1, 2), final_state  # [batch, seq, dim]
-        else:
-            # PyTorch fallback
-            out = torch_causal_conv1d_fn(x, weight, bias=conv.bias, activation="silu")
-            # Compute final state for cache
-            if use_cache:
-                # Store last kernel_size-1 positions for next decode
-                padded = (
-                    F.pad(x, (self.conv_kernel_size - 1 - x.shape[-1], 0))
-                    if x.shape[-1] < self.conv_kernel_size - 1
-                    else x
-                )
-                final_state = padded[:, :, -(self.conv_kernel_size - 1) :].clone()
-            else:
-                final_state = None
-            return out.transpose(1, 2), final_state  # [batch, seq, dim]
-=======
-        seq_len = x.shape[1]
-        x = x.transpose(1, 2)  # [batch, dim, seq]
-
-        # Single token decode with existing cache
-        if conv_state is not None and seq_len == 1:
-            out = conv.update(x.squeeze(2), conv_state)
-            return out.unsqueeze(1), conv_state  # [batch, 1, dim]
-
-        # Prefill mode
-        if use_cache:
-            out, final_state = conv(x, conv_state=conv_state, return_final_state=True)
-        else:
-            out = conv(x, conv_state=conv_state)
-            final_state = None
-
-        return out.transpose(1, 2), final_state  # [batch, seq, dim]
->>>>>>> dbd4c91d
-
-    def forward(
-        self,
-        hidden_states: torch.Tensor,
-        past_key_values=None,
-        attention_mask: Optional[torch.Tensor] = None,
-        **kwargs,
-    ):
-        batch_size, seq_len, _ = hidden_states.shape
-        mode = "fused_recurrent" if seq_len <= 64 else self.mode
-        if self.training:
-            mode = "chunk"
-
-        # Get cache states if available
-        conv_state_q, conv_state_k, conv_state_v = None, None, None
-        recurrent_state = None
-        use_cache = past_key_values is not None
-
-        if past_key_values is not None:
-            conv_states = past_key_values.conv_states[self.layer_idx]
-            if conv_states is not None:
-                conv_state_q, conv_state_k, conv_state_v = conv_states
-            recurrent_state = past_key_values.recurrent_states[self.layer_idx]
-
-        # Project Q, K, V and apply convolutions
-        q, conv_state_q = self._apply_conv(self.q_proj(hidden_states), self.q_conv, conv_state_q, use_cache)
-        k, conv_state_k = self._apply_conv(self.k_proj(hidden_states), self.k_conv, conv_state_k, use_cache)
-        v, conv_state_v = self._apply_conv(self.v_proj(hidden_states), self.v_conv, conv_state_v, use_cache)
-
-        # Gate kernel computation
-        g = self.f_b_proj(self.f_a_proj(hidden_states))
-        g = rearrange(g, "... (h d) -> ... h d", d=self.head_dim)
-        g = fused_kda_gate(g, self.A_log.float(), dt_bias=self.dt_bias)
-
-        # Beta gating
-        beta = self.beta_proj(hidden_states).float().sigmoid()
-
-        # Reshape Q, K, V to head format
-        q, k = map(lambda x: rearrange(x, "... (h d) -> ... h d", d=self.head_dim), (q, k))
-        v = rearrange(v, "... (h d) -> ... h d", d=self.head_dim)
-
-        # Run KDA kernel
-        if mode == "chunk":
-            o, recurrent_state = chunk_kda(
-                q=q,
-                k=k,
-                v=v,
-                g=g,
-                beta=beta,
-                initial_state=None,
-                output_final_state=False,
-                use_qk_l2norm_in_kernel=True,
-            )
-        else:
-            o, recurrent_state = fused_recurrent_kda(
-                q=q,
-                k=k,
-                v=v,
-                g=g,
-                beta=beta,
-                initial_state=recurrent_state,
-                output_final_state=True,
-                use_qk_l2norm_in_kernel=True,
-            )
-
-        # Update cache
-        if past_key_values is not None:
-            past_key_values.recurrent_states[self.layer_idx] = recurrent_state
-            past_key_values.conv_states[self.layer_idx] = (conv_state_q, conv_state_k, conv_state_v)
-
-        # Output gating and normalization
-        g_out = self.g_b_proj(self.g_a_proj(hidden_states))
-        g_out = rearrange(g_out, "... (h d) -> ... h d", d=self.head_dim)
-
-        # Flatten for normalization, then reshape back
-        o_shape = o.shape
-        o = self.norm(o.reshape(-1, o.shape[-1]), g_out.reshape(-1, g_out.shape[-1]))
-        o = o.reshape(o_shape)
-
-        # Reshape and project output
-        o = rearrange(o, "b t h d -> b t (h d)")
-        o = self.o_proj(o)
-
-        return (o,)
+        raise NotImplementedError("KimiLinearAttention not yet implemented in apriel2")
 
     @classmethod
     def setup(
