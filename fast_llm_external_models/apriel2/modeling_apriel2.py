"""Apriel2 HuggingFace model implementation."""

import math
import random
from typing import Any, Optional, Union, TypedDict
from types import SimpleNamespace

import torch
import torch.nn.functional as F
from einops import rearrange, repeat
from torch import nn
from transformers import GenerationMixin, PreTrainedModel
from transformers.modeling_flash_attention_utils import FlashAttentionKwargs
from transformers.modeling_outputs import BaseModelOutputWithPast, CausalLMOutputWithPast
from transformers.processing_utils import Unpack
from transformers.utils import logging

from fast_llm_external_models.apriel2.configuration_apriel2 import Apriel2Config, Apriel2TextConfig
from fast_llm_external_models.apriel2.cache import Apriel2Cache
from transformers.models.mistral.modeling_mistral import (
    MistralMLP,
    MistralRMSNorm,
    apply_rotary_pos_emb,
)
from transformers.modeling_utils import ALL_ATTENTION_FUNCTIONS
from transformers.models.llama.modeling_llama import eager_attention_forward
<<<<<<< HEAD
=======

>>>>>>> 9d12e9cd
# GDN implementation - matches Fast-LLM's gdn.py exactly
try:
    from fla.ops.gated_delta_rule import chunk_gated_delta_rule
except ImportError:
    chunk_gated_delta_rule = None

try:
    from fla.modules.fused_norm_gate import rms_norm_gated
except ImportError:
    rms_norm_gated = None

from transformers.utils.import_utils import is_torch_flex_attn_available
from transformers.masking_utils import create_causal_mask, create_sliding_window_causal_mask

from transformers.utils.import_utils import is_mamba_ssm_available, is_causal_conv1d_available

is_fast_path_available = is_mamba_ssm_available() and is_causal_conv1d_available()

if is_torch_flex_attn_available():
    from torch.nn.attention.flex_attention import BlockMask
else:
    BlockMask = torch.Tensor

logger = logging.get_logger(__name__)

if not is_fast_path_available:
    logger.warning(
        "Mamba fast path not available. Requires CUDA, mamba_ssm, and causal_conv1d packages. "
        "Falling back to PyTorch implementation (slower, CPU-compatible)."
    )


class BlockSequenceKwargs(TypedDict, total=False):
    attention_mask: Optional[torch.Tensor]
    position_ids: Optional[torch.LongTensor]
    cache_position: Optional[torch.LongTensor]
    past_key_values: Optional[Apriel2Cache]
    output_attentions: bool
    output_hidden_states: bool
    use_cache: bool


class PreprocessingOutput(TypedDict, total=False):
    position_embeddings: Optional[tuple[torch.Tensor, torch.Tensor]]
    attention_mask: Optional[torch.Tensor]


@torch.compile
def torch_causal_conv1d_fn(x, weight, bias=None, activation="silu"):
    assert activation == "silu", f"Only silu activation is supported, got {activation}"

    seqlen = x.shape[-1]
    kernel_size = weight.shape[-1]

    # Causal padding and depthwise conv
    x = F.pad(x, (kernel_size - 1, 0))
    x = F.conv1d(x, weight.unsqueeze(1), bias=bias, groups=x.shape[1])
    x = x[..., :seqlen]

    return F.silu(x)


@torch.compile
def torch_causal_conv1d_update(x, conv_state, weight, bias=None, activation="silu"):
    assert activation == "silu", f"Only silu activation is supported, got {activation}"

    dtype = x.dtype
    conv_state.copy_(torch.roll(conv_state, shifts=-1, dims=-1))
    conv_state[:, :, -1] = x
    x = torch.sum(conv_state * weight.unsqueeze(0), dim=-1)
    if bias is not None:
        x = x + bias
    return F.silu(x).to(dtype=dtype)


def torch_selective_scan_fn(
    u, delta, A, B, C, D=None, z=None, delta_bias=None, delta_softplus=True, return_last_state=False
):
    raise NotImplementedError("torch_selective_scan_fn not yet implemented. Install mamba_ssm for CUDA kernels.")


def torch_selective_state_update(state, x, dt, A, B, C, D=None, z=None, dt_bias=None, dt_softplus=True):
    raise NotImplementedError("torch_selective_state_update not yet implemented. Install mamba_ssm for CUDA kernels.")


if is_fast_path_available:
    from causal_conv1d import causal_conv1d_fn, causal_conv1d_update
    from mamba_ssm.ops.selective_scan_interface import selective_scan_fn
    from mamba_ssm.ops.triton.selective_state_update import selective_state_update
else:
    causal_conv1d_fn = torch_causal_conv1d_fn
    causal_conv1d_update = torch_causal_conv1d_update
    selective_scan_fn = torch_selective_scan_fn
    selective_state_update = torch_selective_state_update


def repeat_kv(hidden_states: torch.Tensor, n_rep: int) -> torch.Tensor:
    """
    This is the equivalent of torch.repeat_interleave(x, dim=1, repeats=n_rep). The hidden states go from (batch,
    num_key_value_heads, seqlen, head_dim) to (batch, num_attention_heads, seqlen, head_dim)
    """
    batch, num_key_value_heads, slen, head_dim = hidden_states.shape
    if n_rep == 1:
        return hidden_states
    hidden_states = hidden_states[:, :, None, :, :].expand(batch, num_key_value_heads, n_rep, slen, head_dim)
    return hidden_states.reshape(batch, num_key_value_heads * n_rep, slen, head_dim)


@torch.compile
def segsum(x):
    T = x.size(-1)
    x = repeat(x, "... d -> ... d e", e=T)
    mask = torch.tril(torch.ones(T, T, device=x.device, dtype=bool), diagonal=-1)
    x = x.masked_fill(~mask, 0)
    x_segsum = torch.cumsum(x, dim=-2)
    mask = torch.tril(torch.ones(T, T, device=x.device, dtype=bool), diagonal=0)
    x_segsum = x_segsum.masked_fill(~mask, -torch.inf)
    return x_segsum


@torch.compile
def materialize_mixer(A_log, B, C, D):
    batch_size, length, n_heads, d_state = B.shape
    assert A_log.shape == (batch_size, length, n_heads)
    assert B.shape == C.shape == (batch_size, length, n_heads, d_state)

    A_log = rearrange(-F.softplus(A_log), "b l h -> b h l")
    powers = torch.exp(segsum(A_log))
    T = torch.einsum("blhn,bshn,bhls->bhsl", C, B, powers)

    if D is not None:
        T[:, :, torch.arange(length), torch.arange(length)] += D.view(1, n_heads, 1)

    T = rearrange(T, "b h z l -> b h l z")
    return T


def apply_mask_to_padding_states(hidden_states, attention_mask):
    if attention_mask is not None and attention_mask.shape[1] > 1 and attention_mask.shape[0] > 1:
        dtype = hidden_states.dtype
        hidden_states = (hidden_states * attention_mask[:, :, None]).to(dtype)
    return hidden_states


class Apriel2Attention(nn.Module):
    """Multi-headed attention with support for GQA and configurable causality.

    Config options (Fast-LLM naming):
        heads: Number of query heads
        head_groups: Number of key/value heads (for GQA)
        head_size: Dimension per head
        add_linear_biases: Whether to use biases in projections
        causal: Whether to use causal masking
<<<<<<< HEAD
        sliding_window: Optional sliding window size
=======
        window_size: Optional sliding window size
>>>>>>> 9d12e9cd
        rotary: Rotary embedding config dict
    """

    def __init__(self, d_model: int, mixer_config: dict, layer_idx: int, config):
        super().__init__()
        self.config = config
        self.mixer_config = mixer_config
        self.layer_idx = layer_idx

        # Extract config using Fast-LLM naming
        self.num_heads = mixer_config["heads"]
        self.num_key_value_heads = mixer_config.get("head_groups", self.num_heads)
        self.head_dim = mixer_config["head_size"]
        self.hidden_size = d_model

        self.num_key_value_groups = self.num_heads // self.num_key_value_heads
<<<<<<< HEAD
        self.scaling = self.head_dim ** -0.5
        self.is_causal = mixer_config.get("causal", True)
        self.sliding_window = mixer_config.get("sliding_window")
=======
        self.scaling = self.head_dim**-0.5
        self.is_causal = mixer_config.get("causal", True)
        self.window_size = mixer_config.get("window_size")

        # cross_document_attention: if False, use cu_seqlens to isolate sequences (e.g., images)
        self.cross_document_attention = mixer_config.get("cross_document_attention", True)
>>>>>>> 9d12e9cd

        # Whether to add biases to linear projections
        add_bias = mixer_config.get("add_linear_biases", False)

        # Projections (Fast-LLM weight names: q_proj, k_proj, v_proj, o_proj)
        self.q_proj = nn.Linear(d_model, self.num_heads * self.head_dim, bias=add_bias)
        self.k_proj = nn.Linear(d_model, self.num_key_value_heads * self.head_dim, bias=add_bias)
        self.v_proj = nn.Linear(d_model, self.num_key_value_heads * self.head_dim, bias=add_bias)
        self.o_proj = nn.Linear(self.num_heads * self.head_dim, d_model, bias=add_bias)

    @classmethod
    def setup(
        cls,
        mixer_config: dict,
        hidden_size: int,
        max_position_embeddings: int,
    ) -> nn.ModuleDict:
        """
        Setup resources needed by this mixer (rotary embeddings).
        Called once per block type, before instances are created.

        Args:
            mixer_config: Mixer configuration dict
            hidden_size: Model hidden size
            max_position_embeddings: Maximum sequence length

        Returns:
            ModuleDict containing 'rotary_emb'
        """
        rotary_config_dict = mixer_config["rotary"]
        rotary_type = rotary_config_dict["type"]
        rope_theta = rotary_config_dict["theta"]
        num_heads = mixer_config["heads"]
        head_dim = mixer_config["head_size"]

        if rotary_type == "pixtral_2d":
            from transformers.models.pixtral.modeling_pixtral import PixtralRotaryEmbedding

            rotary_config = SimpleNamespace(
                head_dim=head_dim,
                rope_theta=rope_theta,
                image_size=rotary_config_dict["max_image_size"],
                patch_size=rotary_config_dict["patch_size"],
            )
<<<<<<< HEAD
            return nn.ModuleDict({
                'rotary_emb': PixtralRotaryEmbedding(config=rotary_config)
            })
=======
            return nn.ModuleDict({"rotary_emb": PixtralRotaryEmbedding(config=rotary_config)})
>>>>>>> 9d12e9cd

        elif rotary_type == "mistral_1d":
            from transformers.models.mistral.modeling_mistral import MistralRotaryEmbedding

            rotary_config = SimpleNamespace(
                max_position_embeddings=max_position_embeddings,
                rope_theta=rope_theta,
                head_dim=head_dim,
                hidden_size=hidden_size,
                num_attention_heads=num_heads,
                partial_rotary_factor=1.0,
            )
<<<<<<< HEAD
            return nn.ModuleDict({
                'rotary_emb': MistralRotaryEmbedding(config=rotary_config)
            })
=======
            return nn.ModuleDict({"rotary_emb": MistralRotaryEmbedding(config=rotary_config)})
>>>>>>> 9d12e9cd

        else:
            raise ValueError(f"Unknown rotary type: {rotary_type}")

    def forward(
        self,
        hidden_states: torch.Tensor,
        attention_mask: Optional[torch.Tensor] = None,
        position_ids: Optional[torch.LongTensor] = None,
        position_embeddings: Optional[tuple] = None,
        past_key_values: Optional[Any] = None,
        cache_position: Optional[torch.LongTensor] = None,
        **kwargs,
    ):
        input_shape = hidden_states.shape[:-1]
        hidden_shape = (*input_shape, -1, self.head_dim)

        query_states = self.q_proj(hidden_states).view(hidden_shape).transpose(1, 2)
        key_states = self.k_proj(hidden_states).view(hidden_shape).transpose(1, 2)
        value_states = self.v_proj(hidden_states).view(hidden_shape).transpose(1, 2)

        if position_embeddings is not None:
            cos, sin = position_embeddings
            query_states, key_states = apply_rotary_pos_emb(query_states, key_states, cos, sin)

        if past_key_values is not None:
            cache_kwargs = {"sin": sin, "cos": cos, "cache_position": cache_position}
            key_states, value_states = past_key_values.update(key_states, value_states, self.layer_idx, cache_kwargs)

        # Select attention implementation
        attention_interface = eager_attention_forward
        if self.config._attn_implementation != "eager":
            attention_interface = ALL_ATTENTION_FUNCTIONS[self.config._attn_implementation]

        attn_output, attn_weights = attention_interface(
            self,
            query_states,
            key_states,
            value_states,
            attention_mask,
            dropout=0.0,
            scaling=self.scaling,
<<<<<<< HEAD
            sliding_window=self.sliding_window,
=======
            sliding_window=self.window_size,
>>>>>>> 9d12e9cd
            **kwargs,
        )

        attn_output = attn_output.reshape(*input_shape, -1).contiguous()
        attn_output = self.o_proj(attn_output)
        return attn_output, attn_weights
<<<<<<< HEAD

    def preprocess(
        self,
        hidden_states: torch.Tensor,
        resources: Optional[nn.ModuleDict],
        **kwargs: Unpack[BlockSequenceKwargs],
    ) -> PreprocessingOutput:
        """
        Compute attention preprocessing: position embeddings and causal masks.

        Args:
            hidden_states: Current hidden states (for shape/device)
            resources: ModuleDict of resources from setup() (contains 'rotary_emb')
            **kwargs: Metadata (position_ids, attention_mask, cache_position, etc.)

        Returns:
            PreprocessingOutput with position_embeddings and attention_mask
        """
        # Compute position embeddings using rotary_emb from resources
        position_embeddings = None
        if resources is not None and 'rotary_emb' in resources:
            position_ids = kwargs['position_ids']
            rotary_emb = resources['rotary_emb']
            cos, sin = rotary_emb(hidden_states, position_ids)
            position_embeddings = (cos, sin)

        # Compute mask based on mixer config
        if self.is_causal and kwargs.get('cache_position') is not None:
            # Causal attention - compute causal mask
            mask_function = create_causal_mask if self.sliding_window is None else create_sliding_window_causal_mask

            # Build config for mask creation
            mask_config = SimpleNamespace(
                hidden_size=self.config.hidden_size,
                num_attention_heads=self.num_heads,
                num_key_value_heads=self.num_key_value_heads,
                head_dim=self.head_dim,
                max_position_embeddings=self.config.embeddings["max_position_embeddings"],
                sliding_window=self.sliding_window,
                _attn_implementation=getattr(self.config, '_attn_implementation', 'eager'),
            )

            mask = mask_function(
                config=mask_config,
                input_embeds=hidden_states,
                attention_mask=kwargs.get('attention_mask'),
                cache_position=kwargs['cache_position'],
                past_key_values=kwargs.get('past_key_values'),
                position_ids=kwargs['position_ids'],
            )
        else:
            # Non-causal attention (vision) - pass through original mask
            mask = kwargs.get('attention_mask')

        # Return computed tensors (not modules!)
        return {
            'position_embeddings': position_embeddings,
            'attention_mask': mask,
        }


# Shared helper functions for both text and vision models

=======

    def preprocess(
        self,
        hidden_states: torch.Tensor,
        resources: Optional[nn.ModuleDict],
        **kwargs: Unpack[BlockSequenceKwargs],
    ) -> PreprocessingOutput:
        """
        Compute attention preprocessing: position embeddings and masks.

        Args:
            hidden_states: Current hidden states (for shape/device)
            resources: ModuleDict of resources from setup() (contains 'rotary_emb')
            **kwargs: Metadata including:
                - position_ids: Position IDs for rotary embedding
                - sequence_lengths: [n1, n2, ...] for sequence isolation
                - attention_mask, cache_position, past_key_values, etc.

        Returns:
            PreprocessingOutput with position_embeddings, attention_mask, and flash_attn_kwargs
        """
        position_ids = kwargs.get("position_ids")

        # Compute position embeddings using rotary_emb from resources
        position_embeddings = None
        if resources is not None and "rotary_emb" in resources and position_ids is not None:
            rotary_emb = resources["rotary_emb"]
            cos, sin = rotary_emb(hidden_states, position_ids)
            position_embeddings = (cos, sin)

        # Handle sequence isolation (cross_document_attention=False)
        sequence_lengths = kwargs.get("sequence_lengths")
        flash_attn_kwargs = {}
        mask = kwargs.get("attention_mask")

        if not self.cross_document_attention and sequence_lengths is not None:
            # Compute cu_seqlens for flash attention or block diagonal mask for others
            attn_impl = getattr(self.config, "_attn_implementation", "eager")

            if attn_impl == "flash_attention_2":
                # Flash attention: use cu_seqlens for varlen attention
                cu_seqlens = torch.tensor(
                    [0] + list(torch.cumsum(torch.tensor(sequence_lengths), dim=0).tolist()),
                    dtype=torch.int32,
                    device=hidden_states.device,
                )
                max_seqlen = max(sequence_lengths)
                flash_attn_kwargs = {
                    "cu_seq_lens_q": cu_seqlens,
                    "cu_seq_lens_k": cu_seqlens,
                    "max_length_q": max_seqlen,
                    "max_length_k": max_seqlen,
                }
                mask = None  # Flash varlen doesn't use attention_mask
            else:
                # Non-flash: use block diagonal mask
                mask = _generate_block_attention_mask(sequence_lengths, hidden_states)

        elif self.is_causal and kwargs.get("cache_position") is not None:
            # Causal attention - compute causal mask
            mask_function = create_causal_mask if self.window_size is None else create_sliding_window_causal_mask

            # Build config for mask creation
            mask_config = SimpleNamespace(
                hidden_size=self.config.hidden_size,
                num_attention_heads=self.num_heads,
                num_key_value_heads=self.num_key_value_heads,
                head_dim=self.head_dim,
                max_position_embeddings=self.config.embeddings["max_position_embeddings"],
                sliding_window=self.window_size,
                _attn_implementation=getattr(self.config, "_attn_implementation", "eager"),
            )

            mask = mask_function(
                config=mask_config,
                input_embeds=hidden_states,
                attention_mask=kwargs.get("attention_mask"),
                cache_position=kwargs["cache_position"],
                past_key_values=kwargs.get("past_key_values"),
                position_ids=position_ids,
            )

        # Return computed tensors
        return {
            "position_embeddings": position_embeddings,
            "attention_mask": mask,
            **flash_attn_kwargs,
        }


# Shared helper functions for both text and vision models


>>>>>>> 9d12e9cd
def get_mixer_class(mixer_type: str) -> type:
    """Map mixer type string to mixer class."""
    if mixer_type == "attention":
        return Apriel2Attention
    elif mixer_type == "mamba":
        return Apriel2Mamba
    elif mixer_type == "gdn":
        return Apriel2GatedDeltaNet
    elif mixer_type == "kimi_linear_attention":
        return KimiLinearAttention
    elif mixer_type == "stochastic":
        return Apriel2StochasticMixer
    else:
        raise ValueError(f"Unknown mixer type: {mixer_type}")


def create_mixer(mixer_config: dict, hidden_size: int, layer_idx: int, config, allow_stochastic: bool = True):
    """Create a mixer instance from config. Uses get_mixer_class() for type→class mapping."""
<<<<<<< HEAD
=======
    # TODO: make constructor signatures uniform across mixer types and remove this function
>>>>>>> 9d12e9cd
    mixer_type = mixer_config.get("type", "attention")
    mixer_class = get_mixer_class(mixer_type)  # Handles unknown types

    # Different mixer types have different constructor signatures
    if mixer_type == "attention":
        return mixer_class(hidden_size, mixer_config, layer_idx, config)
    elif mixer_type == "stochastic":
        if not allow_stochastic:
            raise ValueError("Stochastic mixers cannot contain nested stochastic mixers")
        return mixer_class(mixer_config, config, layer_idx)
    else:
        # mamba, gdn, kimi_linear_attention all have same signature
        return mixer_class(hidden_size, mixer_config, layer_idx=layer_idx)


class Apriel2Mamba(nn.Module):
    """Mamba mixer."""

    def __init__(
        self,
        d_model,
        config_dict: dict,
        layer_idx=None,
        device=None,
        dtype=None,
    ):
        """Initialize Mamba from a config dictionary."""
        factory_kwargs = {"device": device, "dtype": dtype}
        super().__init__()

        # Extract parameters from config dict
        d_state = config_dict.get("state_size", 16)
        d_inner = config_dict.get("d_inner")
        d_xb = config_dict.get("d_xb", None)
        d_conv = config_dict.get("d_conv", 4)
        expand = config_dict.get("expand", 2)
        dt_rank = config_dict.get("dt_rank", "auto")
        dt_min = config_dict.get("dt_min", 0.001)
        dt_max = config_dict.get("dt_max", 0.1)
        dt_init = config_dict.get("dt_init", "random")
        dt_scale = config_dict.get("dt_scale", 1.0)
        dt_init_floor = config_dict.get("dt_init_floor", 1e-4)
        repeat_kv_before_conv = config_dict.get("repeat_kv_before_conv", True)
        conv_bias = config_dict["conv_bias"]
        bias = config_dict.get("add_linear_biases", False)
        dt_proj_bias = config_dict["dt_proj_bias"]

        self.d_model = d_model
        self.d_xb = d_xb if d_xb is not None else d_model
        self.d_state = d_state
        self.d_conv = d_conv
        self.expand = expand
        self.d_inner = d_inner if d_inner is not None else int(self.expand * self.d_model)
        self.dt_rank = math.ceil(self.d_model / 16) if dt_rank == "auto" else dt_rank
        self.use_fast_path = True
        self.layer_idx = layer_idx
        self.repeat_kv_before_conv = repeat_kv_before_conv

        if self.repeat_kv_before_conv:
            self.conv1d = nn.Conv1d(
                in_channels=self.d_inner,
                out_channels=self.d_inner,
                bias=conv_bias,
                kernel_size=d_conv,
                groups=self.d_inner,
                padding=d_conv - 1,
                **factory_kwargs,
            )
        else:
            self.conv1d = nn.Conv1d(
                in_channels=self.d_xb,
                out_channels=self.d_xb,
                bias=conv_bias,
                kernel_size=d_conv,
                groups=self.d_xb,
                padding=d_conv - 1,
                **factory_kwargs,
            )

        self.activation = "silu"  # Hardcoded for Mamba

        self.num_xb_head = self.d_xb // self.d_state
        self.num_C_head = self.d_inner // self.d_state
        self.repeat_group = self.num_C_head // self.num_xb_head

        self.in_proj = nn.Linear(self.d_model, 2 * self.d_xb + 2 * self.d_inner, bias=bias, **factory_kwargs)
        self.dt_in_proj = nn.Linear(self.d_model, self.dt_rank, bias=bias, **factory_kwargs)
        self.dt_proj = nn.Linear(self.dt_rank, self.d_inner, bias=dt_proj_bias, **factory_kwargs)

        # Initialize special dt projection to preserve variance at initialization
        dt_init_std = self.dt_rank**-0.5 * dt_scale
        if dt_init == "constant":
            nn.init.constant_(self.dt_proj.weight, dt_init_std)
        elif dt_init == "random":
            nn.init.uniform_(self.dt_proj.weight, -dt_init_std, dt_init_std)
        else:
            raise NotImplementedError

        # Initialize dt bias so that F.softplus(dt_bias) is between dt_min and dt_max
        if self.dt_proj.bias is not None:
            dt = torch.exp(
                torch.rand(self.d_inner, **factory_kwargs) * (math.log(dt_max) - math.log(dt_min)) + math.log(dt_min)
            ).clamp(min=dt_init_floor)
            inv_dt = dt + torch.log(-torch.expm1(-dt))
            with torch.no_grad():
                self.dt_proj.bias.copy_(inv_dt)
            self.dt_proj.bias._no_reinit = True

        # S4D real initialization
        A = repeat(
            torch.arange(1, self.d_state + 1, dtype=torch.float32, device=device),
            "n -> d n",
            d=self.d_inner,
        ).contiguous()
        A_log = torch.log(A)
        self.A_log = nn.Parameter(A_log)
        self.A_log._no_weight_decay = True

        # D "skip" parameter
        self.D = nn.Parameter(torch.ones(self.d_inner, device=device))
        self.D._no_weight_decay = True

        self.out_proj = nn.Linear(self.d_inner, self.d_model, bias=bias, **factory_kwargs)

    def forward(
        self,
        hidden_states: torch.Tensor,
        past_key_values=None,
        attention_mask: Optional[torch.Tensor] = None,
        **kwargs,
    ):
        """Forward pass for Mamba."""
        # Check for CUDA when using fast path
        if is_fast_path_available and "cuda" not in self.in_proj.weight.device.type:
            raise RuntimeError(
                "Mamba with CUDA kernels requires CUDA device. Current device: " + str(self.in_proj.weight.device)
            )

        cache_position = kwargs.get("cache_position", None)
        batch, seqlen, dim = hidden_states.shape

        ssm_state, conv_state = None, None
        use_precomputed_states = False

        seqlen_offset = kwargs.get("seqlen_offset", cache_position[0]) if cache_position is not None else 0
        use_precomputed_states = (
            past_key_values is not None
            and isinstance(past_key_values, Apriel2Cache)
            and past_key_values.conv_states[self.layer_idx] is not None
            and seqlen == 1
            and past_key_values.conv_states[self.layer_idx].shape[0]
            == past_key_values.recurrent_states[self.layer_idx].shape[0]
            == batch
            and cache_position is not None
            and seqlen_offset > 0
        )

        ssm_state, conv_state = self._get_states_from_cache(past_key_values, batch)
        # Adaptive mode selection: use step() for single-token generation
        # This provides significant speedup during autoregressive decoding
        if use_precomputed_states:
            out, _, _ = self.step(hidden_states, conv_state, ssm_state)
            return (out,)

        A = -torch.exp(self.A_log.float())

        zxbc = self.in_proj(hidden_states)
        z, x, B, C = torch.split(
            zxbc,
            [self.d_inner, self.d_xb, self.d_xb, self.d_inner],
            dim=-1,
        )

        x = rearrange(x, "b l d -> b d l")
        z = rearrange(z, "b l d -> b d l")

        B = rearrange(B, "b l (n_group dstate) -> b n_group l dstate", dstate=self.d_state)
        B = repeat_kv(B, self.repeat_group)
        B = rearrange(B, "b n_group l dstate -> b n_group dstate l").contiguous()
        C = rearrange(C, "b l (n_group dstate) -> b n_group dstate l", dstate=self.d_state).contiguous()

        dt = self.dt_proj(self.dt_in_proj(hidden_states))
        dt = rearrange(dt, "b l d -> b d l")

        if self.repeat_kv_before_conv:
            x = rearrange(x, "b (n_group dstate) l -> b n_group l dstate", dstate=self.d_state)
            x = repeat_kv(x, self.repeat_group)
            x = rearrange(x, "b n_group l dstate -> b (n_group dstate) l")

        if conv_state is not None:
            conv_state.copy_(F.pad(x, (self.d_conv - x.shape[-1], 0)))

        # Compute short convolution
        x = causal_conv1d_fn(
            x=x,
            weight=rearrange(self.conv1d.weight, "d 1 w -> d w"),
            bias=self.conv1d.bias,
            activation=self.activation,
        )

        if not self.repeat_kv_before_conv:
            x = rearrange(x, "b (n_group dstate) l -> b n_group l dstate", dstate=self.d_state)
            x = repeat_kv(x, self.repeat_group)
            x = rearrange(x, "b n_group l dstate -> b (n_group dstate) l")

        y = selective_scan_fn(
            x,
            dt,
            A,
            B,
            C,
            self.D.float(),
            z=z,
            delta_bias=self.dt_proj.bias.float() if self.dt_proj.bias is not None else None,
            delta_softplus=True,
            return_last_state=(ssm_state is not None),
        )

        if ssm_state is not None:
            y, last_state = y
            ssm_state.copy_(rearrange(last_state, "b (h d) n -> b h d n", h=self.num_C_head))

        y = rearrange(y, "b d l -> b l d")
        out = self.out_proj(y)

        return (out[:, :seqlen, :],)

    @classmethod
    def setup(
        cls,
        mixer_config: dict,
        hidden_size: int,
        max_position_embeddings: int,
    ) -> nn.ModuleDict:
        """Mamba has no setup resources - returns empty ModuleDict."""
        return nn.ModuleDict()

    def preprocess(
        self,
        hidden_states: torch.Tensor,
        resources: Optional[nn.ModuleDict],
        **kwargs: Unpack[BlockSequenceKwargs],
    ) -> PreprocessingOutput:
        """Mamba has no preprocessing - returns empty dict."""
        return {}

    def step(self, hidden_states, conv_state, ssm_state):
        dtype = hidden_states.dtype
        assert hidden_states.shape[1] == 1, "Only support decoding with 1 token at a time for now"

        hidden_states_input = hidden_states.squeeze(1)

        A = -torch.exp(self.A_log.float())

        zxbc = self.in_proj(hidden_states_input)
        z, x, B, C = torch.split(
            zxbc,
            [self.d_inner, self.d_xb, self.d_xb, self.d_inner],
            dim=-1,
        )

        B = rearrange(B, "b (n_group dstate) -> b n_group dstate", dstate=self.d_state)
        B = torch.repeat_interleave(B, dim=1, repeats=self.repeat_group)
        C = rearrange(C, "b (n_group dstate) -> b n_group dstate", dstate=self.d_state).contiguous()

        dt = self.dt_proj(self.dt_in_proj(hidden_states_input))

        if self.repeat_kv_before_conv:
            x = rearrange(x, "b (n_group dstate) -> b n_group dstate", dstate=self.d_state)
            x = torch.repeat_interleave(x, dim=1, repeats=self.repeat_group)
            x = rearrange(x, "b n_group dstate -> b (n_group dstate)")

        # Conv step
        x = causal_conv1d_update(
            x,
            conv_state,
            rearrange(self.conv1d.weight, "d 1 w -> d w"),
            self.conv1d.bias,
            self.activation,
        )

        if not self.repeat_kv_before_conv:
            x = rearrange(x, "b (n_group dstate) -> b n_group dstate", dstate=self.d_state)
            x = torch.repeat_interleave(x, dim=1, repeats=self.repeat_group)
            x = rearrange(x, "b n_group dstate -> b (n_group dstate)")

        x = rearrange(x, "b (h d) -> b h d", h=self.num_C_head)
        dt = rearrange(dt, "b (h d) -> b h d", h=self.num_C_head)
        A = rearrange(A, "(h d) n -> h d n", h=self.num_C_head)
        D = rearrange(self.D, "(h d) -> h d", h=self.num_C_head)
        z = rearrange(z, "b (h d) -> b h d", h=self.num_C_head)
        dt_bias = (
            rearrange(self.dt_proj.bias, "(h d) -> h d", h=self.num_C_head) if self.dt_proj.bias is not None else None
        )

        # SSM step
        y = selective_state_update(ssm_state, x, dt, A, B, C, D, z=z, dt_bias=dt_bias, dt_softplus=True)
        y = rearrange(y, "b h d -> b (h d)")
        out = self.out_proj(y)

        return out.unsqueeze(1), conv_state, ssm_state

    def allocate_inference_cache(self, batch_size, max_seqlen, dtype=None, **kwargs):
        device = self.out_proj.weight.device
        conv_dtype = self.conv1d.weight.dtype if dtype is None else dtype
        if self.repeat_kv_before_conv:
            conv_state = torch.zeros(batch_size, self.d_inner, self.d_conv, device=device, dtype=conv_dtype)
        else:
            conv_state = torch.zeros(batch_size, self.d_xb, self.d_conv, device=device, dtype=conv_dtype)
        ssm_dtype = self.dt_proj.weight.dtype if dtype is None else dtype
        ssm_state = torch.zeros(
            batch_size, self.num_C_head, self.d_inner // self.num_C_head, self.d_state, device=device, dtype=ssm_dtype
        )
        return conv_state, ssm_state

    def _get_states_from_cache(self, inference_params, batch_size, initialize_states=False):
        assert self.layer_idx is not None
        if inference_params is None or not isinstance(inference_params, Apriel2Cache):
            return None, None

        if inference_params.conv_states[self.layer_idx] is None:
            conv_state, ssm_state = self.allocate_inference_cache(batch_size, max_seqlen=0)
            inference_params.conv_states[self.layer_idx] = conv_state
            inference_params.recurrent_states[self.layer_idx] = ssm_state

        ssm_state = inference_params.recurrent_states[self.layer_idx]
        conv_state = inference_params.conv_states[self.layer_idx]

        if initialize_states:
            ssm_state.zero_()
            conv_state.zero_()

        return ssm_state, conv_state


def _l2norm(x: torch.Tensor, dim: int = -1, eps: float = 1e-6) -> torch.Tensor:
    """L2 normalization matching Fast-LLM's implementation."""
    return x * torch.rsqrt((x * x).sum(dim=dim, keepdim=True) + eps)


def torch_chunk_gated_delta_rule(
    query,
    key,
    value,
    g,
    beta,
    chunk_size=64,
    initial_state=None,
    output_final_state=False,
    use_qk_l2norm_in_kernel=False,
):
    """Pure PyTorch fallback for chunk_gated_delta_rule - matches Fast-LLM's gdn.py."""
    initial_dtype = query.dtype
    if use_qk_l2norm_in_kernel:
        query = _l2norm(query, dim=-1, eps=1e-6)
        key = _l2norm(key, dim=-1, eps=1e-6)
    query, key, value, beta, g = (
        x.transpose(1, 2).contiguous().to(torch.float32) for x in (query, key, value, beta, g)
    )

    batch_size, num_heads, sequence_length, k_head_dim = key.shape
    v_head_dim = value.shape[-1]
    pad_size = (chunk_size - sequence_length % chunk_size) % chunk_size
    query = F.pad(query, (0, 0, 0, pad_size))
    key = F.pad(key, (0, 0, 0, pad_size))
    value = F.pad(value, (0, 0, 0, pad_size))
    beta = F.pad(beta, (0, pad_size))
    g = F.pad(g, (0, pad_size))
    total_sequence_length = sequence_length + pad_size
    scale = 1 / (query.shape[-1] ** 0.5)
    query = query * scale

    v_beta = value * beta.unsqueeze(-1)
    k_beta = key * beta.unsqueeze(-1)
    # reshape to chunks
    query, key, value, k_beta, v_beta = (
        x.reshape(x.shape[0], x.shape[1], -1, chunk_size, x.shape[-1]) for x in (query, key, value, k_beta, v_beta)
    )
    g = g.reshape(g.shape[0], g.shape[1], -1, chunk_size)
    mask = torch.triu(torch.ones(chunk_size, chunk_size, dtype=torch.bool, device=query.device), diagonal=0)

    # chunk decay
    g = g.cumsum(dim=-1)
    decay_mask = ((g.unsqueeze(-1) - g.unsqueeze(-2)).tril().exp().float()).tril()
    attn = -((k_beta @ key.transpose(-1, -2)) * decay_mask).masked_fill(mask, 0)
    for i in range(1, chunk_size):
        row = attn[..., i, :i].clone()
        sub = attn[..., :i, :i].clone()
        attn[..., i, :i] = row + (row.unsqueeze(-1) * sub).sum(-2)
    attn = attn + torch.eye(chunk_size, dtype=attn.dtype, device=attn.device)
    value = attn @ v_beta
    k_cumdecay = attn @ (k_beta * g.exp().unsqueeze(-1))
    last_recurrent_state = (
        torch.zeros(batch_size, num_heads, k_head_dim, v_head_dim).to(value)
        if initial_state is None
        else initial_state.to(value)
    )
    core_attn_out = torch.zeros_like(value)
    mask = torch.triu(torch.ones(chunk_size, chunk_size, dtype=torch.bool, device=query.device), diagonal=1)

    # for each chunk
    for i in range(0, total_sequence_length // chunk_size):
        q_i, k_i, v_i = query[:, :, i], key[:, :, i], value[:, :, i]
        attn = (q_i @ k_i.transpose(-1, -2) * decay_mask[:, :, i]).masked_fill_(mask, 0)
        v_prime = (k_cumdecay[:, :, i]) @ last_recurrent_state
        v_new = v_i - v_prime
        attn_inter = (q_i * g[:, :, i, :, None].exp()) @ last_recurrent_state
        core_attn_out[:, :, i] = attn_inter + attn @ v_new
        last_recurrent_state = (
            last_recurrent_state * g[:, :, i, -1, None, None].exp()
            + (k_i * (g[:, :, i, -1, None] - g[:, :, i]).exp()[..., None]).transpose(-1, -2) @ v_new
        )

    if not output_final_state:
        last_recurrent_state = None
    core_attn_out = core_attn_out.reshape(core_attn_out.shape[0], core_attn_out.shape[1], -1, core_attn_out.shape[-1])
    core_attn_out = core_attn_out[:, :, :sequence_length]
    core_attn_out = core_attn_out.transpose(1, 2).contiguous().to(initial_dtype)
    return core_attn_out, last_recurrent_state


class GatedRMSNormalization(nn.Module):
    """
    Gated RMS normalization layer matching Fast-LLM's implementation.
    Uses fla.modules.fused_norm_gate.rms_norm_gated when available.
    """

    def __init__(self, hidden_size: int, eps: float = 1e-5):
        super().__init__()
        self.weight = nn.Parameter(torch.ones(hidden_size))
        self.eps = eps

    def forward(self, input_: torch.Tensor, gate: torch.Tensor) -> torch.Tensor:
<<<<<<< HEAD
        if rms_norm_gated is not None:
=======
        # Use PyTorch fallback on CPU since fla requires CUDA
        if rms_norm_gated is not None and input_.device.type != "cpu":
>>>>>>> 9d12e9cd
            return self._forward_fla(input_, gate)
        else:
            return self._forward_local(input_, gate)

    def _forward_fla(self, input_: torch.Tensor, gate: torch.Tensor) -> torch.Tensor:
        return rms_norm_gated(
            input_,
            gate,
            self.weight,
            None,
            activation="silu",
            eps=self.eps,
            residual=None,
            prenorm=False,
            residual_in_fp32=False,
        )

    def _forward_local(self, input_: torch.Tensor, gate: torch.Tensor) -> torch.Tensor:
        """Pure PyTorch fallback for gated RMS normalization."""
        input_dtype = input_.dtype
        hidden_states = input_.to(torch.float32)
        variance = hidden_states.pow(2).mean(-1, keepdim=True)
        hidden_states = hidden_states * torch.rsqrt(variance + self.eps)
        hidden_states = self.weight * hidden_states.to(input_dtype)
        return hidden_states * F.silu(gate)


class Apriel2GatedDeltaNet(nn.Module):
    """
    Gated Delta Net implementation matching Fast-LLM's gdn.py exactly.

    Weight names and config parameters match Fast-LLM:
    - in_proj_qkvz, in_proj_ba, convolution, out_proj, dt_bias, A_log, norm
    - value_heads, key_heads, key_head_dim, value_head_dim

    Uses Fast-LLM's flat QKVZ layout: [Q_all | K_all | V_all | Z_all]
    Uses fla.ops.gated_delta_rule.chunk_gated_delta_rule when available.
    """

    def __init__(
        self,
        d_model,
        config_dict: dict,
        layer_idx=None,
        device=None,
        dtype=None,
    ):
        super().__init__()
        self.layer_idx = layer_idx
        self.hidden_size = d_model

        # Config params - match Fast-LLM naming (value_heads, key_heads, etc.)
        self.value_heads = config_dict.get("value_heads", 32)
        self.key_heads = config_dict.get("key_heads", 8)
        self.key_head_dim = config_dict.get("key_head_dim", 64)
        self.value_head_dim = config_dict.get("value_head_dim", 64)
<<<<<<< HEAD
        self.conv_kernel_size = config_dict.get("conv_kernel_size", 4)
=======
        self.conv_kernel_size = config_dict["convolution_layer"]["kernel_size"]
>>>>>>> 9d12e9cd
        self.norm_eps = config_dict.get("norm_eps", 1e-5)

        # Derived dimensions
        self.key_dim = self.key_head_dim * self.key_heads
        self.value_dim = self.value_head_dim * self.value_heads
        self.conv_dim = self.key_dim * 2 + self.value_dim  # Q, K, V (no Z in conv)
        self.qkvz_dim = self.key_dim * 2 + self.value_dim * 2  # Q, K, V, Z
        self.value_heads_per_key = self.value_heads // self.key_heads

        # Projection layers - names match Fast-LLM exactly
        self.in_proj_qkvz = nn.Linear(d_model, self.qkvz_dim, bias=False, device=device, dtype=dtype)
        self.in_proj_ba = nn.Linear(d_model, self.value_heads * 2, bias=False, device=device, dtype=dtype)
        self.out_proj = nn.Linear(self.value_dim, d_model, bias=False, device=device, dtype=dtype)

        # Convolution - named 'convolution' to match Fast-LLM
        self.convolution = nn.Conv1d(
            in_channels=self.conv_dim,
            out_channels=self.conv_dim,
            bias=False,
            kernel_size=self.conv_kernel_size,
            groups=self.conv_dim,
            padding=self.conv_kernel_size - 1,
            device=device,
            dtype=dtype,
        )

        # Learnable parameters - match Fast-LLM initialization
        self.dt_bias = nn.Parameter(torch.ones(self.value_heads, device=device, dtype=dtype))
        self.A_log = nn.Parameter(torch.zeros(self.value_heads, device=device, dtype=dtype).uniform_(0, 16).log())
<<<<<<< HEAD

        # Normalization layer - named 'norm' with 'weight' param to match Fast-LLM
        self.norm = GatedRMSNormalization(self.value_head_dim, eps=self.norm_eps)

        # Select kernel implementation - fla if available, else torch fallback
        self._chunk_gated_delta_rule = chunk_gated_delta_rule or torch_chunk_gated_delta_rule

        if chunk_gated_delta_rule is None:
            logger.warning(
                "GatedDeltaNet fast path not available. Install fla library for optimized kernels. "
                "Falling back to PyTorch implementation."
            )

    def _fix_query_key_value_ordering(self, mixed_qkvz: torch.Tensor, mixed_ba: torch.Tensor):
        """
        Split QKVZ and BA tensors using Fast-LLM's flat layout.

        Fast-LLM layout: [Q_all_heads | K_all_heads | V_all_heads | Z_all_heads]
        """
        # Split QKVZ - flat layout matching Fast-LLM
        qkv_sizes = (
            self.key_dim,   # Q: key_heads * key_head_dim
            self.key_dim,   # K: key_heads * key_head_dim
            self.value_dim, # V: value_heads * value_head_dim
            self.value_dim, # Z: value_heads * value_head_dim
        )
        query, key, value, z = torch.split(mixed_qkvz, qkv_sizes, dim=-1)

        # Reshape to head format: [batch, seq, heads, head_dim]
        query = query.reshape(*query.shape[:-1], self.key_heads, self.key_head_dim)
        key = key.reshape(*key.shape[:-1], self.key_heads, self.key_head_dim)
        value = value.reshape(*value.shape[:-1], self.value_heads, self.value_head_dim)
        z = z.reshape(*z.shape[:-1], self.value_heads, self.value_head_dim)

        # Split BA - flat layout: [beta_all | alpha_all]
        beta, alpha = torch.split(mixed_ba, (self.value_heads, self.value_heads), dim=-1)

=======

        # Normalization layer - named 'norm' with 'weight' param to match Fast-LLM
        self.norm = GatedRMSNormalization(self.value_head_dim, eps=self.norm_eps)

        # Select kernel implementation - fla if available, else torch fallback
        self._chunk_gated_delta_rule = chunk_gated_delta_rule or torch_chunk_gated_delta_rule

        if chunk_gated_delta_rule is None:
            logger.warning(
                "GatedDeltaNet fast path not available. Install fla library for optimized kernels. "
                "Falling back to PyTorch implementation."
            )

    def _fix_query_key_value_ordering(self, mixed_qkvz: torch.Tensor, mixed_ba: torch.Tensor):
        """
        Split QKVZ and BA tensors using Fast-LLM's flat layout.

        Fast-LLM layout: [Q_all_heads | K_all_heads | V_all_heads | Z_all_heads]
        """
        # Split QKVZ - flat layout matching Fast-LLM
        qkv_sizes = (
            self.key_dim,  # Q: key_heads * key_head_dim
            self.key_dim,  # K: key_heads * key_head_dim
            self.value_dim,  # V: value_heads * value_head_dim
            self.value_dim,  # Z: value_heads * value_head_dim
        )
        query, key, value, z = torch.split(mixed_qkvz, qkv_sizes, dim=-1)

        # Reshape to head format: [batch, seq, heads, head_dim]
        query = query.reshape(*query.shape[:-1], self.key_heads, self.key_head_dim)
        key = key.reshape(*key.shape[:-1], self.key_heads, self.key_head_dim)
        value = value.reshape(*value.shape[:-1], self.value_heads, self.value_head_dim)
        z = z.reshape(*z.shape[:-1], self.value_heads, self.value_head_dim)

        # Split BA - flat layout: [beta_all | alpha_all]
        beta, alpha = torch.split(mixed_ba, (self.value_heads, self.value_heads), dim=-1)

>>>>>>> 9d12e9cd
        return query, key, value, z, beta, alpha

    def _ensure_cache_initialized(self, past_key_values, batch_size, device, dtype):
        """Initialize cache if it doesn't exist for this layer."""
        if past_key_values is None:
            return

        if past_key_values.conv_states[self.layer_idx] is None:
<<<<<<< HEAD
            conv_state = torch.zeros(
                batch_size, self.conv_dim, self.conv_kernel_size,
                device=device, dtype=dtype
            )
=======
            conv_state = torch.zeros(batch_size, self.conv_dim, self.conv_kernel_size, device=device, dtype=dtype)
>>>>>>> 9d12e9cd
            past_key_values.conv_states[self.layer_idx] = conv_state

        if past_key_values.recurrent_states[self.layer_idx] is None:
            recurrent_state = torch.zeros(
<<<<<<< HEAD
                batch_size, self.value_heads, self.key_head_dim, self.value_head_dim,
                device=device, dtype=dtype
=======
                batch_size, self.value_heads, self.key_head_dim, self.value_head_dim, device=device, dtype=dtype
>>>>>>> 9d12e9cd
            )
            past_key_values.recurrent_states[self.layer_idx] = recurrent_state

    def forward(self, hidden_states: torch.Tensor, past_key_values=None, attention_mask=None, **kwargs):
        cache_position = kwargs.get("cache_position", None)
        batch_size, seq_len, _ = hidden_states.shape

        # Get conv and recurrent state from cache if available
        conv_state = None
        recurrent_state = None
        if past_key_values is not None:
            conv_state = past_key_values.conv_states[self.layer_idx]
            recurrent_state = past_key_values.recurrent_states[self.layer_idx]

        # Check if using precomputed states (single token decode with cache)
        # Must check that conv_state exists for THIS layer (not just overall has_previous_state)
        use_precomputed_states = (
<<<<<<< HEAD
            past_key_values is not None
            and conv_state is not None
            and seq_len == 1
            and cache_position is not None
        )

        # Project to QKVZ and BA
        mixed_qkvz = self.in_proj_qkvz(hidden_states)
        mixed_ba = self.in_proj_ba(hidden_states)

        # Split into components using Fast-LLM's flat layout
        query, key, value, z, beta, alpha = self._fix_query_key_value_ordering(mixed_qkvz, mixed_ba)

        # Flatten QKV for convolution (no Z in conv)
        query_flat = query.reshape(batch_size, seq_len, -1)
        key_flat = key.reshape(batch_size, seq_len, -1)
        value_flat = value.reshape(batch_size, seq_len, -1)
        mixed_qkv = torch.cat([query_flat, key_flat, value_flat], dim=-1)
        mixed_qkv = mixed_qkv.transpose(1, 2)  # [batch, conv_dim, seq]

        # Apply causal convolution
        if use_precomputed_states:
            # Single token update - use cached conv state
            # torch_causal_conv1d_update expects [batch, conv_dim] not [batch, conv_dim, 1]
            mixed_qkv = torch_causal_conv1d_update(
                mixed_qkv.squeeze(2),  # [batch, conv_dim, 1] -> [batch, conv_dim]
                conv_state,
                self.convolution.weight.squeeze(1),
                None,  # bias
                "silu",
            ).unsqueeze(2)  # [batch, conv_dim] -> [batch, conv_dim, 1]
        else:
            # Prefill - store padded state for future decoding
            if past_key_values is not None:
                # Pad to kernel size and store for future decoding
                padded = F.pad(mixed_qkv, (self.conv_kernel_size - mixed_qkv.shape[-1], 0))
                past_key_values.conv_states[self.layer_idx] = padded[:, :, -self.conv_kernel_size:]
            # Apply convolution
            mixed_qkv = F.silu(self.convolution(mixed_qkv)[:, :, :seq_len])

        mixed_qkv = mixed_qkv.transpose(1, 2)  # [batch, seq, conv_dim]

        # Split back after convolution
        query_flat, key_flat, value_flat = torch.split(
            mixed_qkv, (self.key_dim, self.key_dim, self.value_dim), dim=-1
        )
=======
            past_key_values is not None and conv_state is not None and seq_len == 1 and cache_position is not None
        )

        # Project to QKVZ and BA
        mixed_qkvz = self.in_proj_qkvz(hidden_states)
        mixed_ba = self.in_proj_ba(hidden_states)

        # Split into components using Fast-LLM's flat layout
        query, key, value, z, beta, alpha = self._fix_query_key_value_ordering(mixed_qkvz, mixed_ba)

        # Flatten QKV for convolution (no Z in conv)
        query_flat = query.reshape(batch_size, seq_len, -1)
        key_flat = key.reshape(batch_size, seq_len, -1)
        value_flat = value.reshape(batch_size, seq_len, -1)
        mixed_qkv = torch.cat([query_flat, key_flat, value_flat], dim=-1)
        mixed_qkv = mixed_qkv.transpose(1, 2)  # [batch, conv_dim, seq]

        # Apply causal convolution
        if use_precomputed_states:
            # Single token update - use cached conv state
            # torch_causal_conv1d_update expects [batch, conv_dim] not [batch, conv_dim, 1]
            mixed_qkv = torch_causal_conv1d_update(
                mixed_qkv.squeeze(2),  # [batch, conv_dim, 1] -> [batch, conv_dim]
                conv_state,
                self.convolution.weight.squeeze(1),
                None,  # bias
                "silu",
            ).unsqueeze(
                2
            )  # [batch, conv_dim] -> [batch, conv_dim, 1]
        else:
            # Prefill - store padded state for future decoding
            if past_key_values is not None:
                # Pad to kernel size and store for future decoding
                padded = F.pad(mixed_qkv, (self.conv_kernel_size - mixed_qkv.shape[-1], 0))
                past_key_values.conv_states[self.layer_idx] = padded[:, :, -self.conv_kernel_size :]
            # Apply convolution
            mixed_qkv = F.silu(self.convolution(mixed_qkv)[:, :, :seq_len])

        mixed_qkv = mixed_qkv.transpose(1, 2)  # [batch, seq, conv_dim]

        # Split back after convolution
        query_flat, key_flat, value_flat = torch.split(mixed_qkv, (self.key_dim, self.key_dim, self.value_dim), dim=-1)
>>>>>>> 9d12e9cd
        query = query_flat.reshape(batch_size, seq_len, self.key_heads, self.key_head_dim)
        key = key_flat.reshape(batch_size, seq_len, self.key_heads, self.key_head_dim)
        value = value_flat.reshape(batch_size, seq_len, self.value_heads, self.value_head_dim)

        # Compute gating - match Fast-LLM exactly
        beta_gate = beta.sigmoid()
        g = -self.A_log.float().exp() * F.softplus(alpha.float() + self.dt_bias)

        # Expand K heads to V heads if grouped query attention
        if self.value_heads_per_key > 1:
            query = query.repeat_interleave(self.value_heads_per_key, dim=2)
            key = key.repeat_interleave(self.value_heads_per_key, dim=2)

        # Run gated delta rule
<<<<<<< HEAD
        if not use_precomputed_states:
            # Chunked mode for prefill
            output, last_recurrent_state = self._chunk_gated_delta_rule(
                query, key, value, g=g, beta=beta_gate,
=======
        # Use PyTorch fallback on CPU since fla requires CUDA
        chunk_fn = self._chunk_gated_delta_rule
        if query.device.type == "cpu" and chunk_gated_delta_rule is not None:
            chunk_fn = torch_chunk_gated_delta_rule

        if not use_precomputed_states:
            # Chunked mode for prefill
            output, last_recurrent_state = chunk_fn(
                query,
                key,
                value,
                g=g,
                beta=beta_gate,
>>>>>>> 9d12e9cd
                initial_state=None,
                output_final_state=past_key_values is not None,
                use_qk_l2norm_in_kernel=True,
            )
        else:
            # Recurrent mode for single token decode
            output, last_recurrent_state = self._recurrent_gated_delta_rule(
                query, key, value, g, beta_gate, recurrent_state
            )

        # Update recurrent state in cache
        if past_key_values is not None:
            past_key_values.recurrent_states[self.layer_idx] = last_recurrent_state

        # Apply gated normalization
        z_shape_og = z.shape
        output = output.reshape(-1, output.shape[-1])
        z_flat = z.reshape(-1, z.shape[-1])
        output = self.norm(output, z_flat)
        output = output.reshape(z_shape_og)
        output = output.reshape(output.shape[0], output.shape[1], -1)

        # Output projection
        output = self.out_proj(output)

        return (output,)

    def _recurrent_gated_delta_rule(self, query, key, value, g, beta, state):
        """Single-step recurrent update for cached inference."""
        # L2 normalize query and key
        query = _l2norm(query, dim=-1, eps=1e-6)
        key = _l2norm(key, dim=-1, eps=1e-6)

        # Reshape for computation: [batch, heads, 1, dim] -> [batch, heads, dim]
        query = query.squeeze(2)
        key = key.squeeze(2)
        value = value.squeeze(2)
        g = g.squeeze(1)
        beta = beta.squeeze(1)

        # Update state: S = exp(g) * S + beta * k^T @ v
        decay = g.exp().unsqueeze(-1).unsqueeze(-1)  # [batch, heads, 1, 1]
<<<<<<< HEAD
        k_outer_v = torch.einsum('bhk,bhv->bhkv', key * beta.unsqueeze(-1), value)
        state = decay * state + k_outer_v

        # Output: o = q @ S
        output = torch.einsum('bhk,bhkv->bhv', query, state)
=======
        k_outer_v = torch.einsum("bhk,bhv->bhkv", key * beta.unsqueeze(-1), value)
        state = decay * state + k_outer_v

        # Output: o = q @ S
        output = torch.einsum("bhk,bhkv->bhv", query, state)
>>>>>>> 9d12e9cd
        output = output.unsqueeze(2)  # [batch, heads, 1, v_dim]

        return output, state

    @classmethod
    def setup(
        cls,
        mixer_config: dict,
        hidden_size: int,
        max_position_embeddings: int,
    ) -> nn.ModuleDict:
        """GatedDeltaNet has no setup resources - returns empty ModuleDict."""
        return nn.ModuleDict()

    def preprocess(
        self,
        hidden_states: torch.Tensor,
        resources: Optional[nn.ModuleDict],
        **kwargs: Unpack[BlockSequenceKwargs],
    ) -> PreprocessingOutput:
        """GatedDeltaNet has no preprocessing - returns empty dict."""
        return {}


class KimiLinearAttention(nn.Module):
    """KimiLinearAttention mixer - stub for future implementation."""

    def __init__(
        self,
        d_model,
        config_dict: dict,
        layer_idx=None,
        device=None,
        dtype=None,
    ):
        super().__init__()
        raise NotImplementedError("KimiLinearAttention not yet implemented in apriel2")

    @classmethod
    def setup(
        cls,
        mixer_config: dict,
        hidden_size: int,
        max_position_embeddings: int,
    ) -> nn.ModuleDict:
        """KimiLinearAttention setup not implemented."""
        raise NotImplementedError("KimiLinearAttention not yet implemented in apriel2")

    def forward(self, hidden_states: torch.Tensor, **kwargs):
        raise NotImplementedError("KimiLinearAttention not yet implemented in apriel2")

    def preprocess(
        self,
        hidden_states: torch.Tensor,
        resources: Optional[nn.ModuleDict],
        **kwargs: Unpack[BlockSequenceKwargs],
    ) -> PreprocessingOutput:
        """KimiLinearAttention preprocessing not implemented."""
        raise NotImplementedError("KimiLinearAttention not yet implemented in apriel2")
<<<<<<< HEAD


class Apriel2BlockSequence(nn.Module):
    """
    Block sequence abstraction - mirrors Fast-LLM's BlockSequence.
    Used by both text decoder and vision encoder.

    Architecture:
    - Pure container for blocks (handles fixed/pattern types)
    - Delegates resource setup to mixers via mixer.setup()
    - Owns mixer_resources (ModuleDict from setup, deduplicated by block_name)
    - Delegates preprocessing to mixers via mixer.preprocess()
    - Caches preprocessing per unique block type (efficient)
    - Completely agnostic to mixer types (attention, mamba, etc.)

    Setup + Preprocessing pattern:
    1. Call mixer.setup() for each unique block type → collect resources (rotary_emb, etc.)
    2. Call mixer.preprocess() for each unique block type → compute tensors
    3. Cache preprocessing results indexed by block_name
    4. Reuse cached preprocessing for blocks of same type
    5. Merge preprocessing outputs into block kwargs
    """

=======


class Apriel2BlockSequence(nn.Module):
    """
    Block sequence abstraction - mirrors Fast-LLM's BlockSequence.
    Used by both text decoder and vision encoder.

    Architecture:
    - Pure container for blocks (handles fixed/pattern types)
    - Delegates resource setup to mixers via mixer.setup()
    - Owns mixer_resources (ModuleDict from setup, deduplicated by block_name)
    - Delegates preprocessing to mixers via mixer.preprocess()
    - Caches preprocessing per unique block type (efficient)
    - Completely agnostic to mixer types (attention, mamba, etc.)

    Setup + Preprocessing pattern:
    1. Call mixer.setup() for each unique block type → collect resources (rotary_emb, etc.)
    2. Call mixer.preprocess() for each unique block type → compute tensors
    3. Cache preprocessing results indexed by block_name
    4. Reuse cached preprocessing for blocks of same type
    5. Merge preprocessing outputs into block kwargs
    """

>>>>>>> 9d12e9cd
    def __init__(
        self,
        sequence_config: dict,
        hidden_size: int,
        max_position_embeddings: int,
        config: Apriel2TextConfig,
    ):
        super().__init__()
        self.sequence_config = sequence_config
        self.hidden_size = hidden_size
        self.max_position_embeddings = max_position_embeddings
        self.config = config
<<<<<<< HEAD

        # Build blocks (handles fixed/pattern)
        # NOTE: _build_blocks() calls classmethod setup() to create mixer_resources BEFORE instances
        self.blocks = self._build_blocks()

        # Extract unique mixer instances (one per unique block_name) for preprocessing
        self.unique_mixers: dict[str, nn.Module] = {}
        for layer_idx, block in enumerate(self.blocks):
            block_name = self.get_block_name(layer_idx)
            if block_name not in self.unique_mixers:
                self.unique_mixers[block_name] = block.mixer

    def _build_blocks(self) -> nn.ModuleList:
        """
        Build blocks based on fixed/pattern type.

        Phase 1: Setup resources (called once per block type, before instances)
        Phase 2: Create block instances (resources already available)
        """
        seq_type = self.sequence_config.get("type", "fixed")
        num_blocks = self.sequence_config.get("num_blocks")

        # PHASE 1: Setup resources BEFORE creating instances
        # Initialize mixer_resources container
        self.mixer_resources = nn.ModuleDict()

        # Extract unique block types and call setup for each
        if seq_type == "fixed":
            # Fixed: single block type repeated
            block_config = self.sequence_config.get("block", {})
            mixer_config = block_config.get("mixer", {})
            mixer_type = mixer_config.get("type", "attention")

            # Call classmethod setup
            mixer_class = get_mixer_class(mixer_type)
            resources = mixer_class.setup(mixer_config, self.hidden_size, self.max_position_embeddings)
            if len(resources) > 0:
                self.mixer_resources["block"] = resources

        elif seq_type == "pattern":
            # Pattern: multiple block types in repeating pattern
            blocks_config = self.sequence_config.get("blocks", {})
            for block_name, block_config in blocks_config.items():
                mixer_config = block_config.get("mixer", {})
                mixer_type = mixer_config.get("type", "attention")

                # Call classmethod setup
                mixer_class = get_mixer_class(mixer_type)
                resources = mixer_class.setup(mixer_config, self.hidden_size, self.max_position_embeddings)
                if len(resources) > 0:
                    self.mixer_resources[block_name] = resources
        else:
            raise ValueError(f"Unknown sequence type: {seq_type}")

        # PHASE 2: Create block instances (resources already set up)
        # Extract rms_norm_eps from config head.normalization.epsilon
        rms_norm_eps = self.config.head["normalization"]["epsilon"]

        blocks = []
        for layer_idx in range(num_blocks):
            # Get block_config for this layer
            if seq_type == "fixed":
                block_config = self.sequence_config.get("block", {})
            elif seq_type == "pattern":
                pattern = self.sequence_config.get("pattern", [])
                blocks_config = self.sequence_config.get("blocks", {})
                block_name = pattern[layer_idx % len(pattern)]
                block_config = blocks_config[block_name]

            # Create block with explicit parameters (no fake config creation!)
            blocks.append(Apriel2Block(
                block_config=block_config,
                hidden_size=self.hidden_size,
                layer_idx=layer_idx,
                rms_norm_eps=rms_norm_eps,
                config=self.config,
            ))

        return nn.ModuleList(blocks)

    def get_block_name(self, layer_idx: int) -> str:
        """Get block name for a specific layer (shared logic)."""
        seq_type = self.sequence_config.get("type", "fixed")
        if seq_type == "fixed":
            return "block"
        elif seq_type == "pattern":
            pattern = self.sequence_config.get("pattern", [])
            return pattern[layer_idx % len(pattern)]
        else:
            raise ValueError(f"Unknown sequence type: {seq_type}")

    def preprocess(
        self,
        hidden_states: torch.Tensor,
        **kwargs: Unpack[BlockSequenceKwargs],
    ) -> dict[str, PreprocessingOutput]:
        """
        Compute preprocessing for all unique block types.
        Aggregates preprocessing from all unique mixers.

        Args:
            hidden_states: Current hidden states (for shape/device)
            **kwargs: Metadata (position_ids, attention_mask, cache_position, etc.)

        Returns:
            Preprocessing cache keyed by block_name
        """
        preprocessing_cache: dict[str, PreprocessingOutput] = {}
        for block_name, mixer in self.unique_mixers.items():
            # Get resources for this block type (from setup)
            # Note: nn.ModuleDict doesn't have .get(), so we check membership first
            resources = self.mixer_resources[block_name] if block_name in self.mixer_resources else None

            # Mixer computes preprocessing using resources (read-only)
            # Returns PreprocessingOutput (position_embeddings, attention_mask, etc.)
            preprocessing_cache[block_name] = mixer.preprocess(
                hidden_states, resources, **kwargs
            )

        return preprocessing_cache

    def forward(
        self,
        hidden_states: torch.Tensor,
        **kwargs: Unpack[BlockSequenceKwargs],
    ) -> tuple[torch.Tensor, Optional[tuple], Optional[tuple]]:
        """
        Forward pass through block sequence.

        Args:
            hidden_states: Input tensor (data)
            **kwargs: Metadata (attention_mask, position_ids, etc.)

        Returns:
            (hidden_states, all_hidden_states, all_attentions)
        """
        # Compute preprocessing ONCE per unique block type
        # Delegates to self.preprocess() which aggregates from all mixers
        preprocessing_cache = self.preprocess(hidden_states, **kwargs)

        # Initialize output collections
        all_hidden_states = () if kwargs.get('output_hidden_states') else None
        all_attentions = () if kwargs.get('output_attentions') else None

        # Iterate through blocks - REUSE cached preprocessing
        for layer_idx, block in enumerate(self.blocks):
            # Collect intermediate hidden state if requested
            if all_hidden_states is not None:
                all_hidden_states += (hidden_states,)

            # Get preprocessing for this block type (reused for blocks of same type)
            block_name = self.get_block_name(layer_idx)
            preprocessing_kwargs = preprocessing_cache[block_name]

            # Merge input kwargs with preprocessing outputs
            # Preprocessing can override (e.g., causal mask overrides attention_mask)
            block_kwargs = {**kwargs, **preprocessing_kwargs}

            # Pipe through: y = f(x, **kwargs)
            # Block extracts what it needs from kwargs
            layer_outputs = block(hidden_states, **block_kwargs)
            hidden_states = layer_outputs[0]

            # Collect attention if requested
            if all_attentions is not None:
                all_attentions += (layer_outputs[1] if len(layer_outputs) > 1 else None,)

        return hidden_states, all_hidden_states, all_attentions

=======

        # Build blocks (handles fixed/pattern)
        # NOTE: _build_blocks() calls classmethod setup() to create mixer_resources BEFORE instances
        self.blocks = self._build_blocks()

        # Extract unique mixer instances (one per unique block_name) for preprocessing
        self.unique_mixers: dict[str, nn.Module] = {}
        for layer_idx, block in enumerate(self.blocks):
            block_name = self.get_block_name(layer_idx)
            if block_name not in self.unique_mixers:
                self.unique_mixers[block_name] = block.mixer

    def _build_blocks(self) -> nn.ModuleList:
        """
        Build blocks based on fixed/pattern type.

        Phase 1: Setup resources (called once per block type, before instances)
        Phase 2: Create block instances (resources already available)
        """
        seq_type = self.sequence_config.get("type", "fixed")
        num_blocks = self.sequence_config.get("num_blocks")

        # PHASE 1: Setup resources BEFORE creating instances
        # Initialize mixer_resources container
        self.mixer_resources = nn.ModuleDict()

        # Extract unique block types and call setup for each
        if seq_type == "fixed":
            # Fixed: single block type repeated
            block_config = self.sequence_config.get("block", {})
            mixer_config = block_config.get("mixer", {})
            mixer_type = mixer_config.get("type", "attention")

            # Call classmethod setup
            mixer_class = get_mixer_class(mixer_type)
            resources = mixer_class.setup(mixer_config, self.hidden_size, self.max_position_embeddings)
            if len(resources) > 0:
                self.mixer_resources["block"] = resources

        elif seq_type == "pattern":
            # Pattern: multiple block types in repeating pattern
            blocks_config = self.sequence_config.get("blocks", {})
            for block_name, block_config in blocks_config.items():
                mixer_config = block_config.get("mixer", {})
                mixer_type = mixer_config.get("type", "attention")

                # Call classmethod setup
                mixer_class = get_mixer_class(mixer_type)
                resources = mixer_class.setup(mixer_config, self.hidden_size, self.max_position_embeddings)
                if len(resources) > 0:
                    self.mixer_resources[block_name] = resources
        else:
            raise ValueError(f"Unknown sequence type: {seq_type}")

        # PHASE 2: Create block instances (resources already set up)
        # Extract rms_norm_eps from config head.normalization.epsilon
        rms_norm_eps = self.config.head["normalization"]["epsilon"]

        blocks = []
        for layer_idx in range(num_blocks):
            # Get block_config for this layer
            if seq_type == "fixed":
                block_config = self.sequence_config.get("block", {})
            elif seq_type == "pattern":
                pattern = self.sequence_config.get("pattern", [])
                blocks_config = self.sequence_config.get("blocks", {})
                block_name = pattern[layer_idx % len(pattern)]
                block_config = blocks_config[block_name]
            else:
                raise ValueError(f"Unknown sequence type: {seq_type}")

            # Create block with explicit parameters (no fake config creation!)
            blocks.append(
                Apriel2Block(
                    block_config=block_config,
                    hidden_size=self.hidden_size,
                    layer_idx=layer_idx,
                    rms_norm_eps=rms_norm_eps,
                    config=self.config,
                )
            )

        return nn.ModuleList(blocks)

    def get_block_name(self, layer_idx: int) -> str:
        """Get block name for a specific layer (shared logic)."""
        seq_type = self.sequence_config.get("type", "fixed")
        if seq_type == "fixed":
            return "block"
        elif seq_type == "pattern":
            pattern = self.sequence_config.get("pattern", [])
            return pattern[layer_idx % len(pattern)]
        else:
            raise ValueError(f"Unknown sequence type: {seq_type}")

    def preprocess(
        self,
        hidden_states: torch.Tensor,
        **kwargs: Unpack[BlockSequenceKwargs],
    ) -> dict[str, PreprocessingOutput]:
        """
        Compute preprocessing for all unique block types.
        Aggregates preprocessing from all unique mixers.

        Args:
            hidden_states: Current hidden states (for shape/device)
            **kwargs: Metadata (position_ids, attention_mask, cache_position, etc.)

        Returns:
            Preprocessing cache keyed by block_name
        """
        preprocessing_cache: dict[str, PreprocessingOutput] = {}
        for block_name, mixer in self.unique_mixers.items():
            # Get resources for this block type (from setup)
            # Note: nn.ModuleDict doesn't have .get(), so we check membership first
            resources = self.mixer_resources[block_name] if block_name in self.mixer_resources else None

            # Mixer computes preprocessing using resources (read-only)
            # Returns PreprocessingOutput (position_embeddings, attention_mask, etc.)
            preprocessing_cache[block_name] = mixer.preprocess(hidden_states, resources, **kwargs)

        return preprocessing_cache

    def forward(
        self,
        hidden_states: torch.Tensor,
        **kwargs: Unpack[BlockSequenceKwargs],
    ) -> tuple[torch.Tensor, Optional[tuple], Optional[tuple]]:
        """
        Forward pass through block sequence.

        Args:
            hidden_states: Input tensor (data)
            **kwargs: Metadata (attention_mask, position_ids, etc.)

        Returns:
            (hidden_states, all_hidden_states, all_attentions)
        """
        # Compute preprocessing ONCE per unique block type
        # Delegates to self.preprocess() which aggregates from all mixers
        preprocessing_cache = self.preprocess(hidden_states, **kwargs)

        # Initialize output collections
        all_hidden_states = () if kwargs.get("output_hidden_states") else None
        all_attentions = () if kwargs.get("output_attentions") else None

        # Iterate through blocks - REUSE cached preprocessing
        for layer_idx, block in enumerate(self.blocks):
            # Collect intermediate hidden state if requested
            if all_hidden_states is not None:
                all_hidden_states += (hidden_states,)

            # Get preprocessing for this block type (reused for blocks of same type)
            block_name = self.get_block_name(layer_idx)
            preprocessing_kwargs = preprocessing_cache[block_name]

            # Merge input kwargs with preprocessing outputs
            # Preprocessing can override (e.g., causal mask overrides attention_mask)
            block_kwargs = {**kwargs, **preprocessing_kwargs}

            # Pipe through: y = f(x, **kwargs)
            # Block extracts what it needs from kwargs
            layer_outputs = block(hidden_states, **block_kwargs)
            hidden_states = layer_outputs[0]

            # Collect attention if requested
            if all_attentions is not None:
                all_attentions += (layer_outputs[1] if len(layer_outputs) > 1 else None,)

        return hidden_states, all_hidden_states, all_attentions

>>>>>>> 9d12e9cd

class Apriel2Block(nn.Module):
    """
    Transformer block with mixer (attention/mamba/etc) and MLP.
    Used for both text decoder and vision encoder.
    """

    def __init__(
        self,
        block_config: dict,
        hidden_size: int,
        layer_idx: int,
        rms_norm_eps: float,
        config: Apriel2TextConfig,
    ):
        """
        Args:
            block_config: Dict with 'mixer', 'mlp', 'normalization' configs
            hidden_size: Model hidden size
            layer_idx: Layer index in the sequence
            rms_norm_eps: Epsilon for RMS normalization
            config: Model config (passed to mixers that need it)
        """
        super().__init__()
        self.hidden_size = hidden_size
        self.layer_idx = layer_idx

        # Create mixer based on type
        mixer_config = block_config.get("mixer", {"type": "attention"})
        self.mixer = create_mixer(mixer_config, hidden_size, layer_idx, config, allow_stochastic=True)

        # Create MLP
        mlp_config = block_config.get("mlp", {"type": "mlp"})
        self.mlp = self._create_mlp(mlp_config, hidden_size)

        # Create normalization layers
        norm_config = block_config.get("normalization", {"type": "rms_norm"})
        self.input_layernorm = self._create_norm(norm_config, hidden_size, rms_norm_eps)
        self.post_attention_layernorm = self._create_norm(norm_config, hidden_size, rms_norm_eps)

    def _create_mlp(self, mlp_config: dict, hidden_size: int):
        """Create MLP based on config."""
        mlp_type = mlp_config.get("type", "mlp")

        if mlp_type == "mlp":
<<<<<<< HEAD
            intermediate_size = mlp_config.get("intermediate_size", hidden_size * 4)
            mlp_cfg = SimpleNamespace(
                hidden_size=hidden_size,
                intermediate_size=intermediate_size,
                hidden_act=mlp_config.get("activation", "silu"),
            )
            return MistralMLP(mlp_cfg)
=======
            intermediate_size = mlp_config["intermediate_size"]
            activation = mlp_config.get("activation", "silu")
            gated = mlp_config["gated"]
            bias = mlp_config.get("add_linear_biases", False)

            if gated:
                mlp_cfg = SimpleNamespace(
                    hidden_size=hidden_size,
                    intermediate_size=intermediate_size,
                    hidden_act=activation,
                )
                return MistralMLP(mlp_cfg)
            else:
                return SimpleMLP(hidden_size, intermediate_size, activation, bias)
>>>>>>> 9d12e9cd
        else:
            raise ValueError(f"Unknown MLP type: {mlp_type}")

    def _create_norm(self, norm_config: dict, hidden_size: int, rms_norm_eps: float):
        """Create normalization layer based on config."""
        norm_type = norm_config.get("type", "rms_norm")
        if norm_type == "rms_norm":
            return MistralRMSNorm(hidden_size, eps=rms_norm_eps)
        elif norm_type == "layer_norm":
            return nn.LayerNorm(hidden_size, eps=rms_norm_eps)
        else:
            raise ValueError(f"Unknown normalization type: {norm_type}")

    def forward(
        self,
        hidden_states: torch.Tensor,
        attention_mask: Optional[torch.Tensor] = None,
        position_ids: Optional[torch.LongTensor] = None,
        past_key_values: Optional[Apriel2Cache] = None,
        output_attentions: bool = False,
        use_cache: bool = False,
        position_embeddings=None,
        **kwargs,
    ) -> tuple:
        residual = hidden_states
        hidden_states = self.input_layernorm(hidden_states)

        mixer_outputs = self.mixer(
            hidden_states,
            attention_mask=attention_mask,
            position_ids=position_ids,
            past_key_values=past_key_values,
            output_attentions=output_attentions,
            use_cache=use_cache,
            position_embeddings=position_embeddings,
            **kwargs,
        )
        hidden_states = mixer_outputs[0]
        hidden_states = residual + hidden_states

        # MLP
        residual = hidden_states
        hidden_states = self.post_attention_layernorm(hidden_states)
        hidden_states = self.mlp(hidden_states)
        hidden_states = residual + hidden_states

        outputs = (hidden_states,)
        if output_attentions:
            outputs += (mixer_outputs[1],) if len(mixer_outputs) > 1 else (None,)
        if use_cache:
            outputs += (mixer_outputs[2] if len(mixer_outputs) > 2 else None,)

        return outputs


class Apriel2StochasticMixer(nn.Module):
    """
    Stochastic mixer that contains multiple mixer options.

    During training: randomly samples one mixer per forward pass
    During inference: uses the main_mixer
    """

    def __init__(self, mixer_config: dict, config: Apriel2TextConfig, layer_idx: int):
        super().__init__()
        self.layer_idx = layer_idx

        # Get sub-mixer configs
        mixers_config = mixer_config.get("mixers", {})
        self.main_mixer_name = mixer_config.get("main_mixer_name", list(mixers_config.keys())[0])

        # Sampling strategy
        self.sampling_strategy = mixer_config.get("sampling_strategy", "uniform")
        sampling_weights = mixer_config.get("sampling_weights", None)

        # Create each sub-mixer
        self.mixers = nn.ModuleDict()
        for name, sub_mixer_config in mixers_config.items():
            self.mixers[name] = create_mixer(
                sub_mixer_config, config.hidden_size, layer_idx, config, allow_stochastic=False
            )

        # Set up sampling probabilities
        mixer_names = list(self.mixers.keys())
        if self.sampling_strategy == "uniform":
            self._sampling_probs = [1.0 / len(self.mixers)] * len(self.mixers)
        elif self.sampling_strategy == "weighted":
            if sampling_weights is None:
                raise ValueError("sampling_weights must be provided when using weighted sampling strategy")
            # Normalize weights to sum to 1.0
            total = sum(sampling_weights.get(name, 1.0) for name in mixer_names)
            self._sampling_probs = [sampling_weights.get(name, 1.0) / total for name in mixer_names]
        else:
            raise ValueError(f"Unknown sampling_strategy: {self.sampling_strategy}")

        self._mixer_names = mixer_names
        logger.info(
            f"Initialized Apriel2StochasticMixer at layer {layer_idx} with {len(self.mixers)} mixers: "
            f"{', '.join(mixer_names)} (main={self.main_mixer_name}, strategy={self.sampling_strategy})"
        )

    def forward(
        self, hidden_states: torch.Tensor, attention_mask=None, position_embeddings: Optional[dict] = None, **kwargs
    ):
        # Sample mixer during training, use main_mixer during inference
        if self.training:
            mixer_name = random.choices(self._mixer_names, weights=self._sampling_probs)[0]
        else:
            mixer_name = self.main_mixer_name

        # Set active mixer in cache for proper state routing
        past_key_values = kwargs.get("past_key_values")
        if past_key_values is not None and hasattr(past_key_values, "set_active_mixer"):
            past_key_values.set_active_mixer(self.layer_idx, mixer_name)

        mixer = self.mixers[mixer_name]
        mixer_position_embeddings = position_embeddings.get(mixer_name) if position_embeddings else None
        mixer_attention_mask = attention_mask.get(mixer_name) if isinstance(attention_mask, dict) else attention_mask
        return mixer(
            hidden_states, attention_mask=mixer_attention_mask, position_embeddings=mixer_position_embeddings, **kwargs
        )

    @classmethod
    def setup(
        cls,
        mixer_config: dict,
        hidden_size: int,
        max_position_embeddings: int,
    ) -> nn.ModuleDict:
        """
        Setup resources for stochastic mixer with nested mixers.
        Called before instance creation, recursively calls setup on nested mixer classes.

        Returns a ModuleDict where each key is a nested mixer name and value is its setup ModuleDict.
        """
        nested_resources = nn.ModuleDict()

        # Get nested mixers config
        mixers_config = mixer_config.get("mixers", {})

        for mixer_name, sub_mixer_config in mixers_config.items():
            # Get mixer class from type
            mixer_type = sub_mixer_config.get("type", "attention")
            mixer_class = get_mixer_class(mixer_type)

            # Call setup on nested mixer class
            mixer_resources = mixer_class.setup(sub_mixer_config, hidden_size, max_position_embeddings)
            if len(mixer_resources) > 0:
                nested_resources[mixer_name] = mixer_resources

        return nested_resources

    def preprocess(
        self,
        hidden_states: torch.Tensor,
        resources: Optional[nn.ModuleDict],
        **kwargs: Unpack[BlockSequenceKwargs],
    ) -> PreprocessingOutput:
        """
        Preprocess for stochastic mixer with nested mixers.

        Returns a PreprocessingOutput where position_embeddings and attention_mask
        are dicts mapping nested mixer names to their respective values.
        """
        nested_position_embeddings = {}
        nested_attention_masks = {}

        for mixer_name, nested_mixer in self.mixers.items():
            # Get resources for this nested mixer (if resources is a ModuleDict of ModuleDicts)
            # Note: nn.ModuleDict doesn't have .get(), so we check membership first
            nested_resources = resources[mixer_name] if resources is not None and mixer_name in resources else None

            # Get preprocessing for nested mixer
            nested_output = nested_mixer.preprocess(hidden_states, nested_resources, **kwargs)
            # Extract position_embeddings (may be None for some mixer types)
            if nested_output.get("position_embeddings") is not None:
                nested_position_embeddings[mixer_name] = nested_output["position_embeddings"]
            # Extract attention_mask (may be None for SDPA, or float for eager)
            # We include it even if None to override the original long int mask
            if "attention_mask" in nested_output:
                nested_attention_masks[mixer_name] = nested_output["attention_mask"]

        # Return PreprocessingOutput with nested position_embeddings and attention_mask dicts
        return PreprocessingOutput(
            position_embeddings=nested_position_embeddings if nested_position_embeddings else None,
            attention_mask=nested_attention_masks if nested_attention_masks else None,
        )


class Apriel2PreTrainedModel(PreTrainedModel):
    config_class = Apriel2TextConfig
    base_model_prefix = "model"
    _no_split_modules = ["Apriel2Block"]
    _skip_keys_device_placement = ["past_key_values"]
    _supports_flash_attn_2 = True
    _supports_sdpa = True
    _supports_flex_attn = True
    _supports_cache_class = True
    _supports_quantized_cache = False
    _supports_static_cache = False
    _supports_attention_backend = True

    def _prepare_cache_for_generation(
        self, generation_config, model_kwargs, assistant_model, batch_size, max_cache_length, *args
    ):
        if generation_config.use_cache is False:
            return
        model_kwargs["past_key_values"] = Apriel2Cache(config=self.config)

    def _init_weights(self, module):
        std = self.config.initializer_range if hasattr(self.config, "initializer_range") else 0.02
        if isinstance(module, nn.Linear):
            module.weight.data.normal_(mean=0.0, std=std)
            if module.bias is not None:
                module.bias.data.zero_()
        elif isinstance(module, nn.Embedding):
            module.weight.data.normal_(mean=0.0, std=std)
            if module.padding_idx is not None:
                module.weight.data[module.padding_idx].zero_()
        elif isinstance(module, MistralRMSNorm):
            module.weight.data.fill_(1.0)


class Apriel2TextModel(Apriel2PreTrainedModel):
    """Apriel2 text-only base model (without LM head)."""

    def __init__(self, config: Apriel2TextConfig):
        super().__init__(config)
        self.config = config
        self.padding_idx = config.pad_token_id
        self.vocab_size = config.vocab_size

        # Embeddings
        self.embed_tokens = nn.Embedding(config.vocab_size, config.hidden_size, self.padding_idx)

        # Decoder block sequence (uses shared BlockSequence abstraction)
        # Causal behavior determined by mixer config (attention mixers have causal=True by default)
        self.decoder = Apriel2BlockSequence(
            sequence_config=config.decoder,
            hidden_size=config.hidden_size,
            max_position_embeddings=config.embeddings["max_position_embeddings"],
            config=config,
        )

        # Final norm (epsilon from head.normalization config)
        self.norm = MistralRMSNorm(config.hidden_size, eps=config.head["normalization"]["epsilon"])

        self.gradient_checkpointing = False
        self.post_init()

<<<<<<< HEAD

=======
>>>>>>> 9d12e9cd
    def forward(
        self,
        input_ids: Optional[torch.LongTensor] = None,
        attention_mask: Optional[torch.Tensor] = None,
        position_ids: Optional[torch.LongTensor] = None,
        past_key_values: Optional[Apriel2Cache] = None,
        inputs_embeds: Optional[torch.FloatTensor] = None,
        use_cache: Optional[bool] = None,
        output_attentions: Optional[bool] = None,
        output_hidden_states: Optional[bool] = None,
        return_dict: Optional[bool] = None,
        cache_position: Optional[torch.LongTensor] = None,
        **flash_attn_kwargs: Unpack[FlashAttentionKwargs],
    ) -> Union[tuple, BaseModelOutputWithPast]:
        output_attentions = output_attentions if output_attentions is not None else self.config.output_attentions
        output_hidden_states = (
            output_hidden_states if output_hidden_states is not None else self.config.output_hidden_states
        )
        use_cache = use_cache if use_cache is not None else self.config.use_cache
        return_dict = return_dict if return_dict is not None else self.config.use_return_dict

        if input_ids is not None and inputs_embeds is not None:
            raise ValueError("You cannot specify both input_ids and inputs_embeds at the same time")
        elif input_ids is not None:
            batch_size, seq_length = input_ids.shape[:2]
        elif inputs_embeds is not None:
            batch_size, seq_length = inputs_embeds.shape[:2]
        else:
            raise ValueError("You have to specify either input_ids or inputs_embeds")

        if inputs_embeds is None:
            inputs_embeds = self.embed_tokens(input_ids)

        if use_cache and past_key_values is None:
            past_key_values = Apriel2Cache(config=self.config)

        if cache_position is None:
            past_seen_tokens = past_key_values.get_seq_length() if past_key_values is not None else 0
            cache_position = torch.arange(
                past_seen_tokens, past_seen_tokens + inputs_embeds.shape[1], device=inputs_embeds.device
            )

        if position_ids is None:
            position_ids = cache_position.unsqueeze(0)

        # Forward through decoder block sequence (handles position embeddings, masks, and iteration)
        hidden_states, all_hidden_states, all_self_attns = self.decoder(
            inputs_embeds,
            attention_mask=attention_mask,
            position_ids=position_ids,
            past_key_values=past_key_values,
            output_attentions=output_attentions,
            output_hidden_states=output_hidden_states,
            use_cache=use_cache,
            cache_position=cache_position,
            **flash_attn_kwargs,
        )

        # Apply final normalization
        hidden_states = self.norm(hidden_states)

        # Add final hidden state if requested
        if output_hidden_states:
            all_hidden_states += (hidden_states,)

        next_decoder_cache = past_key_values if use_cache else None

        if not return_dict:
            return tuple(
                v for v in [hidden_states, next_decoder_cache, all_hidden_states, all_self_attns] if v is not None
            )

        return BaseModelOutputWithPast(
            last_hidden_state=hidden_states,
            past_key_values=next_decoder_cache,
            hidden_states=all_hidden_states,
            attentions=all_self_attns,
        )


class Apriel2ForCausalLM(Apriel2PreTrainedModel, GenerationMixin):
    """Apriel2 model with a language modeling head (text-only)."""

    def __init__(self, config: Apriel2TextConfig):
        super().__init__(config)
        self.model = Apriel2TextModel(config)
        self.vocab_size = config.vocab_size
        self.lm_head = nn.Linear(config.hidden_size, config.vocab_size, bias=False)

        # Initialize weights and apply final processing
        self.post_init()

    def get_input_embeddings(self):
        return self.model.embed_tokens

    def set_input_embeddings(self, value):
        self.model.embed_tokens = value

    def get_output_embeddings(self):
        return self.lm_head

    def set_output_embeddings(self, new_embeddings):
        self.lm_head = new_embeddings

    def forward(
        self,
        input_ids: Optional[torch.LongTensor] = None,
        attention_mask: Optional[torch.Tensor] = None,
        position_ids: Optional[torch.LongTensor] = None,
        past_key_values: Optional[Apriel2Cache] = None,
        inputs_embeds: Optional[torch.FloatTensor] = None,
        labels: Optional[torch.LongTensor] = None,
        use_cache: Optional[bool] = None,
        output_attentions: Optional[bool] = None,
        output_hidden_states: Optional[bool] = None,
        return_dict: Optional[bool] = None,
        cache_position: Optional[torch.LongTensor] = None,
        logits_to_keep: Union[int, torch.Tensor] = 0,
        **kwargs,
    ) -> Union[tuple, CausalLMOutputWithPast]:
        return_dict = return_dict if return_dict is not None else self.config.use_return_dict

        # Forward through model
        outputs = self.model(
            input_ids=input_ids,
            attention_mask=attention_mask,
            position_ids=position_ids,
            past_key_values=past_key_values,
            inputs_embeds=inputs_embeds,
            use_cache=use_cache,
            output_attentions=output_attentions,
            output_hidden_states=output_hidden_states,
            return_dict=return_dict,
            cache_position=cache_position,
            **kwargs,
        )

        hidden_states = outputs.last_hidden_state

        # Only compute necessary logits, and do not upcast them to float if we are not computing the loss
        slice_indices = slice(-logits_to_keep, None) if isinstance(logits_to_keep, int) else logits_to_keep
        logits = self.lm_head(hidden_states[:, slice_indices, :])

        loss = None
        if labels is not None:
            # Upcast to float if we need to compute the loss to avoid potential precision issues
            logits = logits.float()
            # Shift for next-token prediction
            shift_logits = logits[..., :-1, :].contiguous()
            shift_labels = labels[..., 1:].contiguous()
            loss_fct = nn.CrossEntropyLoss()
            shift_logits = shift_logits.view(-1, self.config.vocab_size)
            shift_labels = shift_labels.view(-1)
            shift_labels = shift_labels.to(shift_logits.device)
            loss = loss_fct(shift_logits, shift_labels)

        if not return_dict:
            output = (logits,) + outputs[1:]
            return (loss,) + output if loss is not None else output

        return CausalLMOutputWithPast(
            loss=loss,
            logits=logits,
            past_key_values=outputs.past_key_values,
            hidden_states=outputs.hidden_states,
            attentions=outputs.attentions,
        )


class Apriel2Embeddings(nn.Module):
    """Converts images to patch embeddings via 2D convolution."""

    def __init__(self, vision_hidden_size: int, embeddings_config: dict):
        super().__init__()

        # Extract parameters from config dict
        patch_height = embeddings_config.get("patch_height", 16)
        patch_width = embeddings_config.get("patch_width", 16)
        input_channels = embeddings_config.get("input_channels", 3)  # RGB

        # 2D convolution to create patch embeddings (internally named patch_embeddings to match Fast-LLM)
        self.patch_embeddings = nn.Conv2d(
            in_channels=input_channels,
            out_channels=vision_hidden_size,
            kernel_size=(patch_height, patch_width),
            stride=(patch_height, patch_width),
            bias=False,
        )

        # Normalization layer
        norm_config = embeddings_config.get("normalization", {"type": "layer_norm"})
        norm_type = norm_config.get("type", "layer_norm")
        norm_eps = norm_config.get("eps", 1e-5)

        if norm_type == "layer_norm":
            self.normalization = nn.LayerNorm(vision_hidden_size, eps=norm_eps)
        elif norm_type == "rms_norm":
            self.normalization = MistralRMSNorm(vision_hidden_size, eps=norm_eps)
        else:
            raise ValueError(f"Unknown normalization type: {norm_type}")

    def forward(self, pixel_values: torch.Tensor) -> torch.Tensor:
        """
        Args:
            pixel_values: [batch, channels, height, width]
        Returns:
            patch_embeddings: [batch, num_patches, hidden_size]
        """
        # Apply convolution: [batch, channels, height, width] -> [batch, hidden, num_patches_h, num_patches_w]
        x = self.patch_embeddings(pixel_values)

        # Flatten spatial dimensions: [batch, hidden, num_patches_h, num_patches_w] -> [batch, hidden, num_patches]
        batch_size, hidden_size, h, w = x.shape
        x = x.view(batch_size, hidden_size, h * w)

        # Transpose to sequence format: [batch, hidden, num_patches] -> [batch, num_patches, hidden]
        # NOTE: .contiguous() is required to match Pixtral's numerical behavior.
        # Pixtral concatenates patches before normalization, which makes the tensor contiguous.
        # Without this, RMSNorm produces slightly different results (~4.7e-7) due to
        # floating-point computation order differences on non-contiguous tensors.
        x = x.transpose(1, 2).contiguous()

        # Apply normalization
        x = self.normalization(x)

        return x


def _generate_block_attention_mask(
    patch_counts: list[int],
    hidden_states: torch.Tensor,
) -> torch.Tensor:
    """Generate block diagonal attention mask to isolate images.

    Like Pixtral's generate_block_attention_mask: each image can only attend
    to its own patches, preventing cross-image attention.

    Args:
        patch_counts: List of patch counts per image [n1, n2, ...]
        hidden_states: Hidden states tensor for dtype/device [1, total_patches, hidden]

    Returns:
        attention_mask: [1, 1, total_patches, total_patches] with 0 for allowed, -inf for blocked
    """
    dtype = hidden_states.dtype
    device = hidden_states.device
    seq_len = hidden_states.shape[1]
    d_min = torch.finfo(dtype).min

    # Start with all blocked
    mask = torch.full((seq_len, seq_len), fill_value=d_min, dtype=dtype, device=device)

    # Unblock each image's diagonal block
    block_end_idx = torch.tensor(patch_counts, device=device).cumsum(-1)
    block_start_idx = torch.cat([torch.tensor([0], device=device), block_end_idx[:-1]])

    for start, end in zip(block_start_idx, block_end_idx):
        mask[start:end, start:end] = 0

    return mask[None, None, :, :]


def _compute_2d_position_ids(
    patch_embeds_list: list[torch.Tensor],
    max_patches_per_side: int,
    patch_size: int,
) -> torch.Tensor:
    """Compute 2D position IDs for concatenated patches.

    Like Pixtral's position_ids_in_meshgrid: computes position_id = h * max_width + w
    for each patch, then concatenates across all images.

    Args:
        patch_embeds_list: List of patch embeddings [patches_i, hidden] per image
        max_patches_per_side: Maximum patches per side for position encoding
        patch_size: Size of each patch

    Returns:
        position_ids: [total_patches] tensor of position IDs
    """
    positions = []
    for patch_embed in patch_embeds_list:
        # Infer grid dimensions from number of patches
        # This assumes patches are flattened from a grid
        num_patches = patch_embed.shape[0]

        # For now, assume square grid or use the stored dimensions
        # We'll get actual h, w from the caller
<<<<<<< HEAD
        height = width = int(num_patches ** 0.5)
        if height * width != num_patches:
            # Non-square: will be handled by caller passing dimensions
            height = width = int(num_patches ** 0.5)
=======
        height = width = int(num_patches**0.5)
        if height * width != num_patches:
            # Non-square: will be handled by caller passing dimensions
            height = width = int(num_patches**0.5)
>>>>>>> 9d12e9cd

        mesh = torch.meshgrid(
            torch.arange(height, device=patch_embed.device),
            torch.arange(width, device=patch_embed.device),
<<<<<<< HEAD
            indexing="ij"
=======
            indexing="ij",
>>>>>>> 9d12e9cd
        )
        h_grid, w_grid = torch.stack(mesh, dim=-1).reshape(-1, 2).chunk(2, -1)
        ids = h_grid * max_patches_per_side + w_grid
        positions.append(ids[:, 0])

    return torch.cat(positions)


class Apriel2VisionEncoder(nn.Module):
    """Vision encoder with embeddings, transformer blocks, and adapter.

<<<<<<< HEAD
    Uses Pixtral-style processing: concatenates all image patches into one sequence
    with block attention masks to isolate images. This matches Fast-LLM's approach.
=======
    Uses Pixtral-style processing: concatenates all image patches into one sequence.
    Computes position_ids for 2D rotary embeddings and sequence_lengths for image
    isolation - these are passed to encoder blocks. Mixer-specific handling (rotary
    cos/sin, cu_seqlens) is delegated to each mixer's preprocess() method.
>>>>>>> 9d12e9cd
    """

    def __init__(self, vision_encoder_config: dict, text_config: Apriel2Config):
        super().__init__()

        self.hidden_size = vision_encoder_config["hidden_size"]

        # Build embeddings layer
        embeddings_config = vision_encoder_config["embeddings"]
        self.embeddings = Apriel2Embeddings(self.hidden_size, embeddings_config)

<<<<<<< HEAD
        # Store patch size for 2D position_ids computation
        self.patch_size = embeddings_config["patch_height"]

        # Get max_patches_per_side from rotary config for position_ids computation
        encoder_config = vision_encoder_config["encoder"]
        block_config = encoder_config.get("block", encoder_config.get("blocks", {}).get(encoder_config.get("pattern", [""])[0], {}))
        rotary_config = block_config["mixer"]["rotary"]
        max_image_size = rotary_config["max_image_size"]
        self.max_patches_per_side = max_image_size // self.patch_size

        # Store attention implementation for choosing mask strategy
        self._attn_implementation = getattr(text_config, "_attn_implementation", "eager")
=======
        # Store patch size for computing patch grid dimensions
        self.patch_size = embeddings_config["patch_height"]

        # Get max_image_size for 2D position encoding (vision encoder owns this)
        # Priority: encoder-level config > rotary config in any attention block > default
        self.max_image_size = self._get_max_image_size(vision_encoder_config)
        self.max_patches_per_side = self.max_image_size // self.patch_size
>>>>>>> 9d12e9cd

        # Build vision transformer encoder using shared BlockSequence abstraction
        encoder_config = vision_encoder_config.get("encoder", {})

        # Get norm epsilon from text config's head.normalization.epsilon
        norm_epsilon = text_config.head["normalization"]["epsilon"]

        # Create a minimal config for vision blocks (hierarchical structure)
        vision_block_config = Apriel2TextConfig(
            hidden_size=self.hidden_size,
            embeddings={"max_position_embeddings": 1024},  # Large enough for typical vision use cases
            head={"normalization": {"type": "rms_norm", "epsilon": norm_epsilon}},
<<<<<<< HEAD
            _attn_implementation=self._attn_implementation,
        )

        # Vision encoder block sequence
        # Non-causal behavior determined by mixer config (vision attention has causal=False)
=======
            _attn_implementation=getattr(text_config, "_attn_implementation", "eager"),
        )

        # Vision encoder block sequence - supports any mixer type
>>>>>>> 9d12e9cd
        self.encoder = Apriel2BlockSequence(
            sequence_config=encoder_config,
            hidden_size=self.hidden_size,
            max_position_embeddings=1024,
            config=vision_block_config,
        )

        # Build adapter/projector
        adapter_config = vision_encoder_config.get("adapter", {})
        self.adapter = self._build_adapter(adapter_config, text_config.hidden_size)

    def _build_adapter(self, adapter_config: dict, text_hidden_size: int) -> nn.Module:
        """Build adapter/projector from config dict."""
        adapter_type = adapter_config.get("type", "mlp")

        if adapter_type == "mlp":
            # 2-layer MLP projector (mirrors Fast-LLM's adapter)
            intermediate_size = adapter_config.get("intermediate_size", text_hidden_size)
            activation = adapter_config.get("activation", "gelu")

            return Apriel2MultiModalProjector(
                vision_hidden_size=self.hidden_size,
                text_hidden_size=text_hidden_size,
                intermediate_size=intermediate_size,
                activation=activation,
            )
        else:
            raise ValueError(f"Unknown adapter type: {adapter_type}")

<<<<<<< HEAD
    def forward(self, pixel_values: torch.Tensor) -> torch.Tensor:
        """Process images through vision encoder using Pixtral-style concatenation.

        All image patches are concatenated into ONE sequence with block attention
        masks to prevent cross-image attention. This matches Fast-LLM and Pixtral.
=======
    def _get_max_image_size(self, config: dict) -> int:
        """Extract max_image_size from config with fallback chain.

        This is a vision encoder concern - determines 2D position encoding grid size.

        Priority:
        1. Encoder-level config: config["max_image_size"]
        2. From any attention block's rotary config (for backward compatibility)
        3. Default: 4096 (supports up to ~292x292 patches with patch_size=14)
        """
        # Priority 1: encoder-level config
        if "max_image_size" in config:
            return config["max_image_size"]

        # Priority 2: search through blocks for rotary config
        encoder_config = config.get("encoder", {})
        for block_config in self._iter_block_configs(encoder_config):
            mixer_config = block_config.get("mixer", {})
            rotary_config = mixer_config.get("rotary", {})
            if "max_image_size" in rotary_config:
                return rotary_config["max_image_size"]

        # Default fallback
        return 4096

    def _iter_block_configs(self, encoder_config: dict):
        """Iterate over all block configs in encoder (handles fixed/pattern types)."""
        seq_type = encoder_config.get("type", "fixed")

        if seq_type == "fixed":
            block_config = encoder_config.get("block", {})
            if block_config:
                yield block_config
        elif seq_type == "pattern":
            blocks_config = encoder_config.get("blocks", {})
            for block_config in blocks_config.values():
                yield block_config

    def forward(self, pixel_values: torch.Tensor) -> torch.Tensor:
        """Process images through vision encoder using Pixtral-style concatenation.

        All image patches are concatenated into ONE sequence. Vision encoder computes:
        - position_ids: 2D position encoding (row * max_patches_per_side + col)
        - sequence_lengths: patches per image (for image isolation)

        These are passed to encoder blocks. Mixer-specific handling (rotary cos/sin,
        cu_seqlens/masks) is delegated to each mixer's preprocess() method.
>>>>>>> 9d12e9cd

        Args:
            pixel_values: [batch, channels, height, width] - batch of images

        Returns:
            image_features: [batch, num_patches, text_hidden_size]
        """
        batch_size = pixel_values.shape[0]
        _, _, img_height, img_width = pixel_values.shape
        height_patches = img_height // self.patch_size
        width_patches = img_width // self.patch_size
        num_patches_per_image = height_patches * width_patches

        # Process each image through embeddings independently, then concatenate
        # This mirrors Pixtral's approach of processing conv independently
        patch_embeds_list = []
        for i in range(batch_size):
            # [1, channels, H, W] -> [1, num_patches, hidden]
            embed = self.embeddings(pixel_values[i : i + 1])
            # [num_patches, hidden]
            patch_embeds_list.append(embed.squeeze(0))

        # Concatenate all patches into one sequence: [1, total_patches, hidden]
        hidden_states = torch.cat(patch_embeds_list, dim=0).unsqueeze(0)

<<<<<<< HEAD
        # Compute position IDs for each image (same 2D grid for each)
        # position_id = h * max_patches_per_side + w
=======
        # Compute position_ids for 2D rotary: position_id = row * max_patches_per_side + col
        # Vision encoder owns 2D position encoding - attention just uses position_ids
>>>>>>> 9d12e9cd
        positions = []
        for _ in range(batch_size):
            mesh = torch.meshgrid(
                torch.arange(height_patches, device=hidden_states.device),
                torch.arange(width_patches, device=hidden_states.device),
<<<<<<< HEAD
                indexing="ij"
=======
                indexing="ij",
>>>>>>> 9d12e9cd
            )
            h_grid, w_grid = torch.stack(mesh, dim=-1).reshape(-1, 2).chunk(2, -1)
            ids = h_grid * self.max_patches_per_side + w_grid
            positions.append(ids[:, 0])
        position_ids = torch.cat(positions).unsqueeze(0)  # [1, total_patches]

<<<<<<< HEAD
        # Generate block attention mask for non-flash attention
        # For flash_attention_2, we rely on position_ids only (like Pixtral)
        patch_counts = [num_patches_per_image] * batch_size
        if self._attn_implementation == "flash_attention_2":
            attention_mask = None
        else:
            attention_mask = _generate_block_attention_mask(patch_counts, hidden_states)
=======
        # Sequence lengths: patches per image (for image isolation in attention)
        sequence_lengths = [num_patches_per_image] * batch_size
>>>>>>> 9d12e9cd

        # Forward through vision encoder block sequence
        hidden_states, _, _ = self.encoder(
            hidden_states,
<<<<<<< HEAD
            attention_mask=attention_mask,
            position_ids=position_ids,
=======
            attention_mask=None,  # Attention computes masks from sequence_lengths if needed
            position_ids=position_ids,
            sequence_lengths=sequence_lengths,
>>>>>>> 9d12e9cd
            past_key_values=None,
            output_attentions=False,
            output_hidden_states=False,
            use_cache=False,
            cache_position=None,
        )

        # Adapter/projector: [1, total_patches, vision_hidden] -> [1, total_patches, text_hidden]
        image_features = self.adapter(hidden_states)

        # Reshape back to [batch, num_patches, text_hidden]
        image_features = image_features.squeeze(0).view(batch_size, num_patches_per_image, -1)

        return image_features


<<<<<<< HEAD
=======
class SimpleMLP(nn.Module):
    """Non-gated MLP: up_proj -> activation -> down_proj."""

    def __init__(self, hidden_size: int, intermediate_size: int, activation: str = "silu", bias: bool = False):
        super().__init__()
        from transformers.activations import ACT2FN

        self.up_proj = nn.Linear(hidden_size, intermediate_size, bias=bias)
        self.down_proj = nn.Linear(intermediate_size, hidden_size, bias=bias)
        self.act_fn = ACT2FN[activation]

    def forward(self, x):
        return self.down_proj(self.act_fn(self.up_proj(x)))


>>>>>>> 9d12e9cd
class Apriel2MultiModalProjector(nn.Module):
    """Projects vision features to text embedding space (2-layer MLP)."""

    def __init__(
        self,
        vision_hidden_size: int,
        text_hidden_size: int,
        intermediate_size: Optional[int] = None,
        activation: str = "gelu",
    ):
        super().__init__()
        from transformers.activations import ACT2FN

        if intermediate_size is None:
            intermediate_size = text_hidden_size

        self.linear_1 = nn.Linear(vision_hidden_size, intermediate_size, bias=True)
        self.act = ACT2FN[activation]
        self.linear_2 = nn.Linear(intermediate_size, text_hidden_size, bias=True)

    def forward(self, image_features):
        hidden_states = self.linear_1(image_features)
        hidden_states = self.act(hidden_states)
        hidden_states = self.linear_2(hidden_states)
        return hidden_states


class Apriel2Model(Apriel2TextModel):
    """
    Apriel2 multimodal base model (vision + text, without LM head).

    Inherits from Apriel2TextModel (which provides embed_tokens, decoder, norm)
    and adds vision_encoder. This mirrors Fast-LLM's VisionMultiModalModel(LanguageModel)
    inheritance pattern for trivial weight conversion.
    """

    config_class = Apriel2Config

    def __init__(self, config: Apriel2Config):
        super().__init__(config)

        # Add vision encoder (text components inherited from Apriel2TextModel)
        if config.vision_encoder is not None:
            self.vision_encoder = Apriel2VisionEncoder(config.vision_encoder, config)
        else:
            self.vision_encoder = None

        # Re-run post_init to handle any vision encoder initialization
        self.post_init()

    def get_image_features(self, pixel_values, image_sizes=None):
        """Extract and project image features.

        Args:
            pixel_values: [num_images, channels, height, width] - batch of images (possibly padded)
            image_sizes: Optional[num_images, 2] - actual (height, width) of each image for cropping

        Returns:
            image_features: [num_images, num_patches, hidden_size] or concatenated features
        """
        if self.vision_encoder is None:
            raise ValueError("Cannot extract image features: vision_encoder is None")

        if image_sizes is None:
            # No cropping needed - process as batch
            return self.vision_encoder(pixel_values)

        # Get patch size from embeddings layer to determine minimum valid image size
        patch_height = self.vision_encoder.embeddings.patch_embeddings.kernel_size[0]
        patch_width = self.vision_encoder.embeddings.patch_embeddings.kernel_size[1]

        # Process each image individually with its actual size
        all_features = []
        for i, (image, (height, width)) in enumerate(zip(pixel_values, image_sizes)):
            height, width = int(height), int(width)
            # Skip images that are too small to produce any patches
            if height < patch_height or width < patch_width:
                continue
            # Crop to actual image size
            cropped = image[:, :height, :width]
            # Process single image - add batch dim
            features = self.vision_encoder(cropped.unsqueeze(0))
            # Remove batch dim and add to list
            all_features.append(features.squeeze(0))

        if not all_features:
            # No valid images - return empty tensor
            return torch.zeros(0, 0, self.config.hidden_size, device=pixel_values.device)

        # Concatenate all features along patch dimension
        return torch.cat(all_features, dim=0).unsqueeze(0)  # [1, total_patches, hidden]

    def forward(
        self,
        input_ids: Optional[torch.LongTensor] = None,
        pixel_values: Optional[torch.FloatTensor] = None,
        image_sizes: Optional[torch.Tensor] = None,
        attention_mask: Optional[torch.Tensor] = None,
        position_ids: Optional[torch.LongTensor] = None,
        past_key_values: Optional[Apriel2Cache] = None,
        inputs_embeds: Optional[torch.FloatTensor] = None,
        use_cache: Optional[bool] = None,
        output_attentions: Optional[bool] = None,
        output_hidden_states: Optional[bool] = None,
        return_dict: Optional[bool] = None,
        cache_position: Optional[torch.LongTensor] = None,
        **kwargs,
    ) -> Union[tuple, BaseModelOutputWithPast]:
        # If pixel_values provided, we need to merge vision and text embeddings
        if pixel_values is not None and input_ids is not None:
            # Encode and project images (with optional cropping based on image_sizes)
            image_features = self.get_image_features(pixel_values, image_sizes)

            # Get text embeddings (use inherited embed_tokens)
            inputs_embeds = self.embed_tokens(input_ids)

            # Merge image features into text embeddings
            image_token_index = self.config.image_token_index

            # Create mask for image token positions: [batch, seq_len]
            special_image_mask = input_ids == image_token_index

            # Validate token count matches feature count
            num_image_tokens = special_image_mask.sum().item()
            num_image_features = image_features.shape[0] * image_features.shape[1]

            if num_image_tokens != num_image_features:
                raise ValueError(
                    f"Image features and image tokens do not match: "
                    f"got {num_image_tokens} image tokens but {num_image_features} image features "
                    f"(shape: {image_features.shape})"
                )

            # Expand mask to match embedding dimension: [batch, seq_len, hidden_size]
            special_image_mask = special_image_mask.unsqueeze(-1).expand_as(inputs_embeds)

            # Flatten image features to match the number of True values in mask
            image_features = image_features.view(-1, image_features.shape[-1])

            # Use masked_scatter for efficient vectorized merge
            inputs_embeds = inputs_embeds.masked_scatter(special_image_mask, image_features)

            # Clear input_ids since we're using inputs_embeds
            input_ids = None

        # Forward through inherited text model components
        return super().forward(
            input_ids=input_ids,
            attention_mask=attention_mask,
            position_ids=position_ids,
            past_key_values=past_key_values,
            inputs_embeds=inputs_embeds,
            use_cache=use_cache,
            output_attentions=output_attentions,
            output_hidden_states=output_hidden_states,
            return_dict=return_dict,
            cache_position=cache_position,
            **kwargs,
        )


class Apriel2ForConditionalGeneration(Apriel2PreTrainedModel, GenerationMixin):
    """
    Apriel2 multimodal model with language modeling head (vision + text).

    Inherits from Apriel2PreTrainedModel to get proper cache handling.
    Uses Apriel2Model (which inherits from Apriel2TextModel) for the base model.
    """

    config_class = Apriel2Config
    _tied_weights_keys = []  # No weight tying by default, but can be configured

    def __init__(self, config: Apriel2Config):
        super().__init__(config)
        self.model = Apriel2Model(config)
        self.vocab_size = config.vocab_size
        self.lm_head = nn.Linear(config.hidden_size, config.vocab_size, bias=False)

        # Handle weight tying if configured
        if config.tie_word_embeddings:
            self._tied_weights_keys = ["lm_head.weight"]

        self.post_init()

    def get_input_embeddings(self):
        return self.model.embed_tokens

    def set_input_embeddings(self, value):
        self.model.embed_tokens = value

    def get_output_embeddings(self):
        return self.lm_head

    def set_output_embeddings(self, new_embeddings):
        self.lm_head = new_embeddings

    def get_image_features(self, pixel_values):
        """Extract and project image features."""
        return self.model.get_image_features(pixel_values)

    def forward(
        self,
        input_ids: Optional[torch.LongTensor] = None,
        pixel_values: Optional[torch.FloatTensor] = None,
        image_sizes: Optional[torch.Tensor] = None,
        attention_mask: Optional[torch.Tensor] = None,
        position_ids: Optional[torch.LongTensor] = None,
        past_key_values: Optional[Apriel2Cache] = None,
        inputs_embeds: Optional[torch.FloatTensor] = None,
        labels: Optional[torch.LongTensor] = None,
        use_cache: Optional[bool] = None,
        output_attentions: Optional[bool] = None,
        output_hidden_states: Optional[bool] = None,
        return_dict: Optional[bool] = None,
        cache_position: Optional[torch.LongTensor] = None,
        logits_to_keep: Union[int, torch.Tensor] = 0,
        **kwargs,
    ) -> Union[tuple, CausalLMOutputWithPast]:
        return_dict = return_dict if return_dict is not None else self.config.use_return_dict

        # Forward through model
        outputs = self.model(
            input_ids=input_ids,
            pixel_values=pixel_values,
            image_sizes=image_sizes,
            attention_mask=attention_mask,
            position_ids=position_ids,
            past_key_values=past_key_values,
            inputs_embeds=inputs_embeds,
            use_cache=use_cache,
            output_attentions=output_attentions,
            output_hidden_states=output_hidden_states,
            return_dict=return_dict,
            cache_position=cache_position,
            **kwargs,
        )

        hidden_states = outputs.last_hidden_state if return_dict else outputs[0]

        # Compute logits
        slice_indices = slice(-logits_to_keep, None) if isinstance(logits_to_keep, int) else logits_to_keep
        logits = self.lm_head(hidden_states[:, slice_indices, :])

        loss = None
        if labels is not None:
            # Upcast to float if we need to compute the loss to avoid potential precision issues
            logits = logits.float()
            shift_logits = logits[..., :-1, :]
            shift_labels = labels[..., 1:]
            if attention_mask is not None:
                # Use the input attention mask to shift the logits and labels
                # Crop attention mask in case it is longer (e.g., in PrefixTuning with peft)
                shift_attention_mask = attention_mask[:, -shift_logits.shape[1] :].to(logits.device)
                shift_logits = shift_logits[shift_attention_mask != 0].contiguous()
                shift_labels = shift_labels[shift_attention_mask.to(shift_labels.device) != 0].contiguous()
            else:
                shift_logits = shift_logits.contiguous()
                shift_labels = shift_labels.contiguous()
            # Flatten the tokens
            loss_fct = nn.CrossEntropyLoss()
            flat_logits = shift_logits.view(-1, self.vocab_size)
            flat_labels = shift_labels.view(-1).to(shift_logits.device)
            loss = loss_fct(flat_logits, flat_labels)

        if not return_dict:
            output = (logits,) + (outputs[1:] if return_dict else outputs[1:])
            return (loss,) + output if loss is not None else output

        return CausalLMOutputWithPast(
            loss=loss,
            logits=logits,
            past_key_values=outputs.past_key_values if return_dict else outputs[1],
            hidden_states=outputs.hidden_states if return_dict else None,
            attentions=outputs.attentions if return_dict else None,
        )

    def prepare_inputs_for_generation(
        self,
        input_ids,
        past_key_values=None,
        inputs_embeds=None,
        cache_position=None,
        position_ids=None,
        pixel_values=None,
        attention_mask=None,
        use_cache=True,
        logits_to_keep=None,
        **kwargs,
    ):
        """Prepare inputs for generation, handling multimodal inputs correctly."""
        # Overwritten -- custom handling for pixel_values during cached generation
        model_inputs = super().prepare_inputs_for_generation(
            input_ids,
            past_key_values=past_key_values,
            inputs_embeds=inputs_embeds,
            attention_mask=attention_mask,
            position_ids=position_ids,
            cache_position=cache_position,
            use_cache=use_cache,
            logits_to_keep=logits_to_keep,
            **kwargs,
        )

        # If we're in cached decoding stage, pixel_values should be None because input ids do not contain
        # special image tokens anymore. Otherwise pixel_values should be passed to model.
        # NOTE: use_cache=False always needs pixel_values
        if cache_position is not None and cache_position[0] == 0:
            model_inputs["pixel_values"] = pixel_values

        return model_inputs<|MERGE_RESOLUTION|>--- conflicted
+++ resolved
@@ -2,32 +2,31 @@
 
 import math
 import random
-from typing import Any, Optional, Union, TypedDict
 from types import SimpleNamespace
+from typing import Any, Optional, TypedDict, Union
 
 import torch
 import torch.nn.functional as F
 from einops import rearrange, repeat
 from torch import nn
 from transformers import GenerationMixin, PreTrainedModel
+from transformers.masking_utils import create_causal_mask, create_sliding_window_causal_mask
 from transformers.modeling_flash_attention_utils import FlashAttentionKwargs
 from transformers.modeling_outputs import BaseModelOutputWithPast, CausalLMOutputWithPast
+from transformers.modeling_utils import ALL_ATTENTION_FUNCTIONS
+from transformers.models.llama.modeling_llama import eager_attention_forward
+from transformers.models.mistral.modeling_mistral import MistralMLP, MistralRMSNorm, apply_rotary_pos_emb
 from transformers.processing_utils import Unpack
 from transformers.utils import logging
-
+from transformers.utils.import_utils import (
+    is_causal_conv1d_available,
+    is_mamba_ssm_available,
+    is_torch_flex_attn_available,
+)
+
+from fast_llm_external_models.apriel2.cache import Apriel2Cache
 from fast_llm_external_models.apriel2.configuration_apriel2 import Apriel2Config, Apriel2TextConfig
-from fast_llm_external_models.apriel2.cache import Apriel2Cache
-from transformers.models.mistral.modeling_mistral import (
-    MistralMLP,
-    MistralRMSNorm,
-    apply_rotary_pos_emb,
-)
-from transformers.modeling_utils import ALL_ATTENTION_FUNCTIONS
-from transformers.models.llama.modeling_llama import eager_attention_forward
-<<<<<<< HEAD
-=======
-
->>>>>>> 9d12e9cd
+
 # GDN implementation - matches Fast-LLM's gdn.py exactly
 try:
     from fla.ops.gated_delta_rule import chunk_gated_delta_rule
@@ -39,10 +38,6 @@
 except ImportError:
     rms_norm_gated = None
 
-from transformers.utils.import_utils import is_torch_flex_attn_available
-from transformers.masking_utils import create_causal_mask, create_sliding_window_causal_mask
-
-from transformers.utils.import_utils import is_mamba_ssm_available, is_causal_conv1d_available
 
 is_fast_path_available = is_mamba_ssm_available() and is_causal_conv1d_available()
 
@@ -181,11 +176,7 @@
         head_size: Dimension per head
         add_linear_biases: Whether to use biases in projections
         causal: Whether to use causal masking
-<<<<<<< HEAD
-        sliding_window: Optional sliding window size
-=======
         window_size: Optional sliding window size
->>>>>>> 9d12e9cd
         rotary: Rotary embedding config dict
     """
 
@@ -202,18 +193,12 @@
         self.hidden_size = d_model
 
         self.num_key_value_groups = self.num_heads // self.num_key_value_heads
-<<<<<<< HEAD
-        self.scaling = self.head_dim ** -0.5
-        self.is_causal = mixer_config.get("causal", True)
-        self.sliding_window = mixer_config.get("sliding_window")
-=======
         self.scaling = self.head_dim**-0.5
         self.is_causal = mixer_config.get("causal", True)
         self.window_size = mixer_config.get("window_size")
 
         # cross_document_attention: if False, use cu_seqlens to isolate sequences (e.g., images)
         self.cross_document_attention = mixer_config.get("cross_document_attention", True)
->>>>>>> 9d12e9cd
 
         # Whether to add biases to linear projections
         add_bias = mixer_config.get("add_linear_biases", False)
@@ -258,13 +243,7 @@
                 image_size=rotary_config_dict["max_image_size"],
                 patch_size=rotary_config_dict["patch_size"],
             )
-<<<<<<< HEAD
-            return nn.ModuleDict({
-                'rotary_emb': PixtralRotaryEmbedding(config=rotary_config)
-            })
-=======
             return nn.ModuleDict({"rotary_emb": PixtralRotaryEmbedding(config=rotary_config)})
->>>>>>> 9d12e9cd
 
         elif rotary_type == "mistral_1d":
             from transformers.models.mistral.modeling_mistral import MistralRotaryEmbedding
@@ -277,13 +256,7 @@
                 num_attention_heads=num_heads,
                 partial_rotary_factor=1.0,
             )
-<<<<<<< HEAD
-            return nn.ModuleDict({
-                'rotary_emb': MistralRotaryEmbedding(config=rotary_config)
-            })
-=======
             return nn.ModuleDict({"rotary_emb": MistralRotaryEmbedding(config=rotary_config)})
->>>>>>> 9d12e9cd
 
         else:
             raise ValueError(f"Unknown rotary type: {rotary_type}")
@@ -326,82 +299,13 @@
             attention_mask,
             dropout=0.0,
             scaling=self.scaling,
-<<<<<<< HEAD
-            sliding_window=self.sliding_window,
-=======
             sliding_window=self.window_size,
->>>>>>> 9d12e9cd
             **kwargs,
         )
 
         attn_output = attn_output.reshape(*input_shape, -1).contiguous()
         attn_output = self.o_proj(attn_output)
         return attn_output, attn_weights
-<<<<<<< HEAD
-
-    def preprocess(
-        self,
-        hidden_states: torch.Tensor,
-        resources: Optional[nn.ModuleDict],
-        **kwargs: Unpack[BlockSequenceKwargs],
-    ) -> PreprocessingOutput:
-        """
-        Compute attention preprocessing: position embeddings and causal masks.
-
-        Args:
-            hidden_states: Current hidden states (for shape/device)
-            resources: ModuleDict of resources from setup() (contains 'rotary_emb')
-            **kwargs: Metadata (position_ids, attention_mask, cache_position, etc.)
-
-        Returns:
-            PreprocessingOutput with position_embeddings and attention_mask
-        """
-        # Compute position embeddings using rotary_emb from resources
-        position_embeddings = None
-        if resources is not None and 'rotary_emb' in resources:
-            position_ids = kwargs['position_ids']
-            rotary_emb = resources['rotary_emb']
-            cos, sin = rotary_emb(hidden_states, position_ids)
-            position_embeddings = (cos, sin)
-
-        # Compute mask based on mixer config
-        if self.is_causal and kwargs.get('cache_position') is not None:
-            # Causal attention - compute causal mask
-            mask_function = create_causal_mask if self.sliding_window is None else create_sliding_window_causal_mask
-
-            # Build config for mask creation
-            mask_config = SimpleNamespace(
-                hidden_size=self.config.hidden_size,
-                num_attention_heads=self.num_heads,
-                num_key_value_heads=self.num_key_value_heads,
-                head_dim=self.head_dim,
-                max_position_embeddings=self.config.embeddings["max_position_embeddings"],
-                sliding_window=self.sliding_window,
-                _attn_implementation=getattr(self.config, '_attn_implementation', 'eager'),
-            )
-
-            mask = mask_function(
-                config=mask_config,
-                input_embeds=hidden_states,
-                attention_mask=kwargs.get('attention_mask'),
-                cache_position=kwargs['cache_position'],
-                past_key_values=kwargs.get('past_key_values'),
-                position_ids=kwargs['position_ids'],
-            )
-        else:
-            # Non-causal attention (vision) - pass through original mask
-            mask = kwargs.get('attention_mask')
-
-        # Return computed tensors (not modules!)
-        return {
-            'position_embeddings': position_embeddings,
-            'attention_mask': mask,
-        }
-
-
-# Shared helper functions for both text and vision models
-
-=======
 
     def preprocess(
         self,
@@ -495,7 +399,6 @@
 # Shared helper functions for both text and vision models
 
 
->>>>>>> 9d12e9cd
 def get_mixer_class(mixer_type: str) -> type:
     """Map mixer type string to mixer class."""
     if mixer_type == "attention":
@@ -514,10 +417,7 @@
 
 def create_mixer(mixer_config: dict, hidden_size: int, layer_idx: int, config, allow_stochastic: bool = True):
     """Create a mixer instance from config. Uses get_mixer_class() for type→class mapping."""
-<<<<<<< HEAD
-=======
     # TODO: make constructor signatures uniform across mixer types and remove this function
->>>>>>> 9d12e9cd
     mixer_type = mixer_config.get("type", "attention")
     mixer_class = get_mixer_class(mixer_type)  # Handles unknown types
 
@@ -765,7 +665,7 @@
         return {}
 
     def step(self, hidden_states, conv_state, ssm_state):
-        dtype = hidden_states.dtype
+        hidden_states.dtype
         assert hidden_states.shape[1] == 1, "Only support decoding with 1 token at a time for now"
 
         hidden_states_input = hidden_states.squeeze(1)
@@ -951,12 +851,8 @@
         self.eps = eps
 
     def forward(self, input_: torch.Tensor, gate: torch.Tensor) -> torch.Tensor:
-<<<<<<< HEAD
-        if rms_norm_gated is not None:
-=======
         # Use PyTorch fallback on CPU since fla requires CUDA
         if rms_norm_gated is not None and input_.device.type != "cpu":
->>>>>>> 9d12e9cd
             return self._forward_fla(input_, gate)
         else:
             return self._forward_local(input_, gate)
@@ -1013,11 +909,7 @@
         self.key_heads = config_dict.get("key_heads", 8)
         self.key_head_dim = config_dict.get("key_head_dim", 64)
         self.value_head_dim = config_dict.get("value_head_dim", 64)
-<<<<<<< HEAD
-        self.conv_kernel_size = config_dict.get("conv_kernel_size", 4)
-=======
         self.conv_kernel_size = config_dict["convolution_layer"]["kernel_size"]
->>>>>>> 9d12e9cd
         self.norm_eps = config_dict.get("norm_eps", 1e-5)
 
         # Derived dimensions
@@ -1047,45 +939,6 @@
         # Learnable parameters - match Fast-LLM initialization
         self.dt_bias = nn.Parameter(torch.ones(self.value_heads, device=device, dtype=dtype))
         self.A_log = nn.Parameter(torch.zeros(self.value_heads, device=device, dtype=dtype).uniform_(0, 16).log())
-<<<<<<< HEAD
-
-        # Normalization layer - named 'norm' with 'weight' param to match Fast-LLM
-        self.norm = GatedRMSNormalization(self.value_head_dim, eps=self.norm_eps)
-
-        # Select kernel implementation - fla if available, else torch fallback
-        self._chunk_gated_delta_rule = chunk_gated_delta_rule or torch_chunk_gated_delta_rule
-
-        if chunk_gated_delta_rule is None:
-            logger.warning(
-                "GatedDeltaNet fast path not available. Install fla library for optimized kernels. "
-                "Falling back to PyTorch implementation."
-            )
-
-    def _fix_query_key_value_ordering(self, mixed_qkvz: torch.Tensor, mixed_ba: torch.Tensor):
-        """
-        Split QKVZ and BA tensors using Fast-LLM's flat layout.
-
-        Fast-LLM layout: [Q_all_heads | K_all_heads | V_all_heads | Z_all_heads]
-        """
-        # Split QKVZ - flat layout matching Fast-LLM
-        qkv_sizes = (
-            self.key_dim,   # Q: key_heads * key_head_dim
-            self.key_dim,   # K: key_heads * key_head_dim
-            self.value_dim, # V: value_heads * value_head_dim
-            self.value_dim, # Z: value_heads * value_head_dim
-        )
-        query, key, value, z = torch.split(mixed_qkvz, qkv_sizes, dim=-1)
-
-        # Reshape to head format: [batch, seq, heads, head_dim]
-        query = query.reshape(*query.shape[:-1], self.key_heads, self.key_head_dim)
-        key = key.reshape(*key.shape[:-1], self.key_heads, self.key_head_dim)
-        value = value.reshape(*value.shape[:-1], self.value_heads, self.value_head_dim)
-        z = z.reshape(*z.shape[:-1], self.value_heads, self.value_head_dim)
-
-        # Split BA - flat layout: [beta_all | alpha_all]
-        beta, alpha = torch.split(mixed_ba, (self.value_heads, self.value_heads), dim=-1)
-
-=======
 
         # Normalization layer - named 'norm' with 'weight' param to match Fast-LLM
         self.norm = GatedRMSNormalization(self.value_head_dim, eps=self.norm_eps)
@@ -1123,7 +976,6 @@
         # Split BA - flat layout: [beta_all | alpha_all]
         beta, alpha = torch.split(mixed_ba, (self.value_heads, self.value_heads), dim=-1)
 
->>>>>>> 9d12e9cd
         return query, key, value, z, beta, alpha
 
     def _ensure_cache_initialized(self, past_key_values, batch_size, device, dtype):
@@ -1132,24 +984,12 @@
             return
 
         if past_key_values.conv_states[self.layer_idx] is None:
-<<<<<<< HEAD
-            conv_state = torch.zeros(
-                batch_size, self.conv_dim, self.conv_kernel_size,
-                device=device, dtype=dtype
-            )
-=======
             conv_state = torch.zeros(batch_size, self.conv_dim, self.conv_kernel_size, device=device, dtype=dtype)
->>>>>>> 9d12e9cd
             past_key_values.conv_states[self.layer_idx] = conv_state
 
         if past_key_values.recurrent_states[self.layer_idx] is None:
             recurrent_state = torch.zeros(
-<<<<<<< HEAD
-                batch_size, self.value_heads, self.key_head_dim, self.value_head_dim,
-                device=device, dtype=dtype
-=======
                 batch_size, self.value_heads, self.key_head_dim, self.value_head_dim, device=device, dtype=dtype
->>>>>>> 9d12e9cd
             )
             past_key_values.recurrent_states[self.layer_idx] = recurrent_state
 
@@ -1167,54 +1007,6 @@
         # Check if using precomputed states (single token decode with cache)
         # Must check that conv_state exists for THIS layer (not just overall has_previous_state)
         use_precomputed_states = (
-<<<<<<< HEAD
-            past_key_values is not None
-            and conv_state is not None
-            and seq_len == 1
-            and cache_position is not None
-        )
-
-        # Project to QKVZ and BA
-        mixed_qkvz = self.in_proj_qkvz(hidden_states)
-        mixed_ba = self.in_proj_ba(hidden_states)
-
-        # Split into components using Fast-LLM's flat layout
-        query, key, value, z, beta, alpha = self._fix_query_key_value_ordering(mixed_qkvz, mixed_ba)
-
-        # Flatten QKV for convolution (no Z in conv)
-        query_flat = query.reshape(batch_size, seq_len, -1)
-        key_flat = key.reshape(batch_size, seq_len, -1)
-        value_flat = value.reshape(batch_size, seq_len, -1)
-        mixed_qkv = torch.cat([query_flat, key_flat, value_flat], dim=-1)
-        mixed_qkv = mixed_qkv.transpose(1, 2)  # [batch, conv_dim, seq]
-
-        # Apply causal convolution
-        if use_precomputed_states:
-            # Single token update - use cached conv state
-            # torch_causal_conv1d_update expects [batch, conv_dim] not [batch, conv_dim, 1]
-            mixed_qkv = torch_causal_conv1d_update(
-                mixed_qkv.squeeze(2),  # [batch, conv_dim, 1] -> [batch, conv_dim]
-                conv_state,
-                self.convolution.weight.squeeze(1),
-                None,  # bias
-                "silu",
-            ).unsqueeze(2)  # [batch, conv_dim] -> [batch, conv_dim, 1]
-        else:
-            # Prefill - store padded state for future decoding
-            if past_key_values is not None:
-                # Pad to kernel size and store for future decoding
-                padded = F.pad(mixed_qkv, (self.conv_kernel_size - mixed_qkv.shape[-1], 0))
-                past_key_values.conv_states[self.layer_idx] = padded[:, :, -self.conv_kernel_size:]
-            # Apply convolution
-            mixed_qkv = F.silu(self.convolution(mixed_qkv)[:, :, :seq_len])
-
-        mixed_qkv = mixed_qkv.transpose(1, 2)  # [batch, seq, conv_dim]
-
-        # Split back after convolution
-        query_flat, key_flat, value_flat = torch.split(
-            mixed_qkv, (self.key_dim, self.key_dim, self.value_dim), dim=-1
-        )
-=======
             past_key_values is not None and conv_state is not None and seq_len == 1 and cache_position is not None
         )
 
@@ -1258,7 +1050,6 @@
 
         # Split back after convolution
         query_flat, key_flat, value_flat = torch.split(mixed_qkv, (self.key_dim, self.key_dim, self.value_dim), dim=-1)
->>>>>>> 9d12e9cd
         query = query_flat.reshape(batch_size, seq_len, self.key_heads, self.key_head_dim)
         key = key_flat.reshape(batch_size, seq_len, self.key_heads, self.key_head_dim)
         value = value_flat.reshape(batch_size, seq_len, self.value_heads, self.value_head_dim)
@@ -1273,12 +1064,6 @@
             key = key.repeat_interleave(self.value_heads_per_key, dim=2)
 
         # Run gated delta rule
-<<<<<<< HEAD
-        if not use_precomputed_states:
-            # Chunked mode for prefill
-            output, last_recurrent_state = self._chunk_gated_delta_rule(
-                query, key, value, g=g, beta=beta_gate,
-=======
         # Use PyTorch fallback on CPU since fla requires CUDA
         chunk_fn = self._chunk_gated_delta_rule
         if query.device.type == "cpu" and chunk_gated_delta_rule is not None:
@@ -1292,7 +1077,6 @@
                 value,
                 g=g,
                 beta=beta_gate,
->>>>>>> 9d12e9cd
                 initial_state=None,
                 output_final_state=past_key_values is not None,
                 use_qk_l2norm_in_kernel=True,
@@ -1335,19 +1119,11 @@
 
         # Update state: S = exp(g) * S + beta * k^T @ v
         decay = g.exp().unsqueeze(-1).unsqueeze(-1)  # [batch, heads, 1, 1]
-<<<<<<< HEAD
-        k_outer_v = torch.einsum('bhk,bhv->bhkv', key * beta.unsqueeze(-1), value)
-        state = decay * state + k_outer_v
-
-        # Output: o = q @ S
-        output = torch.einsum('bhk,bhkv->bhv', query, state)
-=======
         k_outer_v = torch.einsum("bhk,bhv->bhkv", key * beta.unsqueeze(-1), value)
         state = decay * state + k_outer_v
 
         # Output: o = q @ S
         output = torch.einsum("bhk,bhkv->bhv", query, state)
->>>>>>> 9d12e9cd
         output = output.unsqueeze(2)  # [batch, heads, 1, v_dim]
 
         return output, state
@@ -1407,7 +1183,6 @@
     ) -> PreprocessingOutput:
         """KimiLinearAttention preprocessing not implemented."""
         raise NotImplementedError("KimiLinearAttention not yet implemented in apriel2")
-<<<<<<< HEAD
 
 
 class Apriel2BlockSequence(nn.Module):
@@ -1431,31 +1206,6 @@
     5. Merge preprocessing outputs into block kwargs
     """
 
-=======
-
-
-class Apriel2BlockSequence(nn.Module):
-    """
-    Block sequence abstraction - mirrors Fast-LLM's BlockSequence.
-    Used by both text decoder and vision encoder.
-
-    Architecture:
-    - Pure container for blocks (handles fixed/pattern types)
-    - Delegates resource setup to mixers via mixer.setup()
-    - Owns mixer_resources (ModuleDict from setup, deduplicated by block_name)
-    - Delegates preprocessing to mixers via mixer.preprocess()
-    - Caches preprocessing per unique block type (efficient)
-    - Completely agnostic to mixer types (attention, mamba, etc.)
-
-    Setup + Preprocessing pattern:
-    1. Call mixer.setup() for each unique block type → collect resources (rotary_emb, etc.)
-    2. Call mixer.preprocess() for each unique block type → compute tensors
-    3. Cache preprocessing results indexed by block_name
-    4. Reuse cached preprocessing for blocks of same type
-    5. Merge preprocessing outputs into block kwargs
-    """
-
->>>>>>> 9d12e9cd
     def __init__(
         self,
         sequence_config: dict,
@@ -1468,177 +1218,6 @@
         self.hidden_size = hidden_size
         self.max_position_embeddings = max_position_embeddings
         self.config = config
-<<<<<<< HEAD
-
-        # Build blocks (handles fixed/pattern)
-        # NOTE: _build_blocks() calls classmethod setup() to create mixer_resources BEFORE instances
-        self.blocks = self._build_blocks()
-
-        # Extract unique mixer instances (one per unique block_name) for preprocessing
-        self.unique_mixers: dict[str, nn.Module] = {}
-        for layer_idx, block in enumerate(self.blocks):
-            block_name = self.get_block_name(layer_idx)
-            if block_name not in self.unique_mixers:
-                self.unique_mixers[block_name] = block.mixer
-
-    def _build_blocks(self) -> nn.ModuleList:
-        """
-        Build blocks based on fixed/pattern type.
-
-        Phase 1: Setup resources (called once per block type, before instances)
-        Phase 2: Create block instances (resources already available)
-        """
-        seq_type = self.sequence_config.get("type", "fixed")
-        num_blocks = self.sequence_config.get("num_blocks")
-
-        # PHASE 1: Setup resources BEFORE creating instances
-        # Initialize mixer_resources container
-        self.mixer_resources = nn.ModuleDict()
-
-        # Extract unique block types and call setup for each
-        if seq_type == "fixed":
-            # Fixed: single block type repeated
-            block_config = self.sequence_config.get("block", {})
-            mixer_config = block_config.get("mixer", {})
-            mixer_type = mixer_config.get("type", "attention")
-
-            # Call classmethod setup
-            mixer_class = get_mixer_class(mixer_type)
-            resources = mixer_class.setup(mixer_config, self.hidden_size, self.max_position_embeddings)
-            if len(resources) > 0:
-                self.mixer_resources["block"] = resources
-
-        elif seq_type == "pattern":
-            # Pattern: multiple block types in repeating pattern
-            blocks_config = self.sequence_config.get("blocks", {})
-            for block_name, block_config in blocks_config.items():
-                mixer_config = block_config.get("mixer", {})
-                mixer_type = mixer_config.get("type", "attention")
-
-                # Call classmethod setup
-                mixer_class = get_mixer_class(mixer_type)
-                resources = mixer_class.setup(mixer_config, self.hidden_size, self.max_position_embeddings)
-                if len(resources) > 0:
-                    self.mixer_resources[block_name] = resources
-        else:
-            raise ValueError(f"Unknown sequence type: {seq_type}")
-
-        # PHASE 2: Create block instances (resources already set up)
-        # Extract rms_norm_eps from config head.normalization.epsilon
-        rms_norm_eps = self.config.head["normalization"]["epsilon"]
-
-        blocks = []
-        for layer_idx in range(num_blocks):
-            # Get block_config for this layer
-            if seq_type == "fixed":
-                block_config = self.sequence_config.get("block", {})
-            elif seq_type == "pattern":
-                pattern = self.sequence_config.get("pattern", [])
-                blocks_config = self.sequence_config.get("blocks", {})
-                block_name = pattern[layer_idx % len(pattern)]
-                block_config = blocks_config[block_name]
-
-            # Create block with explicit parameters (no fake config creation!)
-            blocks.append(Apriel2Block(
-                block_config=block_config,
-                hidden_size=self.hidden_size,
-                layer_idx=layer_idx,
-                rms_norm_eps=rms_norm_eps,
-                config=self.config,
-            ))
-
-        return nn.ModuleList(blocks)
-
-    def get_block_name(self, layer_idx: int) -> str:
-        """Get block name for a specific layer (shared logic)."""
-        seq_type = self.sequence_config.get("type", "fixed")
-        if seq_type == "fixed":
-            return "block"
-        elif seq_type == "pattern":
-            pattern = self.sequence_config.get("pattern", [])
-            return pattern[layer_idx % len(pattern)]
-        else:
-            raise ValueError(f"Unknown sequence type: {seq_type}")
-
-    def preprocess(
-        self,
-        hidden_states: torch.Tensor,
-        **kwargs: Unpack[BlockSequenceKwargs],
-    ) -> dict[str, PreprocessingOutput]:
-        """
-        Compute preprocessing for all unique block types.
-        Aggregates preprocessing from all unique mixers.
-
-        Args:
-            hidden_states: Current hidden states (for shape/device)
-            **kwargs: Metadata (position_ids, attention_mask, cache_position, etc.)
-
-        Returns:
-            Preprocessing cache keyed by block_name
-        """
-        preprocessing_cache: dict[str, PreprocessingOutput] = {}
-        for block_name, mixer in self.unique_mixers.items():
-            # Get resources for this block type (from setup)
-            # Note: nn.ModuleDict doesn't have .get(), so we check membership first
-            resources = self.mixer_resources[block_name] if block_name in self.mixer_resources else None
-
-            # Mixer computes preprocessing using resources (read-only)
-            # Returns PreprocessingOutput (position_embeddings, attention_mask, etc.)
-            preprocessing_cache[block_name] = mixer.preprocess(
-                hidden_states, resources, **kwargs
-            )
-
-        return preprocessing_cache
-
-    def forward(
-        self,
-        hidden_states: torch.Tensor,
-        **kwargs: Unpack[BlockSequenceKwargs],
-    ) -> tuple[torch.Tensor, Optional[tuple], Optional[tuple]]:
-        """
-        Forward pass through block sequence.
-
-        Args:
-            hidden_states: Input tensor (data)
-            **kwargs: Metadata (attention_mask, position_ids, etc.)
-
-        Returns:
-            (hidden_states, all_hidden_states, all_attentions)
-        """
-        # Compute preprocessing ONCE per unique block type
-        # Delegates to self.preprocess() which aggregates from all mixers
-        preprocessing_cache = self.preprocess(hidden_states, **kwargs)
-
-        # Initialize output collections
-        all_hidden_states = () if kwargs.get('output_hidden_states') else None
-        all_attentions = () if kwargs.get('output_attentions') else None
-
-        # Iterate through blocks - REUSE cached preprocessing
-        for layer_idx, block in enumerate(self.blocks):
-            # Collect intermediate hidden state if requested
-            if all_hidden_states is not None:
-                all_hidden_states += (hidden_states,)
-
-            # Get preprocessing for this block type (reused for blocks of same type)
-            block_name = self.get_block_name(layer_idx)
-            preprocessing_kwargs = preprocessing_cache[block_name]
-
-            # Merge input kwargs with preprocessing outputs
-            # Preprocessing can override (e.g., causal mask overrides attention_mask)
-            block_kwargs = {**kwargs, **preprocessing_kwargs}
-
-            # Pipe through: y = f(x, **kwargs)
-            # Block extracts what it needs from kwargs
-            layer_outputs = block(hidden_states, **block_kwargs)
-            hidden_states = layer_outputs[0]
-
-            # Collect attention if requested
-            if all_attentions is not None:
-                all_attentions += (layer_outputs[1] if len(layer_outputs) > 1 else None,)
-
-        return hidden_states, all_hidden_states, all_attentions
-
-=======
 
         # Build blocks (handles fixed/pattern)
         # NOTE: _build_blocks() calls classmethod setup() to create mixer_resources BEFORE instances
@@ -1810,7 +1389,6 @@
 
         return hidden_states, all_hidden_states, all_attentions
 
->>>>>>> 9d12e9cd
 
 class Apriel2Block(nn.Module):
     """
@@ -1856,15 +1434,6 @@
         mlp_type = mlp_config.get("type", "mlp")
 
         if mlp_type == "mlp":
-<<<<<<< HEAD
-            intermediate_size = mlp_config.get("intermediate_size", hidden_size * 4)
-            mlp_cfg = SimpleNamespace(
-                hidden_size=hidden_size,
-                intermediate_size=intermediate_size,
-                hidden_act=mlp_config.get("activation", "silu"),
-            )
-            return MistralMLP(mlp_cfg)
-=======
             intermediate_size = mlp_config["intermediate_size"]
             activation = mlp_config.get("activation", "silu")
             gated = mlp_config["gated"]
@@ -1879,7 +1448,6 @@
                 return MistralMLP(mlp_cfg)
             else:
                 return SimpleMLP(hidden_size, intermediate_size, activation, bias)
->>>>>>> 9d12e9cd
         else:
             raise ValueError(f"Unknown MLP type: {mlp_type}")
 
@@ -2130,10 +1698,6 @@
         self.gradient_checkpointing = False
         self.post_init()
 
-<<<<<<< HEAD
-
-=======
->>>>>>> 9d12e9cd
     def forward(
         self,
         input_ids: Optional[torch.LongTensor] = None,
@@ -2422,26 +1986,15 @@
 
         # For now, assume square grid or use the stored dimensions
         # We'll get actual h, w from the caller
-<<<<<<< HEAD
-        height = width = int(num_patches ** 0.5)
-        if height * width != num_patches:
-            # Non-square: will be handled by caller passing dimensions
-            height = width = int(num_patches ** 0.5)
-=======
         height = width = int(num_patches**0.5)
         if height * width != num_patches:
             # Non-square: will be handled by caller passing dimensions
             height = width = int(num_patches**0.5)
->>>>>>> 9d12e9cd
 
         mesh = torch.meshgrid(
             torch.arange(height, device=patch_embed.device),
             torch.arange(width, device=patch_embed.device),
-<<<<<<< HEAD
-            indexing="ij"
-=======
             indexing="ij",
->>>>>>> 9d12e9cd
         )
         h_grid, w_grid = torch.stack(mesh, dim=-1).reshape(-1, 2).chunk(2, -1)
         ids = h_grid * max_patches_per_side + w_grid
@@ -2453,15 +2006,10 @@
 class Apriel2VisionEncoder(nn.Module):
     """Vision encoder with embeddings, transformer blocks, and adapter.
 
-<<<<<<< HEAD
-    Uses Pixtral-style processing: concatenates all image patches into one sequence
-    with block attention masks to isolate images. This matches Fast-LLM's approach.
-=======
     Uses Pixtral-style processing: concatenates all image patches into one sequence.
     Computes position_ids for 2D rotary embeddings and sequence_lengths for image
     isolation - these are passed to encoder blocks. Mixer-specific handling (rotary
     cos/sin, cu_seqlens) is delegated to each mixer's preprocess() method.
->>>>>>> 9d12e9cd
     """
 
     def __init__(self, vision_encoder_config: dict, text_config: Apriel2Config):
@@ -2473,20 +2021,6 @@
         embeddings_config = vision_encoder_config["embeddings"]
         self.embeddings = Apriel2Embeddings(self.hidden_size, embeddings_config)
 
-<<<<<<< HEAD
-        # Store patch size for 2D position_ids computation
-        self.patch_size = embeddings_config["patch_height"]
-
-        # Get max_patches_per_side from rotary config for position_ids computation
-        encoder_config = vision_encoder_config["encoder"]
-        block_config = encoder_config.get("block", encoder_config.get("blocks", {}).get(encoder_config.get("pattern", [""])[0], {}))
-        rotary_config = block_config["mixer"]["rotary"]
-        max_image_size = rotary_config["max_image_size"]
-        self.max_patches_per_side = max_image_size // self.patch_size
-
-        # Store attention implementation for choosing mask strategy
-        self._attn_implementation = getattr(text_config, "_attn_implementation", "eager")
-=======
         # Store patch size for computing patch grid dimensions
         self.patch_size = embeddings_config["patch_height"]
 
@@ -2494,7 +2028,6 @@
         # Priority: encoder-level config > rotary config in any attention block > default
         self.max_image_size = self._get_max_image_size(vision_encoder_config)
         self.max_patches_per_side = self.max_image_size // self.patch_size
->>>>>>> 9d12e9cd
 
         # Build vision transformer encoder using shared BlockSequence abstraction
         encoder_config = vision_encoder_config.get("encoder", {})
@@ -2507,18 +2040,10 @@
             hidden_size=self.hidden_size,
             embeddings={"max_position_embeddings": 1024},  # Large enough for typical vision use cases
             head={"normalization": {"type": "rms_norm", "epsilon": norm_epsilon}},
-<<<<<<< HEAD
-            _attn_implementation=self._attn_implementation,
-        )
-
-        # Vision encoder block sequence
-        # Non-causal behavior determined by mixer config (vision attention has causal=False)
-=======
             _attn_implementation=getattr(text_config, "_attn_implementation", "eager"),
         )
 
         # Vision encoder block sequence - supports any mixer type
->>>>>>> 9d12e9cd
         self.encoder = Apriel2BlockSequence(
             sequence_config=encoder_config,
             hidden_size=self.hidden_size,
@@ -2548,13 +2073,6 @@
         else:
             raise ValueError(f"Unknown adapter type: {adapter_type}")
 
-<<<<<<< HEAD
-    def forward(self, pixel_values: torch.Tensor) -> torch.Tensor:
-        """Process images through vision encoder using Pixtral-style concatenation.
-
-        All image patches are concatenated into ONE sequence with block attention
-        masks to prevent cross-image attention. This matches Fast-LLM and Pixtral.
-=======
     def _get_max_image_size(self, config: dict) -> int:
         """Extract max_image_size from config with fallback chain.
 
@@ -2602,7 +2120,6 @@
 
         These are passed to encoder blocks. Mixer-specific handling (rotary cos/sin,
         cu_seqlens/masks) is delegated to each mixer's preprocess() method.
->>>>>>> 9d12e9cd
 
         Args:
             pixel_values: [batch, channels, height, width] - batch of images
@@ -2628,53 +2145,29 @@
         # Concatenate all patches into one sequence: [1, total_patches, hidden]
         hidden_states = torch.cat(patch_embeds_list, dim=0).unsqueeze(0)
 
-<<<<<<< HEAD
-        # Compute position IDs for each image (same 2D grid for each)
-        # position_id = h * max_patches_per_side + w
-=======
         # Compute position_ids for 2D rotary: position_id = row * max_patches_per_side + col
         # Vision encoder owns 2D position encoding - attention just uses position_ids
->>>>>>> 9d12e9cd
         positions = []
         for _ in range(batch_size):
             mesh = torch.meshgrid(
                 torch.arange(height_patches, device=hidden_states.device),
                 torch.arange(width_patches, device=hidden_states.device),
-<<<<<<< HEAD
-                indexing="ij"
-=======
                 indexing="ij",
->>>>>>> 9d12e9cd
             )
             h_grid, w_grid = torch.stack(mesh, dim=-1).reshape(-1, 2).chunk(2, -1)
             ids = h_grid * self.max_patches_per_side + w_grid
             positions.append(ids[:, 0])
         position_ids = torch.cat(positions).unsqueeze(0)  # [1, total_patches]
 
-<<<<<<< HEAD
-        # Generate block attention mask for non-flash attention
-        # For flash_attention_2, we rely on position_ids only (like Pixtral)
-        patch_counts = [num_patches_per_image] * batch_size
-        if self._attn_implementation == "flash_attention_2":
-            attention_mask = None
-        else:
-            attention_mask = _generate_block_attention_mask(patch_counts, hidden_states)
-=======
         # Sequence lengths: patches per image (for image isolation in attention)
         sequence_lengths = [num_patches_per_image] * batch_size
->>>>>>> 9d12e9cd
 
         # Forward through vision encoder block sequence
         hidden_states, _, _ = self.encoder(
             hidden_states,
-<<<<<<< HEAD
-            attention_mask=attention_mask,
-            position_ids=position_ids,
-=======
             attention_mask=None,  # Attention computes masks from sequence_lengths if needed
             position_ids=position_ids,
             sequence_lengths=sequence_lengths,
->>>>>>> 9d12e9cd
             past_key_values=None,
             output_attentions=False,
             output_hidden_states=False,
@@ -2691,8 +2184,6 @@
         return image_features
 
 
-<<<<<<< HEAD
-=======
 class SimpleMLP(nn.Module):
     """Non-gated MLP: up_proj -> activation -> down_proj."""
 
@@ -2708,7 +2199,6 @@
         return self.down_proj(self.act_fn(self.up_proj(x)))
 
 
->>>>>>> 9d12e9cd
 class Apriel2MultiModalProjector(nn.Module):
     """Projects vision features to text embedding space (2-layer MLP)."""
 
