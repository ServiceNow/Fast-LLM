"""Test fixtures for Apriel2 model tests."""

from pathlib import Path
from typing import Generator

import pytest
import torch
from transformers import LlavaConfig, LlavaForConditionalGeneration, MistralConfig


<<<<<<< HEAD
=======
# Skip marker for tests that require CUDA for Mamba forward pass
requires_cuda = pytest.mark.skipif(
    not torch.cuda.is_available(),
    reason="SSM mixers (Mamba) require CUDA for forward pass"
)


>>>>>>> 9d12e9cd
@pytest.fixture(autouse=True)
def set_default_device():
    """Set default device to CUDA for all tests (Mamba requires CUDA)."""
    if torch.cuda.is_available():
        old_device = torch.get_default_device()
        torch.set_default_device("cuda")
        yield
        torch.set_default_device(old_device)
    else:
        yield


@pytest.fixture(autouse=True)
def set_default_dtype():
    """Set default dtype to float32 for numerical comparison tests."""
    old_dtype = torch.get_default_dtype()
    torch.set_default_dtype(torch.float32)
    yield
    torch.set_default_dtype(old_dtype)


# =============================================================================
# Llava Source Model Fixtures (Pixtral-based, matching Apriel 1.5 structure)
# =============================================================================


def create_llava_pixtral_model(
    hidden_size: int = 256,
    num_heads: int = 8,
    num_kv_heads: int = 4,
    num_layers: int = 5,
    intermediate_size: int = 512,
    vocab_size: int = 1000,
    vision_hidden_size: int = 128,
    vision_num_heads: int = 4,
    vision_num_layers: int = 3,
) -> LlavaForConditionalGeneration:
    """Create a small LlavaForConditionalGeneration with Pixtral vision encoder.

    This produces the same weight format as Apriel 1.5 when saved with save_pretrained().
    """
    text_config = MistralConfig(
        hidden_size=hidden_size,
        num_attention_heads=num_heads,
        num_key_value_heads=num_kv_heads,
        num_hidden_layers=num_layers,
        intermediate_size=intermediate_size,
        vocab_size=vocab_size,
        hidden_act="silu",
        rope_theta=10000.0,
        rms_norm_eps=1e-5,
        max_position_embeddings=4096,
        tie_word_embeddings=False,
        bos_token_id=1,
        eos_token_id=2,
        pad_token_id=None,
    )

    vision_config = {
        "model_type": "pixtral",
        "hidden_size": vision_hidden_size,
        "num_attention_heads": vision_num_heads,
        "num_hidden_layers": vision_num_layers,
        "intermediate_size": vision_hidden_size * 4,
        "patch_size": 16,
        "num_channels": 3,
        "rope_theta": 10000.0,
        "hidden_act": "silu",
    }

    config = LlavaConfig(
        text_config=text_config,
        vision_config=vision_config,
        image_token_index=10,
        projector_hidden_act="gelu",
        # Use "full" to include all patches - Pixtral doesn't have CLS token
        # so "default" (which removes first token) would drop a real patch
        vision_feature_select_strategy="full",
        # Use final layer output (-1) to match Apriel2's vision encoder behavior
        # Llava default is -2 (second-to-last), but Apriel2 returns final output
        vision_feature_layer=-1,
    )

    return LlavaForConditionalGeneration(config)


@pytest.fixture
def small_pixtral_model() -> LlavaForConditionalGeneration:
    """Create a small Pixtral model for equivalence testing.

    Uses smaller dimensions than create_llava_pixtral_model() defaults
    for faster testing while still exercising all code paths.
    """
    model = create_llava_pixtral_model(
        hidden_size=256,
        num_heads=4,
        num_kv_heads=2,
        num_layers=2,
        intermediate_size=512,
        vocab_size=1000,
        vision_hidden_size=128,
        vision_num_heads=2,
        vision_num_layers=2,
    )
    model.eval()
    return model


@pytest.fixture(params=["identity", "converted"])
def model_pair(request, small_pixtral_model, tmp_path):
    """Parameterized fixture providing source and target models for comparison.

    Parameters:
        identity: Target is identical copy of source (validates test infrastructure)
        converted: Target is Apriel2 model converted from source (tests conversion)

    Returns:
        tuple: (source_model, target_model, expected_atol, variant_name)
    """
    import json
    from safetensors import safe_open

    from fast_llm_external_models.apriel2.configuration_apriel2 import Apriel2Config
    from fast_llm_external_models.apriel2.conversion import (
        convert_llava_config,
        execute,
        plan_llava_to_apriel2,
    )
    from fast_llm_external_models.apriel2.modeling_apriel2 import Apriel2ForConditionalGeneration

    source = small_pixtral_model

    if request.param == "identity":
        # Target is identical copy of source (sanity check)
        target = create_llava_pixtral_model(
            hidden_size=256,
            num_heads=4,
            num_kv_heads=2,
            num_layers=2,
            intermediate_size=512,
            vocab_size=1000,
            vision_hidden_size=128,
            vision_num_heads=2,
            vision_num_layers=2,
        )
        target.load_state_dict(source.state_dict())
        target.eval()
        expected_atol = 1e-6  # Should be essentially identical
    else:
        # Target is converted Apriel2 model
        # Save source to checkpoint (save_pretrained applies key transformations)
        source.save_pretrained(tmp_path)

        # Load config and fix missing fields
        with open(tmp_path / "config.json") as f:
            llava_config = json.load(f)

        llava_config["text_config"]["bos_token_id"] = 1
        llava_config["text_config"]["eos_token_id"] = 2
        llava_config["text_config"]["pad_token_id"] = None
        llava_config["text_config"]["tie_word_embeddings"] = False

        # Load weights from checkpoint
        with safe_open(tmp_path / "model.safetensors", framework="pt") as f:
            source_weights = {key: f.get_tensor(key) for key in f.keys()}

        # Convert
        apriel2_config_dict = convert_llava_config(llava_config)
        plan = plan_llava_to_apriel2(llava_config)
        apriel2_weights = execute(plan, source_weights, seed=0)

        # Create and load Apriel2 model
        apriel2_config = Apriel2Config(**apriel2_config_dict)
        target = Apriel2ForConditionalGeneration(apriel2_config)
        target.load_state_dict(apriel2_weights, strict=False)
        target.eval()
        # Strict tolerance for isolation tests: Each component receives identical
        # inputs, so should produce identical outputs. Integration tests use
        # looser tolerance to account for FP accumulation.
        expected_atol = 1e-6

    return source, target, expected_atol, request.param


@pytest.fixture
def llava_pixtral_config() -> dict:
    """Small Llava config (Pixtral-based) for testing.

    Note: HF's to_dict() omits some config fields that have default values.
    We manually add the missing fields to match the real Apriel 1.5 config format.
    """
    model = create_llava_pixtral_model()
    config = model.config.to_dict()

    # Add missing fields to text_config (matching Apriel 1.5 format)
    config["text_config"]["bos_token_id"] = 1
    config["text_config"]["eos_token_id"] = 2
    config["text_config"]["pad_token_id"] = None
    config["text_config"]["tie_word_embeddings"] = False

    return config


@pytest.fixture
def llava_pixtral_checkpoint(tmp_path: Path) -> Generator[Path, None, None]:
    """Create a temporary Llava checkpoint for converter testing.

    Creates a small random-initialized Llava model using HF's save_pretrained(),
    which produces the same weight format as Apriel 1.5.

    Note: HF's save_pretrained() omits some config fields that have default values.
    We manually add the missing fields to match the real Apriel 1.5 config format.
    """
    import json

    model = create_llava_pixtral_model()
    model.save_pretrained(tmp_path)

    # HF doesn't serialize these fields when they're defaults - add them explicitly
    config_path = tmp_path / "config.json"
    with open(config_path) as f:
        config = json.load(f)

    # Add missing fields to text_config (matching Apriel 1.5 format)
    config["text_config"]["bos_token_id"] = 1
    config["text_config"]["eos_token_id"] = 2
    config["text_config"]["pad_token_id"] = None
    config["text_config"]["tie_word_embeddings"] = False

    with open(config_path, "w") as f:
        json.dump(config, f, indent=2)

    yield tmp_path


# =============================================================================
# Apriel2 Config Fixtures
# =============================================================================


@pytest.fixture
def apriel2_config_tiny():
    """Tiny Apriel2 config for fast testing."""
    from fast_llm_external_models.apriel2.configuration_apriel2 import Apriel2Config

    return Apriel2Config(
        vocab_size=100,
        hidden_size=64,
        decoder={
            "type": "fixed",
            "num_blocks": 2,
            "block": {
                "mixer": {
                    "type": "attention",
                    "heads": 4,
                    "head_groups": 2,
                    "head_size": 16,
                    "rotary": {"type": "mistral_1d", "theta": 10000.0},
                },
<<<<<<< HEAD
                "mlp": {"type": "mlp", "intermediate_size": 256},
=======
                "mlp": {"type": "mlp", "intermediate_size": 256, "gated": True},
>>>>>>> 9d12e9cd
                "normalization": {"type": "rms_norm", "epsilon": 1e-5},
            },
        },
    )


@pytest.fixture
def apriel2_config_stochastic():
    """Apriel2 config with stochastic mixer for testing routing."""
    from fast_llm_external_models.apriel2.configuration_apriel2 import Apriel2Config

    return Apriel2Config(
        vocab_size=100,
        hidden_size=64,
        decoder={
            "type": "pattern",
            "num_blocks": 2,
            "pattern": ["attn", "stoch"],
            "blocks": {
                "attn": {
                    "mixer": {
                        "type": "attention",
                        "heads": 4,
                        "head_groups": 2,
                        "head_size": 16,
                        "rotary": {"type": "mistral_1d", "theta": 10000.0},
                    },
<<<<<<< HEAD
                    "mlp": {"type": "mlp", "intermediate_size": 256},
=======
                    "mlp": {"type": "mlp", "intermediate_size": 256, "gated": True},
>>>>>>> 9d12e9cd
                    "normalization": {"type": "rms_norm", "epsilon": 1e-5},
                },
                "stoch": {
                    "mixer": {
                        "type": "stochastic",
                        "main_mixer_name": "attention",
                        "mixers": {
                            "attention": {
                                "type": "attention",
                                "heads": 4,
                                "head_groups": 2,
                                "head_size": 16,
<<<<<<< HEAD
                                "sliding_window": 4096,
=======
                                "window_size": 4096,
>>>>>>> 9d12e9cd
                                "rotary": {"type": "mistral_1d", "theta": 250000.0},
                            },
                            "mamba": {
                                "type": "mamba",
                                "d_inner": 128,
                                "d_state": 16,
                                "dt_rank": 4,
                                "d_xb": 32,
                                "d_conv": 4,
                                "repeat_kv_before_conv": True,
                                "conv_bias": True,
                                "dt_proj_bias": True,
                                "dt_min": 0.001,
                                "dt_max": 0.1,
                                "dt_init_floor": 1e-4,
                            },
                        },
                    },
<<<<<<< HEAD
                    "mlp": {"type": "mlp", "intermediate_size": 256},
=======
                    "mlp": {"type": "mlp", "intermediate_size": 256, "gated": True},
>>>>>>> 9d12e9cd
                    "normalization": {"type": "rms_norm", "epsilon": 1e-5},
                },
            },
        },
    )


@pytest.fixture
def apriel2_config_multi_mixer():
    """Apriel2 config with multiple mixers of same type."""
    from fast_llm_external_models.apriel2.configuration_apriel2 import Apriel2Config

    return Apriel2Config(
        vocab_size=100,
        hidden_size=64,
        decoder={
            "type": "pattern",
            "num_blocks": 1,
            "pattern": ["multi"],
            "blocks": {
                "multi": {
                    "mixer": {
                        "type": "stochastic",
                        "main_mixer_name": "attn_small",
                        "mixers": {
                            "attn_small": {
                                "type": "attention",
                                "heads": 4,
                                "head_groups": 2,
                                "head_size": 16,
<<<<<<< HEAD
                                "sliding_window": 2048,
=======
                                "window_size": 2048,
>>>>>>> 9d12e9cd
                                "rotary": {"type": "mistral_1d", "theta": 10000.0},
                            },
                            "attn_large": {
                                "type": "attention",
                                "heads": 4,
                                "head_groups": 2,
                                "head_size": 16,
<<<<<<< HEAD
                                "sliding_window": 8192,
=======
                                "window_size": 8192,
>>>>>>> 9d12e9cd
                                "rotary": {"type": "mistral_1d", "theta": 500000.0},
                            },
                            "mamba_v1": {
                                "type": "mamba",
                                "d_inner": 128,
                                "d_state": 16,
                                "dt_rank": 4,
                                "d_xb": 32,
                                "d_conv": 4,
                                "repeat_kv_before_conv": True,
                                "conv_bias": True,
                                "dt_proj_bias": True,
                                "dt_min": 0.001,
                                "dt_max": 0.1,
                                "dt_init_floor": 1e-4,
                            },
                            "mamba_v2": {
                                "type": "mamba",
                                "d_inner": 128,
                                "d_state": 16,
                                "dt_rank": 4,
                                "d_xb": 32,
                                "d_conv": 4,
                                "repeat_kv_before_conv": True,
                                "conv_bias": True,
                                "dt_proj_bias": True,
                                "dt_min": 0.001,
                                "dt_max": 0.1,
                                "dt_init_floor": 1e-4,
                            },
                        },
                    },
<<<<<<< HEAD
                    "mlp": {"type": "mlp", "intermediate_size": 256},
=======
                    "mlp": {"type": "mlp", "intermediate_size": 256, "gated": True},
>>>>>>> 9d12e9cd
                    "normalization": {"type": "rms_norm", "epsilon": 1e-5},
                },
            },
        },
    )


@pytest.fixture
def apriel2_config_all_mixers():
    """Apriel2 config with all 4 mixer types in one stochastic mixer.

    This config is critical for testing:
    - All mixer types work (attention, swa, mamba, gated_delta_net)
    - Cache correctly isolates different mixer types
    - Switching between mixers preserves independent state
    """
    from fast_llm_external_models.apriel2.configuration_apriel2 import Apriel2Config

    return Apriel2Config(
        vocab_size=100,
        hidden_size=64,
        decoder={
            "type": "pattern",
            "num_blocks": 2,
            "pattern": ["attn", "all_mixers"],
            "blocks": {
                "attn": {
                    "mixer": {
                        "type": "attention",
                        "heads": 4,
                        "head_groups": 2,
                        "head_size": 16,
                        "rotary": {"type": "mistral_1d", "theta": 10000.0},
                    },
<<<<<<< HEAD
                    "mlp": {"type": "mlp", "intermediate_size": 256},
=======
                    "mlp": {"type": "mlp", "intermediate_size": 256, "gated": True},
>>>>>>> 9d12e9cd
                    "normalization": {"type": "rms_norm", "epsilon": 1e-5},
                },
                "all_mixers": {
                    "mixer": {
                        "type": "stochastic",
                        "main_mixer_name": "attention",
                        "mixers": {
                            "attention": {
                                "type": "attention",
                                "heads": 4,
                                "head_groups": 2,
                                "head_size": 16,
                                "rotary": {"type": "mistral_1d", "theta": 10000.0},
                            },
                            "swa": {
                                "type": "attention",
                                "heads": 4,
                                "head_groups": 2,
                                "head_size": 16,
<<<<<<< HEAD
                                "sliding_window": 2048,
=======
                                "window_size": 2048,
>>>>>>> 9d12e9cd
                                "rotary": {"type": "mistral_1d", "theta": 1000000.0},
                            },
                            "mamba": {
                                "type": "mamba",
                                "d_inner": 128,
                                "d_state": 16,
                                "dt_rank": 4,
                                "d_xb": 32,
                                "d_conv": 4,
                                "repeat_kv_before_conv": True,
                                "conv_bias": True,
                                "dt_proj_bias": True,
                                "dt_min": 0.001,
                                "dt_max": 0.1,
                                "dt_init_floor": 1e-4,
                            },
                            "gdn": {
                                "type": "gdn",
<<<<<<< HEAD
                            },
                        },
                    },
                    "mlp": {"type": "mlp", "intermediate_size": 256},
=======
                                "value_heads": 4,
                                "key_heads": 2,
                                "key_head_dim": 16,
                                "value_head_dim": 16,
                                "convolution_layer": {"kernel_size": 4},
                            },
                        },
                    },
                    "mlp": {"type": "mlp", "intermediate_size": 256, "gated": True},
>>>>>>> 9d12e9cd
                    "normalization": {"type": "rms_norm", "epsilon": 1e-5},
                },
            },
        },
    )


@pytest.fixture
def apriel2_config_comprehensive():
    """Comprehensive Apriel2 config combining all features for thorough testing.

    This config exercises:
    - Pattern decoder with 6 different block types
    - Pure attention (full context)
    - Pure sliding window attention
    - Pure mamba
    - Pure gated delta net
    - Stochastic mixer: attention + mamba
    - Stochastic mixer: swa + gated_delta_net
    """
    from fast_llm_external_models.apriel2.configuration_apriel2 import Apriel2Config

    return Apriel2Config(
        vocab_size=100,
        hidden_size=64,
        decoder={
            "type": "pattern",
            "num_blocks": 6,
            "pattern": [
                "attn",          # 0: pure full attention
                "swa",           # 1: pure sliding window attention
                "mamba",         # 2: pure mamba
                "gdn",           # 3: pure gated delta net
                "stoch_attn_mamba",   # 4: stochastic attention + mamba
                "stoch_swa_gdn",      # 5: stochastic swa + gated delta net
            ],
            "blocks": {
                "attn": {
                    "mixer": {
                        "type": "attention",
                        "heads": 4,
                        "head_groups": 2,
                        "head_size": 16,
                        "rotary": {"type": "mistral_1d", "theta": 10000.0},
                    },
<<<<<<< HEAD
                    "mlp": {"type": "mlp", "intermediate_size": 256},
=======
                    "mlp": {"type": "mlp", "intermediate_size": 256, "gated": True},
>>>>>>> 9d12e9cd
                    "normalization": {"type": "rms_norm", "epsilon": 1e-5},
                },
                "swa": {
                    "mixer": {
                        "type": "attention",
                        "heads": 4,
                        "head_groups": 2,
                        "head_size": 16,
<<<<<<< HEAD
                        "sliding_window": 512,
                        "rotary": {"type": "mistral_1d", "theta": 100000.0},
                    },
                    "mlp": {"type": "mlp", "intermediate_size": 256},
=======
                        "window_size": 512,
                        "rotary": {"type": "mistral_1d", "theta": 100000.0},
                    },
                    "mlp": {"type": "mlp", "intermediate_size": 256, "gated": True},
>>>>>>> 9d12e9cd
                    "normalization": {"type": "rms_norm", "epsilon": 1e-5},
                },
                "mamba": {
                    "mixer": {
                        "type": "mamba",
                        "d_inner": 128,
                        "d_state": 16,
                        "dt_rank": 4,
                        "d_xb": 16,
                        "d_conv": 4,
                        "repeat_kv_before_conv": True,
                        "conv_bias": True,
                        "dt_proj_bias": True,
                        "dt_min": 0.001,
                        "dt_max": 0.1,
                        "dt_init_floor": 1e-4,
                    },
<<<<<<< HEAD
                    "mlp": {"type": "mlp", "intermediate_size": 256},
=======
                    "mlp": {"type": "mlp", "intermediate_size": 256, "gated": True},
>>>>>>> 9d12e9cd
                    "normalization": {"type": "rms_norm", "epsilon": 1e-5},
                },
                "gdn": {
                    "mixer": {
                        "type": "gdn",
                        "value_heads": 4,
                        "key_heads": 2,
                        "key_head_dim": 16,
                        "value_head_dim": 16,
<<<<<<< HEAD
                        "conv_kernel_size": 4,
                    },
                    "mlp": {"type": "mlp", "intermediate_size": 256},
=======
                        "convolution_layer": {"kernel_size": 4},
                    },
                    "mlp": {"type": "mlp", "intermediate_size": 256, "gated": True},
>>>>>>> 9d12e9cd
                    "normalization": {"type": "rms_norm", "epsilon": 1e-5},
                },
                "stoch_attn_mamba": {
                    "mixer": {
                        "type": "stochastic",
                        "main_mixer_name": "attention",
                        "mixers": {
                            "attention": {
                                "type": "attention",
                                "heads": 4,
                                "head_groups": 2,
                                "head_size": 16,
                                "rotary": {"type": "mistral_1d", "theta": 10000.0},
                            },
                            "mamba": {
                                "type": "mamba",
                                "d_inner": 128,
                                "d_state": 16,
                                "dt_rank": 4,
                                "d_xb": 16,
                                "d_conv": 4,
                                "repeat_kv_before_conv": True,
                                "conv_bias": True,
                                "dt_proj_bias": True,
                                "dt_min": 0.001,
                                "dt_max": 0.1,
                                "dt_init_floor": 1e-4,
                            },
                        },
                    },
<<<<<<< HEAD
                    "mlp": {"type": "mlp", "intermediate_size": 256},
=======
                    "mlp": {"type": "mlp", "intermediate_size": 256, "gated": True},
>>>>>>> 9d12e9cd
                    "normalization": {"type": "rms_norm", "epsilon": 1e-5},
                },
                "stoch_swa_gdn": {
                    "mixer": {
                        "type": "stochastic",
                        "main_mixer_name": "swa",
                        "mixers": {
                            "swa": {
                                "type": "attention",
                                "heads": 4,
                                "head_groups": 2,
                                "head_size": 16,
<<<<<<< HEAD
                                "sliding_window": 256,
=======
                                "window_size": 256,
>>>>>>> 9d12e9cd
                                "rotary": {"type": "mistral_1d", "theta": 500000.0},
                            },
                            "gdn": {
                                "type": "gdn",
                                "value_heads": 4,
                                "key_heads": 2,
                                "key_head_dim": 16,
                                "value_head_dim": 16,
<<<<<<< HEAD
                                "conv_kernel_size": 4,
                            },
                        },
                    },
                    "mlp": {"type": "mlp", "intermediate_size": 256},
=======
                                "convolution_layer": {"kernel_size": 4},
                            },
                        },
                    },
                    "mlp": {"type": "mlp", "intermediate_size": 256, "gated": True},
>>>>>>> 9d12e9cd
                    "normalization": {"type": "rms_norm", "epsilon": 1e-5},
                },
            },
        },
    )


@pytest.fixture
def apriel2_cache(apriel2_config_tiny):
    """Create empty Apriel2Cache from tiny config."""
    from fast_llm_external_models.apriel2.cache import Apriel2Cache

    return Apriel2Cache(apriel2_config_tiny)


@pytest.fixture
def sample_input_ids():
    """Sample input token IDs for testing."""
    return torch.randint(0, 100, (2, 10))  # batch_size=2, seq_len=10


@pytest.fixture
def sample_attention_states():
    """Sample attention key/value states for cache testing."""
    batch_size, num_heads, seq_len, head_dim = 2, 8, 10, 64
    key = torch.randn(batch_size, num_heads, seq_len, head_dim)
    value = torch.randn(batch_size, num_heads, seq_len, head_dim)
    return key, value


@pytest.fixture
def sample_ssm_states():
    """Sample SSM conv/recurrent states for cache testing."""
    batch_size, d_inner, d_conv = 2, 128, 4
    conv = torch.randn(batch_size, d_inner, d_conv)
    recurrent = torch.randn(batch_size, d_inner, 16)  # d_state=16
    return conv, recurrent


# =============================================================================
# Surgery Chain Fixtures
# =============================================================================


@pytest.fixture
def additive_surgery_chain():
    """Additive-only surgery chain that composes cleanly.

    This chain exercises:
    - Non-stochastic → stochastic transition
    - Adding multiple mixer types (attention, sliding_window, GDN)
    - Weight transfer via init: transfer

    S1: attention → stochastic{attention}
    S2: add sliding_window to stochastic
    S3: add gated_delta_net to stochastic (DIL derivation)
    """
    return [
        # S1: Convert to stochastic with attention
        {
            "decoder": {
                "block": {
                    "mixer": {
                        "type": "stochastic",
                        "main_mixer_name": "attention",
                        "mixers": {
                            "attention": {"init": "transfer"},
                        },
                    },
                    "mlp": {"init": "transfer"},
                    "normalization": {"init": "transfer"},
                },
            },
        },
        # S2: Add sliding_window
        {
            "decoder": {
                "block": {
                    "mixer": {
                        "mixers": {
                            "sliding_window": {
                                "type": "attention",
                                "init": "transfer",
<<<<<<< HEAD
                                "sliding_window": 512,
=======
                                "window_size": 512,
>>>>>>> 9d12e9cd
                            },
                        },
                    },
                },
            },
        },
        # S3: Add gated_delta_net (DIL)
        {
            "decoder": {
                "block": {
                    "mixer": {
                        "mixers": {
                            "gdn": {
                                "type": "gdn",
                                "init": "transfer",
<<<<<<< HEAD
                                "conv_kernel_size": 4,
=======
                                "convolution_layer": {"kernel_size": 4},
>>>>>>> 9d12e9cd
                            },
                        },
                    },
                },
            },
        },
    ]


@pytest.fixture
def comprehensive_torture_chain():
    """Comprehensive torture chain exercising ALL conversion paths.

    This is the REAL stress test. It exercises:
    - Fixed → Pattern decoder transitions
    - Per-layer heterogeneity
    - All type conversions: FA ↔ SWA ↔ Mamba ↔ GDN
    - Stochastic wrapping/unwrapping
    - Both init: transfer and init: random
    - Destructive operations (remove sub-mixers, collapse stochastic)

    The model has 5 layers. Each step changes the architecture significantly.
    """
    # Mamba params - dimensions must be compatible with MIL conversion!
    # Source attention: heads=8, head_groups=4, head_size=32, hidden_size=256
    # - Q has shape [heads*head_size, hidden_size] = [256, 256]
    # - K has shape [head_groups*head_size, hidden_size] = [128, 256]
    # - V has shape [head_groups*head_size, hidden_size] = [128, 256]
    # MIL requires: d_inner <= Q rows (256), d_xb <= K/V rows (128)
    mamba_params = {
        "d_inner": 256,  # Must be <= heads*head_size = 256
        "d_xb": 64,      # Must be <= head_groups*head_size = 128
        "dt_rank": 16,
        "d_state": 16,
        "d_conv": 4,
        "repeat_kv_before_conv": True,
        "conv_bias": True,
        "dt_proj_bias": True,
        "dt_min": 0.001,
        "dt_max": 0.1,
        "dt_init_floor": 1e-4,
    }

    # Rotary config for attention mixers that can't inherit from source
    # (e.g., init: random, or cross-type from mamba/gdn)
    rotary_config = {"type": "mistral_1d", "theta": 10000.0}

    return [
        # =====================================================================
        # STEP 1: Fixed attention → Pattern with FA/SWA alternating
        # Layers: [attn, swa, attn, swa, attn]
        # =====================================================================
        {
            "decoder": {
                "type": "pattern",
                "pattern": ["attn", "swa", "attn", "swa", "attn"],
                "blocks": {
                    "attn": {
                        "mixer": {"type": "attention", "init": "transfer"},
                        "mlp": {"init": "transfer"},
                        "normalization": {"init": "transfer"},
                    },
                    "swa": {
                        "mixer": {
                            "type": "attention",
                            "init": "transfer",
<<<<<<< HEAD
                            "sliding_window": 512,
=======
                            "window_size": 512,
>>>>>>> 9d12e9cd
                        },
                        "mlp": {"init": "transfer"},
                        "normalization": {"init": "transfer"},
                    },
                },
            },
        },
        # =====================================================================
        # STEP 2: Add stochastic wrappers with MIL/DIL conversions
        # Layer 0: stochastic{attn, mamba:MIL}
        # Layer 1: swa (unchanged)
        # Layer 2: stochastic{attn, gdn:DIL}
        # Layer 3: swa (unchanged)
        # Layer 4: attn (unchanged)
        # =====================================================================
        {
            "decoder": {
                "type": "pattern",
                "pattern": ["stoch_am", "swa", "stoch_ag", "swa", "attn"],
                "blocks": {
                    "stoch_am": {
                        "mixer": {
                            "type": "stochastic",
                            "main_mixer_name": "attention",
                            "mixers": {
                                "attention": {"type": "attention", "init": "transfer"},
                                "mamba": {
                                    "type": "mamba",
                                    "init": "transfer",  # MIL conversion
                                    **mamba_params,
                                },
                            },
                        },
                        "mlp": {"init": "transfer"},
                        "normalization": {"init": "transfer"},
                    },
                    "swa": {
                        "mixer": {
                            "type": "attention",
                            "init": "transfer",
<<<<<<< HEAD
                            "sliding_window": 512,
=======
                            "window_size": 512,
>>>>>>> 9d12e9cd
                        },
                        "mlp": {"init": "transfer"},
                        "normalization": {"init": "transfer"},
                    },
                    "stoch_ag": {
                        "mixer": {
                            "type": "stochastic",
                            "main_mixer_name": "attention",
                            "mixers": {
                                "attention": {"type": "attention", "init": "transfer"},
                                "gdn": {
                                    "type": "gdn",
                                    "init": "transfer",  # DIL conversion
<<<<<<< HEAD
                                    "conv_kernel_size": 4,
=======
                                    "convolution_layer": {"kernel_size": 4},
>>>>>>> 9d12e9cd
                                },
                            },
                        },
                        "mlp": {"init": "transfer"},
                        "normalization": {"init": "transfer"},
                    },
                    "attn": {
                        "mixer": {"type": "attention", "init": "transfer"},
                        "mlp": {"init": "transfer"},
                        "normalization": {"init": "transfer"},
                    },
                },
            },
        },
        # =====================================================================
        # STEP 3: Convert pure mixers to different types (MIL/DIL from SWA)
        # Layer 0: stoch{attn, mamba} (unchanged)
        # Layer 1: mamba (MIL from swa!)
        # Layer 2: stoch{attn, gdn} (unchanged)
        # Layer 3: gdn (DIL from swa!)
        # Layer 4: attn (unchanged)
        # =====================================================================
        {
            "decoder": {
                "type": "pattern",
                "pattern": ["stoch_am", "mamba", "stoch_ag", "gdn", "attn"],
                "blocks": {
                    "stoch_am": {
                        "mixer": {
                            "type": "stochastic",
                            "main_mixer_name": "attention",
                            "mixers": {
                                "attention": {"type": "attention", "init": "transfer"},
                                "mamba": {"type": "mamba", "init": "transfer", **mamba_params},
                            },
                        },
                        "mlp": {"init": "transfer"},
                        "normalization": {"init": "transfer"},
                    },
                    "mamba": {
                        "mixer": {
                            "type": "mamba",
                            "init": "transfer",  # MIL from previous swa
                            **mamba_params,
                        },
                        "mlp": {"init": "transfer"},
                        "normalization": {"init": "transfer"},
                    },
                    "stoch_ag": {
                        "mixer": {
                            "type": "stochastic",
                            "main_mixer_name": "attention",
                            "mixers": {
                                "attention": {"type": "attention", "init": "transfer"},
                                "gdn": {
                                    "type": "gdn",
                                    "init": "transfer",
<<<<<<< HEAD
                                    "conv_kernel_size": 4,
=======
                                    "convolution_layer": {"kernel_size": 4},
>>>>>>> 9d12e9cd
                                },
                            },
                        },
                        "mlp": {"init": "transfer"},
                        "normalization": {"init": "transfer"},
                    },
                    "gdn": {
                        "mixer": {
                            "type": "gdn",
                            "init": "transfer",  # DIL from previous swa
<<<<<<< HEAD
                            "conv_kernel_size": 4,
=======
                            "convolution_layer": {"kernel_size": 4},
>>>>>>> 9d12e9cd
                        },
                        "mlp": {"init": "transfer"},
                        "normalization": {"init": "transfer"},
                    },
                    "attn": {
                        "mixer": {"type": "attention", "init": "transfer"},
                        "mlp": {"init": "transfer"},
                        "normalization": {"init": "transfer"},
                    },
                },
            },
        },
        # =====================================================================
        # STEP 4: Add random-init sub-mixers to stochastic blocks
        # Layer 0: stoch{attn, mamba, swa:RANDOM}
        # Layer 1: mamba (unchanged)
        # Layer 2: stoch{attn, gdn, mamba:RANDOM}
        # Layer 3: gdn (unchanged)
        # Layer 4: stoch{attn, swa:RANDOM} (wrap in stochastic!)
        # =====================================================================
        {
            "decoder": {
                "type": "pattern",
                "pattern": ["stoch_ams", "mamba", "stoch_agm", "gdn", "stoch_as"],
                "blocks": {
                    "stoch_ams": {
                        "mixer": {
                            "type": "stochastic",
                            "main_mixer_name": "attention",
                            "mixers": {
                                "attention": {"type": "attention", "init": "transfer"},
                                "mamba": {"type": "mamba", "init": "transfer", **mamba_params},
                                "swa": {
                                    "type": "attention",
                                    "init": "random",  # Random init!
                                    "heads": 8,
                                    "head_groups": 4,
                                    "head_size": 32,
<<<<<<< HEAD
                                    "sliding_window": 256,
=======
                                    "window_size": 256,
>>>>>>> 9d12e9cd
                                    "rotary": rotary_config,
                                },
                            },
                        },
                        "mlp": {"init": "transfer"},
                        "normalization": {"init": "transfer"},
                    },
                    "mamba": {
                        "mixer": {"type": "mamba", "init": "transfer", **mamba_params},
                        "mlp": {"init": "transfer"},
                        "normalization": {"init": "transfer"},
                    },
                    "stoch_agm": {
                        "mixer": {
                            "type": "stochastic",
                            "main_mixer_name": "attention",
                            "mixers": {
                                "attention": {"type": "attention", "init": "transfer"},
                                "gdn": {
                                    "type": "gdn",
                                    "init": "transfer",
<<<<<<< HEAD
                                    "conv_kernel_size": 4,
=======
                                    "convolution_layer": {"kernel_size": 4},
>>>>>>> 9d12e9cd
                                },
                                "mamba": {
                                    "type": "mamba",
                                    "init": "random",  # Random init!
                                    **mamba_params,
                                },
                            },
                        },
                        "mlp": {"init": "transfer"},
                        "normalization": {"init": "transfer"},
                    },
                    "gdn": {
                        "mixer": {
                            "type": "gdn",
                            "init": "transfer",
<<<<<<< HEAD
                            "conv_kernel_size": 4,
=======
                            "convolution_layer": {"kernel_size": 4},
>>>>>>> 9d12e9cd
                        },
                        "mlp": {"init": "transfer"},
                        "normalization": {"init": "transfer"},
                    },
                    "stoch_as": {
                        "mixer": {
                            "type": "stochastic",
                            "main_mixer_name": "attention",
                            "mixers": {
                                "attention": {"type": "attention", "init": "transfer"},
                                "swa": {
                                    "type": "attention",
                                    "init": "random",  # Random init!
                                    "heads": 8,
                                    "head_groups": 4,
                                    "head_size": 32,
<<<<<<< HEAD
                                    "sliding_window": 128,
=======
                                    "window_size": 128,
>>>>>>> 9d12e9cd
                                    "rotary": rotary_config,
                                },
                            },
                        },
                        "mlp": {"init": "transfer"},
                        "normalization": {"init": "transfer"},
                    },
                },
            },
        },
        # =====================================================================
        # STEP 5: Destructive - collapse some stochastic, remove sub-mixers
        # Layer 0: stoch{mamba, swa} (REMOVE attention!)
        # Layer 1: attn (random init - type change from mamba!)
        # Layer 2: gdn (collapse stochastic, keep gdn)
        # Layer 3: swa (random init - type change from gdn!)
        # Layer 4: stoch{attn, swa} (unchanged)
        # =====================================================================
        {
            "decoder": {
                "type": "pattern",
                "pattern": ["stoch_ms", "attn", "gdn", "swa", "stoch_as"],
                "blocks": {
                    "stoch_ms": {
                        "mixer": {
                            "type": "stochastic",
                            "main_mixer_name": "mamba",  # Changed main!
                            "mixers": {
                                # attention REMOVED (null deletion would be explicit)
                                "mamba": {"type": "mamba", "init": "transfer", **mamba_params},
                                "swa": {
                                    "type": "attention",
                                    "init": "transfer",  # Now transfer from previous
<<<<<<< HEAD
                                    "sliding_window": 256,
=======
                                    "window_size": 256,
>>>>>>> 9d12e9cd
                                },
                            },
                        },
                        "mlp": {"init": "transfer"},
                        "normalization": {"init": "transfer"},
                    },
                    "attn": {
                        "mixer": {
                            "type": "attention",
                            "init": "random",  # Can't transfer from mamba!
                            "heads": 8,
                            "head_groups": 4,
                            "head_size": 32,
                            "rotary": rotary_config,
                        },
                        "mlp": {"init": "transfer"},
                        "normalization": {"init": "transfer"},
                    },
                    "gdn": {
                        "mixer": {
                            "type": "gdn",
                            "init": "transfer",  # Transfer from stoch's gdn
<<<<<<< HEAD
                            "conv_kernel_size": 4,
=======
                            "convolution_layer": {"kernel_size": 4},
>>>>>>> 9d12e9cd
                        },
                        "mlp": {"init": "transfer"},
                        "normalization": {"init": "transfer"},
                    },
                    "swa": {
                        "mixer": {
                            "type": "attention",
                            "init": "random",  # Can't transfer from gdn!
                            "heads": 8,
                            "head_groups": 4,
                            "head_size": 32,
<<<<<<< HEAD
                            "sliding_window": 512,
=======
                            "window_size": 512,
>>>>>>> 9d12e9cd
                            "rotary": rotary_config,
                        },
                        "mlp": {"init": "transfer"},
                        "normalization": {"init": "transfer"},
                    },
                    "stoch_as": {
                        "mixer": {
                            "type": "stochastic",
                            "main_mixer_name": "attention",
                            "mixers": {
                                "attention": {"type": "attention", "init": "transfer"},
                                "swa": {
                                    "type": "attention",
                                    "init": "transfer",
<<<<<<< HEAD
                                    "sliding_window": 128,
=======
                                    "window_size": 128,
>>>>>>> 9d12e9cd
                                },
                            },
                        },
                        "mlp": {"init": "transfer"},
                        "normalization": {"init": "transfer"},
                    },
                },
            },
        },
        # =====================================================================
        # STEP 6: Build supernet where possible, preserve incompatible layers
        # After step 5:
        #   Layer 0: stoch{mamba (main), swa}
        #   Layer 1: attention
        #   Layer 2: gdn
        #   Layer 3: swa
        #   Layer 4: stoch{attention (main), swa}
        # Layers 1,3,4 have attention-based sources → can MIL/DIL to full supernet
        # Layers 0,2 have mamba/gdn sources → keep structure, just transfer
        # =====================================================================
        {
            "decoder": {
                "type": "pattern",
                "pattern": ["stoch_ms", "supernet", "gdn", "supernet", "supernet"],
                "blocks": {
                    "stoch_ms": {
                        # Layer 0: preserve stoch{mamba, swa}
                        "mixer": {
                            "type": "stochastic",
                            "main_mixer_name": "mamba",
                            "mixers": {
                                "mamba": {"type": "mamba", "init": "transfer", **mamba_params},
                                "swa": {
                                    "type": "attention",
                                    "init": "transfer",
<<<<<<< HEAD
                                    "sliding_window": 256,
=======
                                    "window_size": 256,
>>>>>>> 9d12e9cd
                                },
                            },
                        },
                        "mlp": {"init": "transfer"},
                        "normalization": {"init": "transfer"},
                    },
                    "gdn": {
                        # Layer 2: preserve pure gdn
                        "mixer": {
                            "type": "gdn",
                            "init": "transfer",
<<<<<<< HEAD
                            "conv_kernel_size": 4,
=======
                            "convolution_layer": {"kernel_size": 4},
>>>>>>> 9d12e9cd
                        },
                        "mlp": {"init": "transfer"},
                        "normalization": {"init": "transfer"},
                    },
                    "supernet": {
                        # Layers 1,3,4: full supernet via MIL/DIL from attention
                        # NOTE: Explicit geometry required because this is a NEW block
                        # and the default base (stoch_ms) is mamba-based, so geometry
                        # can't be derived via cross-type composition.
                        "mixer": {
                            "type": "stochastic",
                            "main_mixer_name": "attention",
                            "mixers": {
                                "attention": {
                                    "type": "attention",
                                    "init": "transfer",
                                    "heads": 8,
                                    "head_groups": 4,
                                    "head_size": 32,
                                    "rotary": rotary_config,
                                },
                                "swa": {
                                    "type": "attention",
                                    "init": "transfer",
                                    "heads": 8,
                                    "head_groups": 4,
                                    "head_size": 32,
<<<<<<< HEAD
                                    "sliding_window": 512,
=======
                                    "window_size": 512,
>>>>>>> 9d12e9cd
                                    "rotary": rotary_config,
                                },
                                "mamba": {"type": "mamba", "init": "transfer", **mamba_params},
                                "gdn": {
                                    "type": "gdn",
                                    "init": "transfer",
                                    "value_heads": 8,
                                    "key_heads": 4,
                                    "key_head_dim": 32,
                                    "value_head_dim": 32,
<<<<<<< HEAD
                                    "conv_kernel_size": 4,
=======
                                    "convolution_layer": {"kernel_size": 4},
>>>>>>> 9d12e9cd
                                },
                            },
                        },
                        "mlp": {"init": "transfer"},
                        "normalization": {"init": "transfer"},
                    },
                },
            },
        },
    ]


@pytest.fixture
def torture_surgery_chain():
    """Full 11-step torture chain for testing config composition.

    This chain exercises:
    - Non-stochastic → stochastic → non-stochastic → stochastic transitions
    - Accumulating mixers in stochastic wrappers
    - Cross-type derivations (attention → GDN, attention → mamba)
    - Partial rotary config override (theta only)
    - Top-level scalar overrides

    Note: Steps S7-S11 involve "destructive" operations that break
    the compatibility law for config composition.
    """
    return [
        # S1: attention → stochastic{attention}
        {
            "decoder": {
                "block": {
                    "mixer": {
                        "type": "stochastic",
                        "main_mixer_name": "attention",
                        "mixers": {
                            "attention": {"init": "transfer"},
                        },
                    },
                },
            },
        },
        # S2: add sliding_window to stochastic
        {
            "decoder": {
                "block": {
                    "mixer": {
                        "mixers": {
                            "sliding_window": {"init": "transfer", "sliding_window": 2048},
                        },
                    },
                },
            },
        },
        # S3: change rotary theta on sliding_window (tests partial rotary config override)
        {
            "decoder": {
                "block": {
                    "mixer": {
                        "mixers": {
                            "sliding_window": {"rotary": {"theta": 500000.0}},
                        },
                    },
                },
            },
        },
        # S4: add gated_delta_net to stochastic (DIL derivation)
        {
            "decoder": {
                "block": {
                    "mixer": {
                        "mixers": {
                            "gdn": {
                                "type": "gdn",
                                "init": "transfer",
<<<<<<< HEAD
                                "conv_kernel_size": 4,
=======
                                "convolution_layer": {"kernel_size": 4},
>>>>>>> 9d12e9cd
                            },
                        },
                    },
                },
            },
        },
        # S5: change main_mixer_name + add sampling_strategy
        {
            "decoder": {
                "block": {
                    "mixer": {
                        "main_mixer_name": "sliding_window",
                        "sampling_strategy": "weighted",
                    },
                },
            },
        },
        # S6: add mamba (now 4 mixers!)
        {
            "decoder": {
                "block": {
                    "mixer": {
                        "mixers": {
                            "mamba": {
                                "type": "mamba",
                                "init": "transfer",
                                "d_state": 64,
                                "d_conv": 4,
                            },
                        },
                    },
                },
            },
        },
        # S7: collapse to plain sliding_window (non-stochastic) - DESTRUCTIVE
        {
            "decoder": {
                "block": {
                    "mixer": {
                        "type": "attention",
                        "init": "transfer",
<<<<<<< HEAD
                        "sliding_window": 4096,
=======
                        "window_size": 4096,
>>>>>>> 9d12e9cd
                    },
                },
            },
        },
        # S8: convert to gated_delta_net (DIL derivation from current attention)
        {
            "decoder": {
                "block": {
                    "mixer": {
                        "type": "gdn",
                        "init": "transfer",
<<<<<<< HEAD
                        "conv_kernel_size": 8,
=======
                        "convolution_layer": {"kernel_size": 8},
>>>>>>> 9d12e9cd
                    },
                },
            },
        },
        # S9: wrap in stochastic{gdn, attention}
        # NOTE: attention uses explicit geometry (init: random) because
        # the current mixer is GDN - can't derive attention from GDN.
        {
            "decoder": {
                "block": {
                    "mixer": {
                        "type": "stochastic",
                        "main_mixer_name": "gdn",
                        "mixers": {
                            "gdn": {"init": "transfer"},
                            "attention": {
                                "type": "attention",
                                "init": "random",
                                "heads": 16,
                                "head_groups": 4,
                                "head_size": 32,
                                "rotary": {"type": "mistral_1d", "theta": 10000.0},
                            },
                        },
                    },
                },
            },
        },
        # S10: override vocab_size (top-level scalar)
        {
            "vocab_size": 50000,
        },
        # S11: add mamba to current stochastic
        {
            "decoder": {
                "block": {
                    "mixer": {
                        "mixers": {
                            "mamba": {
                                "type": "mamba",
                                "init": "transfer",
                                "d_state": 128,
                                "d_conv": 8,
                            },
                        },
                    },
                },
            },
        },
    ]<|MERGE_RESOLUTION|>--- conflicted
+++ resolved
@@ -1,23 +1,18 @@
 """Test fixtures for Apriel2 model tests."""
 
+from collections.abc import Generator
 from pathlib import Path
-from typing import Generator
 
 import pytest
 import torch
 from transformers import LlavaConfig, LlavaForConditionalGeneration, MistralConfig
 
-
-<<<<<<< HEAD
-=======
 # Skip marker for tests that require CUDA for Mamba forward pass
 requires_cuda = pytest.mark.skipif(
-    not torch.cuda.is_available(),
-    reason="SSM mixers (Mamba) require CUDA for forward pass"
+    not torch.cuda.is_available(), reason="SSM mixers (Mamba) require CUDA for forward pass"
 )
 
 
->>>>>>> 9d12e9cd
 @pytest.fixture(autouse=True)
 def set_default_device():
     """Set default device to CUDA for all tests (Mamba requires CUDA)."""
@@ -138,14 +133,11 @@
         tuple: (source_model, target_model, expected_atol, variant_name)
     """
     import json
+
     from safetensors import safe_open
 
     from fast_llm_external_models.apriel2.configuration_apriel2 import Apriel2Config
-    from fast_llm_external_models.apriel2.conversion import (
-        convert_llava_config,
-        execute,
-        plan_llava_to_apriel2,
-    )
+    from fast_llm_external_models.apriel2.conversion import convert_llava_config, execute, plan_llava_to_apriel2
     from fast_llm_external_models.apriel2.modeling_apriel2 import Apriel2ForConditionalGeneration
 
     source = small_pixtral_model
@@ -277,11 +269,7 @@
                     "head_size": 16,
                     "rotary": {"type": "mistral_1d", "theta": 10000.0},
                 },
-<<<<<<< HEAD
-                "mlp": {"type": "mlp", "intermediate_size": 256},
-=======
                 "mlp": {"type": "mlp", "intermediate_size": 256, "gated": True},
->>>>>>> 9d12e9cd
                 "normalization": {"type": "rms_norm", "epsilon": 1e-5},
             },
         },
@@ -309,11 +297,7 @@
                         "head_size": 16,
                         "rotary": {"type": "mistral_1d", "theta": 10000.0},
                     },
-<<<<<<< HEAD
-                    "mlp": {"type": "mlp", "intermediate_size": 256},
-=======
                     "mlp": {"type": "mlp", "intermediate_size": 256, "gated": True},
->>>>>>> 9d12e9cd
                     "normalization": {"type": "rms_norm", "epsilon": 1e-5},
                 },
                 "stoch": {
@@ -326,11 +310,7 @@
                                 "heads": 4,
                                 "head_groups": 2,
                                 "head_size": 16,
-<<<<<<< HEAD
-                                "sliding_window": 4096,
-=======
                                 "window_size": 4096,
->>>>>>> 9d12e9cd
                                 "rotary": {"type": "mistral_1d", "theta": 250000.0},
                             },
                             "mamba": {
@@ -349,11 +329,7 @@
                             },
                         },
                     },
-<<<<<<< HEAD
-                    "mlp": {"type": "mlp", "intermediate_size": 256},
-=======
                     "mlp": {"type": "mlp", "intermediate_size": 256, "gated": True},
->>>>>>> 9d12e9cd
                     "normalization": {"type": "rms_norm", "epsilon": 1e-5},
                 },
             },
@@ -384,11 +360,7 @@
                                 "heads": 4,
                                 "head_groups": 2,
                                 "head_size": 16,
-<<<<<<< HEAD
-                                "sliding_window": 2048,
-=======
                                 "window_size": 2048,
->>>>>>> 9d12e9cd
                                 "rotary": {"type": "mistral_1d", "theta": 10000.0},
                             },
                             "attn_large": {
@@ -396,11 +368,7 @@
                                 "heads": 4,
                                 "head_groups": 2,
                                 "head_size": 16,
-<<<<<<< HEAD
-                                "sliding_window": 8192,
-=======
                                 "window_size": 8192,
->>>>>>> 9d12e9cd
                                 "rotary": {"type": "mistral_1d", "theta": 500000.0},
                             },
                             "mamba_v1": {
@@ -433,11 +401,7 @@
                             },
                         },
                     },
-<<<<<<< HEAD
-                    "mlp": {"type": "mlp", "intermediate_size": 256},
-=======
                     "mlp": {"type": "mlp", "intermediate_size": 256, "gated": True},
->>>>>>> 9d12e9cd
                     "normalization": {"type": "rms_norm", "epsilon": 1e-5},
                 },
             },
@@ -472,11 +436,7 @@
                         "head_size": 16,
                         "rotary": {"type": "mistral_1d", "theta": 10000.0},
                     },
-<<<<<<< HEAD
-                    "mlp": {"type": "mlp", "intermediate_size": 256},
-=======
                     "mlp": {"type": "mlp", "intermediate_size": 256, "gated": True},
->>>>>>> 9d12e9cd
                     "normalization": {"type": "rms_norm", "epsilon": 1e-5},
                 },
                 "all_mixers": {
@@ -496,11 +456,7 @@
                                 "heads": 4,
                                 "head_groups": 2,
                                 "head_size": 16,
-<<<<<<< HEAD
-                                "sliding_window": 2048,
-=======
                                 "window_size": 2048,
->>>>>>> 9d12e9cd
                                 "rotary": {"type": "mistral_1d", "theta": 1000000.0},
                             },
                             "mamba": {
@@ -519,12 +475,6 @@
                             },
                             "gdn": {
                                 "type": "gdn",
-<<<<<<< HEAD
-                            },
-                        },
-                    },
-                    "mlp": {"type": "mlp", "intermediate_size": 256},
-=======
                                 "value_heads": 4,
                                 "key_heads": 2,
                                 "key_head_dim": 16,
@@ -534,7 +484,6 @@
                         },
                     },
                     "mlp": {"type": "mlp", "intermediate_size": 256, "gated": True},
->>>>>>> 9d12e9cd
                     "normalization": {"type": "rms_norm", "epsilon": 1e-5},
                 },
             },
@@ -564,12 +513,12 @@
             "type": "pattern",
             "num_blocks": 6,
             "pattern": [
-                "attn",          # 0: pure full attention
-                "swa",           # 1: pure sliding window attention
-                "mamba",         # 2: pure mamba
-                "gdn",           # 3: pure gated delta net
-                "stoch_attn_mamba",   # 4: stochastic attention + mamba
-                "stoch_swa_gdn",      # 5: stochastic swa + gated delta net
+                "attn",  # 0: pure full attention
+                "swa",  # 1: pure sliding window attention
+                "mamba",  # 2: pure mamba
+                "gdn",  # 3: pure gated delta net
+                "stoch_attn_mamba",  # 4: stochastic attention + mamba
+                "stoch_swa_gdn",  # 5: stochastic swa + gated delta net
             ],
             "blocks": {
                 "attn": {
@@ -580,11 +529,7 @@
                         "head_size": 16,
                         "rotary": {"type": "mistral_1d", "theta": 10000.0},
                     },
-<<<<<<< HEAD
-                    "mlp": {"type": "mlp", "intermediate_size": 256},
-=======
                     "mlp": {"type": "mlp", "intermediate_size": 256, "gated": True},
->>>>>>> 9d12e9cd
                     "normalization": {"type": "rms_norm", "epsilon": 1e-5},
                 },
                 "swa": {
@@ -593,17 +538,10 @@
                         "heads": 4,
                         "head_groups": 2,
                         "head_size": 16,
-<<<<<<< HEAD
-                        "sliding_window": 512,
-                        "rotary": {"type": "mistral_1d", "theta": 100000.0},
-                    },
-                    "mlp": {"type": "mlp", "intermediate_size": 256},
-=======
                         "window_size": 512,
                         "rotary": {"type": "mistral_1d", "theta": 100000.0},
                     },
                     "mlp": {"type": "mlp", "intermediate_size": 256, "gated": True},
->>>>>>> 9d12e9cd
                     "normalization": {"type": "rms_norm", "epsilon": 1e-5},
                 },
                 "mamba": {
@@ -621,11 +559,7 @@
                         "dt_max": 0.1,
                         "dt_init_floor": 1e-4,
                     },
-<<<<<<< HEAD
-                    "mlp": {"type": "mlp", "intermediate_size": 256},
-=======
                     "mlp": {"type": "mlp", "intermediate_size": 256, "gated": True},
->>>>>>> 9d12e9cd
                     "normalization": {"type": "rms_norm", "epsilon": 1e-5},
                 },
                 "gdn": {
@@ -635,15 +569,9 @@
                         "key_heads": 2,
                         "key_head_dim": 16,
                         "value_head_dim": 16,
-<<<<<<< HEAD
-                        "conv_kernel_size": 4,
-                    },
-                    "mlp": {"type": "mlp", "intermediate_size": 256},
-=======
                         "convolution_layer": {"kernel_size": 4},
                     },
                     "mlp": {"type": "mlp", "intermediate_size": 256, "gated": True},
->>>>>>> 9d12e9cd
                     "normalization": {"type": "rms_norm", "epsilon": 1e-5},
                 },
                 "stoch_attn_mamba": {
@@ -674,11 +602,7 @@
                             },
                         },
                     },
-<<<<<<< HEAD
-                    "mlp": {"type": "mlp", "intermediate_size": 256},
-=======
                     "mlp": {"type": "mlp", "intermediate_size": 256, "gated": True},
->>>>>>> 9d12e9cd
                     "normalization": {"type": "rms_norm", "epsilon": 1e-5},
                 },
                 "stoch_swa_gdn": {
@@ -691,11 +615,7 @@
                                 "heads": 4,
                                 "head_groups": 2,
                                 "head_size": 16,
-<<<<<<< HEAD
-                                "sliding_window": 256,
-=======
                                 "window_size": 256,
->>>>>>> 9d12e9cd
                                 "rotary": {"type": "mistral_1d", "theta": 500000.0},
                             },
                             "gdn": {
@@ -704,19 +624,11 @@
                                 "key_heads": 2,
                                 "key_head_dim": 16,
                                 "value_head_dim": 16,
-<<<<<<< HEAD
-                                "conv_kernel_size": 4,
-                            },
-                        },
-                    },
-                    "mlp": {"type": "mlp", "intermediate_size": 256},
-=======
                                 "convolution_layer": {"kernel_size": 4},
                             },
                         },
                     },
                     "mlp": {"type": "mlp", "intermediate_size": 256, "gated": True},
->>>>>>> 9d12e9cd
                     "normalization": {"type": "rms_norm", "epsilon": 1e-5},
                 },
             },
@@ -800,11 +712,7 @@
                             "sliding_window": {
                                 "type": "attention",
                                 "init": "transfer",
-<<<<<<< HEAD
-                                "sliding_window": 512,
-=======
                                 "window_size": 512,
->>>>>>> 9d12e9cd
                             },
                         },
                     },
@@ -820,11 +728,7 @@
                             "gdn": {
                                 "type": "gdn",
                                 "init": "transfer",
-<<<<<<< HEAD
-                                "conv_kernel_size": 4,
-=======
                                 "convolution_layer": {"kernel_size": 4},
->>>>>>> 9d12e9cd
                             },
                         },
                     },
@@ -856,7 +760,7 @@
     # MIL requires: d_inner <= Q rows (256), d_xb <= K/V rows (128)
     mamba_params = {
         "d_inner": 256,  # Must be <= heads*head_size = 256
-        "d_xb": 64,      # Must be <= head_groups*head_size = 128
+        "d_xb": 64,  # Must be <= head_groups*head_size = 128
         "dt_rank": 16,
         "d_state": 16,
         "d_conv": 4,
@@ -891,11 +795,7 @@
                         "mixer": {
                             "type": "attention",
                             "init": "transfer",
-<<<<<<< HEAD
-                            "sliding_window": 512,
-=======
                             "window_size": 512,
->>>>>>> 9d12e9cd
                         },
                         "mlp": {"init": "transfer"},
                         "normalization": {"init": "transfer"},
@@ -936,11 +836,7 @@
                         "mixer": {
                             "type": "attention",
                             "init": "transfer",
-<<<<<<< HEAD
-                            "sliding_window": 512,
-=======
                             "window_size": 512,
->>>>>>> 9d12e9cd
                         },
                         "mlp": {"init": "transfer"},
                         "normalization": {"init": "transfer"},
@@ -954,11 +850,7 @@
                                 "gdn": {
                                     "type": "gdn",
                                     "init": "transfer",  # DIL conversion
-<<<<<<< HEAD
-                                    "conv_kernel_size": 4,
-=======
                                     "convolution_layer": {"kernel_size": 4},
->>>>>>> 9d12e9cd
                                 },
                             },
                         },
@@ -1016,11 +908,7 @@
                                 "gdn": {
                                     "type": "gdn",
                                     "init": "transfer",
-<<<<<<< HEAD
-                                    "conv_kernel_size": 4,
-=======
                                     "convolution_layer": {"kernel_size": 4},
->>>>>>> 9d12e9cd
                                 },
                             },
                         },
@@ -1031,11 +919,7 @@
                         "mixer": {
                             "type": "gdn",
                             "init": "transfer",  # DIL from previous swa
-<<<<<<< HEAD
-                            "conv_kernel_size": 4,
-=======
                             "convolution_layer": {"kernel_size": 4},
->>>>>>> 9d12e9cd
                         },
                         "mlp": {"init": "transfer"},
                         "normalization": {"init": "transfer"},
@@ -1074,11 +958,7 @@
                                     "heads": 8,
                                     "head_groups": 4,
                                     "head_size": 32,
-<<<<<<< HEAD
-                                    "sliding_window": 256,
-=======
                                     "window_size": 256,
->>>>>>> 9d12e9cd
                                     "rotary": rotary_config,
                                 },
                             },
@@ -1100,11 +980,7 @@
                                 "gdn": {
                                     "type": "gdn",
                                     "init": "transfer",
-<<<<<<< HEAD
-                                    "conv_kernel_size": 4,
-=======
                                     "convolution_layer": {"kernel_size": 4},
->>>>>>> 9d12e9cd
                                 },
                                 "mamba": {
                                     "type": "mamba",
@@ -1120,11 +996,7 @@
                         "mixer": {
                             "type": "gdn",
                             "init": "transfer",
-<<<<<<< HEAD
-                            "conv_kernel_size": 4,
-=======
                             "convolution_layer": {"kernel_size": 4},
->>>>>>> 9d12e9cd
                         },
                         "mlp": {"init": "transfer"},
                         "normalization": {"init": "transfer"},
@@ -1141,11 +1013,7 @@
                                     "heads": 8,
                                     "head_groups": 4,
                                     "head_size": 32,
-<<<<<<< HEAD
-                                    "sliding_window": 128,
-=======
                                     "window_size": 128,
->>>>>>> 9d12e9cd
                                     "rotary": rotary_config,
                                 },
                             },
@@ -1179,11 +1047,7 @@
                                 "swa": {
                                     "type": "attention",
                                     "init": "transfer",  # Now transfer from previous
-<<<<<<< HEAD
-                                    "sliding_window": 256,
-=======
                                     "window_size": 256,
->>>>>>> 9d12e9cd
                                 },
                             },
                         },
@@ -1206,11 +1070,7 @@
                         "mixer": {
                             "type": "gdn",
                             "init": "transfer",  # Transfer from stoch's gdn
-<<<<<<< HEAD
-                            "conv_kernel_size": 4,
-=======
                             "convolution_layer": {"kernel_size": 4},
->>>>>>> 9d12e9cd
                         },
                         "mlp": {"init": "transfer"},
                         "normalization": {"init": "transfer"},
@@ -1222,11 +1082,7 @@
                             "heads": 8,
                             "head_groups": 4,
                             "head_size": 32,
-<<<<<<< HEAD
-                            "sliding_window": 512,
-=======
                             "window_size": 512,
->>>>>>> 9d12e9cd
                             "rotary": rotary_config,
                         },
                         "mlp": {"init": "transfer"},
@@ -1241,11 +1097,7 @@
                                 "swa": {
                                     "type": "attention",
                                     "init": "transfer",
-<<<<<<< HEAD
-                                    "sliding_window": 128,
-=======
                                     "window_size": 128,
->>>>>>> 9d12e9cd
                                 },
                             },
                         },
@@ -1281,11 +1133,7 @@
                                 "swa": {
                                     "type": "attention",
                                     "init": "transfer",
-<<<<<<< HEAD
-                                    "sliding_window": 256,
-=======
                                     "window_size": 256,
->>>>>>> 9d12e9cd
                                 },
                             },
                         },
@@ -1297,11 +1145,7 @@
                         "mixer": {
                             "type": "gdn",
                             "init": "transfer",
-<<<<<<< HEAD
-                            "conv_kernel_size": 4,
-=======
                             "convolution_layer": {"kernel_size": 4},
->>>>>>> 9d12e9cd
                         },
                         "mlp": {"init": "transfer"},
                         "normalization": {"init": "transfer"},
@@ -1329,11 +1173,7 @@
                                     "heads": 8,
                                     "head_groups": 4,
                                     "head_size": 32,
-<<<<<<< HEAD
-                                    "sliding_window": 512,
-=======
                                     "window_size": 512,
->>>>>>> 9d12e9cd
                                     "rotary": rotary_config,
                                 },
                                 "mamba": {"type": "mamba", "init": "transfer", **mamba_params},
@@ -1344,11 +1184,7 @@
                                     "key_heads": 4,
                                     "key_head_dim": 32,
                                     "value_head_dim": 32,
-<<<<<<< HEAD
-                                    "conv_kernel_size": 4,
-=======
                                     "convolution_layer": {"kernel_size": 4},
->>>>>>> 9d12e9cd
                                 },
                             },
                         },
@@ -1423,11 +1259,7 @@
                             "gdn": {
                                 "type": "gdn",
                                 "init": "transfer",
-<<<<<<< HEAD
-                                "conv_kernel_size": 4,
-=======
                                 "convolution_layer": {"kernel_size": 4},
->>>>>>> 9d12e9cd
                             },
                         },
                     },
@@ -1469,11 +1301,7 @@
                     "mixer": {
                         "type": "attention",
                         "init": "transfer",
-<<<<<<< HEAD
-                        "sliding_window": 4096,
-=======
                         "window_size": 4096,
->>>>>>> 9d12e9cd
                     },
                 },
             },
@@ -1485,11 +1313,7 @@
                     "mixer": {
                         "type": "gdn",
                         "init": "transfer",
-<<<<<<< HEAD
-                        "conv_kernel_size": 8,
-=======
                         "convolution_layer": {"kernel_size": 8},
->>>>>>> 9d12e9cd
                     },
                 },
             },
