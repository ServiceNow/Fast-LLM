import pathlib
import subprocess

import pytest
import yaml

from fast_llm.config import NoAutoValidate
from fast_llm.data.dataset.gpt.config import GPTSamplingConfig
from fast_llm.engine.checkpoint.config import CheckpointSaveMetadataConfig, ModelConfigType
from fast_llm.engine.distributed.config import DistributedConfig
<<<<<<< HEAD
from fast_llm.models.auto import trainer_registry
from fast_llm.models.gpt.config import GPTModelConfig, PretrainedGPTModelConfig
=======
from fast_llm.layers.transformer.config import TransformerConfig
from fast_llm.models.gpt.config import GPTModelConfig, GPTTrainerConfig, PretrainedGPTModelConfig
>>>>>>> b5926137
from fast_llm.utils import Assert, check_equal_nested
from tests.utils.utils import TEST_RESULTS_PATH


def run_without_import(cmd: str):
    # Make sure validation imports only the bare minimum.
    # Run the test in a separate process since lots of things are already imported in this one.
    repo_path = pathlib.Path(__file__).parents[1].resolve()
    command = [
        "python3",
        "-c",
        "\n".join(
            [
                # Import required third party libraries here, so they can be found later.
                "import sys, yaml, requests, packaging.version",
                # Prevent any other third party package from being imported (or at least try to)
                "sys.path=[p for p in sys.path if not any(x in p for x in ('site-packages', 'dist-packages', '.egg'))]",
                # We still want to enable imports from within Fast-llm
                f"sys.path.append('{repo_path}')",
                "from fast_llm.cli import fast_llm_main as main",
                cmd,
            ]
        ),
    ]

    completed_proc = subprocess.run(command)
    if completed_proc.returncode:
        raise RuntimeError(f"Process failed with return code {completed_proc.returncode}")


def test_validate_train_gpt_without_import():
    run_without_import("main(['train', 'gpt', '-v'])")


def test_validate_prepare_gpt_memmap_without_import():
    run_without_import(
        "main(['prepare', 'gpt_memmap', '-v', 'dataset.path=test', 'output_path=test', 'tokenizer.path=test'])"
    )


def test_validate_convert_gpt_without_import():
    run_without_import("main(['convert', 'gpt', '-v'])")


def test_validate_example_config():
    fast_llm_config_dict = yaml.safe_load(
        (pathlib.Path(__file__).parents[1] / "examples" / "mistral.yaml").read_text()
    )
    GPTTrainerConfig.from_dict(fast_llm_config_dict)


<<<<<<< HEAD
@pytest.mark.parametrize(
    ("cls", "default"),
    ((GPTSamplingConfig, {}), (GPTModelConfig, {"distributed": {"world_size": 1, "rank": 0, "local_world_size": 1}})),
)
def test_serialize_default_config_updates(cls, default):
=======
def test_do_use_flash_attention():
    # Create a mock DistributedConfig
    mock_distributed_config = unittest.mock.Mock(spec=DistributedConfig)

    # Test case 1: use_flash_attention is True and training_dtype is float16
    config = TransformerConfig(use_flash_attention=True, window_size=None)
    mock_distributed_config.training_dtype = DataType.float16
    assert config.do_use_flash_attention(mock_distributed_config) is True

    # Test case 2: use_flash_attention is False
    config = TransformerConfig(use_flash_attention=False, window_size=None)
    mock_distributed_config.training_dtype = DataType.float16
    assert config.do_use_flash_attention(mock_distributed_config) is False

    # Test case 3: use_flash_attention is True but training_dtype is not float16 or bfloat16
    config = TransformerConfig(use_flash_attention=True, window_size=None)
    mock_distributed_config.training_dtype = DataType.float32
    assert config.do_use_flash_attention(mock_distributed_config) is False

    # Test case 4: use_flash_attention is False and window_size is not None
    config = TransformerConfig(use_flash_attention=False, window_size=512)
    mock_distributed_config.training_dtype = DataType.float32
    with pytest.raises(AssertionError):
        config.do_use_flash_attention(mock_distributed_config)


@pytest.mark.parametrize("cls", (GPTSamplingConfig, GPTModelConfig))
def test_serialize_default_config_updates(cls):
>>>>>>> b5926137
    # Config classes used as config updates should have a default that serializes to an empty dict
    #   so no value is incorrectly overridden.
    with NoAutoValidate():
        check_equal_nested(cls.from_dict({}).to_dict(), {})


@pytest.mark.parametrize("load_config", tuple(ModelConfigType))
def test_pretrained_config(load_config: ModelConfigType):
    config_path = TEST_RESULTS_PATH / "pretrained_config"
    pretrained_model_config = GPTModelConfig.from_dict(
        {
            "base_model": {
                "transformer": {
                    "normalization": {"type": "rms_norm"},  # Nested
                    "rotary": {"type": "default"},
                    "num_layers": 12,  # Default
                    "hidden_size": 1024,  # Default
                    "window_size": 32,
                    "ffn_hidden_size": 4096,  # Implicit default, default value
                    "activation_type": "silu",  # Implicit default, non-default value
                    "head_groups": 4,
                },
                "tie_word_embeddings": False,
            },
            "multi_stage": {"zero_stage": 3},
            "distributed": {"training_dtype": "bfloat16"},
        }
    )
    with NoAutoValidate():
        save_config = CheckpointSaveMetadataConfig.from_dict({"format": "fast_llm", "path": config_path})
    save_config.setup(GPTModelConfig)
    save_config.validate()
    pretrained_model_config.save_metadata(save_config)

    base_model_update = {
        "transformer": {
            # rotary: Don't override nested.
            "normalization": {"implementation": "triton"},  # Update non-default nested
            "peft": {"type": "lora", "freeze_others": False},  # Update default nested, change type
            "hidden_size": 512,  # Override, affects derived value (kv channels)
            "head_groups": 1,  # Override to default
        },
        "vocab_size": 1000,
    }
    pretrained_config = PretrainedGPTModelConfig.from_dict(
        {
            "model": {
                "base_model": base_model_update,
                "distributed": {"seed": 1234, "training_dtype": "float16"},
            },
            "pretrained": {"format": "fast_llm", "path": config_path, "load_config": load_config},
        }
    )
    Assert.eq(pretrained_config.model.base_model.transformer.kv_channels, 64)
    serialized_config = pretrained_config.model.to_dict()
    expected_config = {"type": "gpt", "distributed": DistributedConfig().to_dict()}

    if load_config == ModelConfigType.fast_llm:
        expected_config["multi_stage"] = {"zero_stage": 3}
    expected_config["distributed"].update({"seed": 1234, "training_dtype": "float16"})
    if load_config in (ModelConfigType.fast_llm, ModelConfigType.model):
        expected_config["base_model"] = {
            "transformer": {
                "normalization": {"type": "rms_norm", "implementation": "triton"},
                "rotary": {"type": "default"},
                "peft": {"type": "lora", "freeze_others": False, "layers": ["query", "value"]},
                "num_layers": 12,
                "hidden_size": 512,
                "ffn_hidden_size": 4096,
                "activation_type": "silu",
                "head_groups": 1,
                "window_size": 32,
            },
            "tie_word_embeddings": False,
            "vocab_size": 1000,
        }
    else:
        base_model_update["transformer"]["peft"] = {
            "type": "lora",
            "freeze_others": False,
            "layers": ["query", "value"],
        }
        base_model_update["transformer"]["normalization"]["type"] = "layer_norm"
        base_model_update["transformer"]["rotary"] = {"type": "none"}
        expected_config["base_model"] = base_model_update

    check_equal_nested(serialized_config, expected_config)<|MERGE_RESOLUTION|>--- conflicted
+++ resolved
@@ -8,13 +8,7 @@
 from fast_llm.data.dataset.gpt.config import GPTSamplingConfig
 from fast_llm.engine.checkpoint.config import CheckpointSaveMetadataConfig, ModelConfigType
 from fast_llm.engine.distributed.config import DistributedConfig
-<<<<<<< HEAD
-from fast_llm.models.auto import trainer_registry
-from fast_llm.models.gpt.config import GPTModelConfig, PretrainedGPTModelConfig
-=======
-from fast_llm.layers.transformer.config import TransformerConfig
 from fast_llm.models.gpt.config import GPTModelConfig, GPTTrainerConfig, PretrainedGPTModelConfig
->>>>>>> b5926137
 from fast_llm.utils import Assert, check_equal_nested
 from tests.utils.utils import TEST_RESULTS_PATH
 
@@ -66,42 +60,8 @@
     GPTTrainerConfig.from_dict(fast_llm_config_dict)
 
 
-<<<<<<< HEAD
-@pytest.mark.parametrize(
-    ("cls", "default"),
-    ((GPTSamplingConfig, {}), (GPTModelConfig, {"distributed": {"world_size": 1, "rank": 0, "local_world_size": 1}})),
-)
-def test_serialize_default_config_updates(cls, default):
-=======
-def test_do_use_flash_attention():
-    # Create a mock DistributedConfig
-    mock_distributed_config = unittest.mock.Mock(spec=DistributedConfig)
-
-    # Test case 1: use_flash_attention is True and training_dtype is float16
-    config = TransformerConfig(use_flash_attention=True, window_size=None)
-    mock_distributed_config.training_dtype = DataType.float16
-    assert config.do_use_flash_attention(mock_distributed_config) is True
-
-    # Test case 2: use_flash_attention is False
-    config = TransformerConfig(use_flash_attention=False, window_size=None)
-    mock_distributed_config.training_dtype = DataType.float16
-    assert config.do_use_flash_attention(mock_distributed_config) is False
-
-    # Test case 3: use_flash_attention is True but training_dtype is not float16 or bfloat16
-    config = TransformerConfig(use_flash_attention=True, window_size=None)
-    mock_distributed_config.training_dtype = DataType.float32
-    assert config.do_use_flash_attention(mock_distributed_config) is False
-
-    # Test case 4: use_flash_attention is False and window_size is not None
-    config = TransformerConfig(use_flash_attention=False, window_size=512)
-    mock_distributed_config.training_dtype = DataType.float32
-    with pytest.raises(AssertionError):
-        config.do_use_flash_attention(mock_distributed_config)
-
-
 @pytest.mark.parametrize("cls", (GPTSamplingConfig, GPTModelConfig))
 def test_serialize_default_config_updates(cls):
->>>>>>> b5926137
     # Config classes used as config updates should have a default that serializes to an empty dict
     #   so no value is incorrectly overridden.
     with NoAutoValidate():
