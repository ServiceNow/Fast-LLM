"""Test numerical equivalence between Fast-LLM KDA and Apriel2 KimiDeltaAttention."""

import pytest
import torch

import fast_llm.layers.ssm.kda as kda_module
from fast_llm.config import UpdateType
from fast_llm.layers.block.config import BlockKwargs
from fast_llm.models.gpt.config import GPTBaseModelConfig, GPTModelConfig
from fast_llm.utils import Assert
from tests.utils.utils import get_base_model, get_stage, requires_cuda

try:
    from fast_llm_external_models.apriel2.modeling_apriel2 import KimiDeltaAttention
except ImportError:
    KimiDeltaAttention = None

# Test constants
VOCAB_SIZE = 500
HIDDEN_SIZE = 64
SEQ_LEN = 65
BATCH_SIZE = 2
NUM_HEADS = 4
HEAD_DIM = 16
KERNEL_SIZE = 4


@pytest.mark.slow
@requires_cuda
<<<<<<< HEAD
@pytest.mark.skipif(KimiDeltaAttention is None, reason="Apriel KDA deps missing")
=======
@pytest.mark.skipif(KimiDeltaAttention is None, reason="Apriel2 KDA not available")
>>>>>>> dbd4c91d
@pytest.mark.skipif(kda_module.chunk_kda is None, reason="KDA fused kernels not available")
def test_fast_llm_kda_matches_apriel2_forward():
    """Verify Fast-LLM KDA output matches Apriel2 KimiDeltaAttention."""
    torch.manual_seed(42)
    device = torch.device("cuda")
    dtype = torch.bfloat16

<<<<<<< HEAD
    config_dict_hf = {
=======
    # Shared config - parameter names match exactly between implementations
    kda_config = {
>>>>>>> dbd4c91d
        "heads": NUM_HEADS,
        "head_dim": HEAD_DIM,
        "convolution_layer": {"kernel_size": KERNEL_SIZE, "activation": "silu"},
        "normalization": {"epsilon": 1e-5, "activation": "sigmoid"},
    }
<<<<<<< HEAD

    hf_layer = KimiDeltaAttention(HIDDEN_SIZE, config_dict_hf, layer_idx=0).to(device=device, dtype=dtype).eval()
=======
>>>>>>> dbd4c91d

    # Create Apriel2 KDA layer
    hf_layer = KimiDeltaAttention(HIDDEN_SIZE, kda_config, layer_idx=0).to(device=device, dtype=dtype)
    hf_layer.eval()

    # Create Fast-LLM KDA layer
    config = GPTBaseModelConfig.from_dict(
        {
            "decoder": {
                "num_blocks": 1,
<<<<<<< HEAD
                "block": {"mixer": {"type": "kda", **config_dict_hf}},
=======
                "block": {"mixer": {"type": "kda", **kda_config}},
>>>>>>> dbd4c91d
            },
            "embeddings": {"vocab_size": VOCAB_SIZE},
            "hidden_size": HIDDEN_SIZE,
        },
        update_type=UpdateType.update,
    )

    model, distributed = get_base_model(
        GPTModelConfig.from_dict(
            {
                "base_model": config,
                "distributed": {},
            },
        )
    )
    fast_layer = model.decoder[0].mixer
    get_stage([fast_layer], distributed, [], {})
<<<<<<< HEAD
    fast_layer.to(device=device, dtype=dtype).eval()
    hf_layer.load_state_dict(fast_layer.state_dict())

    hf_state_dict = hf_layer.state_dict()
    for fast_name, p in fast_layer.state_dict().items():
        print(f"Comparing parameter {fast_name} with shape {p.shape}")
        torch.testing.assert_close(p, hf_state_dict[fast_name], atol=1e-5, rtol=1e-5)

    hidden_states = torch.randn(2, SEQ_LEN, HIDDEN_SIZE, device=device, dtype=dtype, requires_grad=False)
    hf_layer.training = True
    hf_out = hf_layer(hidden_states)[0]

    sequence_lengths = [[SEQ_LEN] for _ in range(hidden_states.size(0))]
=======
    fast_layer.to(device=device, dtype=dtype)
    fast_layer.eval()

    # Copy weights: parameter names match exactly, so use load_state_dict
    hf_layer.load_state_dict(fast_layer.state_dict())

    # Verify all parameters match
    hf_state = hf_layer.state_dict()
    for name, fast_param in fast_layer.state_dict().items():
        Assert.all_equal(fast_param, hf_state[name])

    # Forward passes
    hidden_states = torch.randn(BATCH_SIZE, SEQ_LEN, HIDDEN_SIZE, device=device, dtype=dtype, requires_grad=False)

    hf_out = hf_layer(hidden_states)[0]

>>>>>>> dbd4c91d
    fast_kwargs = {
        BlockKwargs.device: device,
        BlockKwargs.sequence_first: False,
        BlockKwargs.sequence_lengths: [[SEQ_LEN] for _ in range(BATCH_SIZE)],
        BlockKwargs.hidden_dims: (HIDDEN_SIZE,),
    }
    fast_layer.preprocess(fast_kwargs)
    fast_out, _ = fast_layer(hidden_states, fast_kwargs)

    # Compare outputs
    Assert.rms_close(fast_out, hf_out, 1e-5)<|MERGE_RESOLUTION|>--- conflicted
+++ resolved
@@ -27,11 +27,7 @@
 
 @pytest.mark.slow
 @requires_cuda
-<<<<<<< HEAD
-@pytest.mark.skipif(KimiDeltaAttention is None, reason="Apriel KDA deps missing")
-=======
 @pytest.mark.skipif(KimiDeltaAttention is None, reason="Apriel2 KDA not available")
->>>>>>> dbd4c91d
 @pytest.mark.skipif(kda_module.chunk_kda is None, reason="KDA fused kernels not available")
 def test_fast_llm_kda_matches_apriel2_forward():
     """Verify Fast-LLM KDA output matches Apriel2 KimiDeltaAttention."""
@@ -39,22 +35,13 @@
     device = torch.device("cuda")
     dtype = torch.bfloat16
 
-<<<<<<< HEAD
-    config_dict_hf = {
-=======
     # Shared config - parameter names match exactly between implementations
     kda_config = {
->>>>>>> dbd4c91d
         "heads": NUM_HEADS,
         "head_dim": HEAD_DIM,
         "convolution_layer": {"kernel_size": KERNEL_SIZE, "activation": "silu"},
         "normalization": {"epsilon": 1e-5, "activation": "sigmoid"},
     }
-<<<<<<< HEAD
-
-    hf_layer = KimiDeltaAttention(HIDDEN_SIZE, config_dict_hf, layer_idx=0).to(device=device, dtype=dtype).eval()
-=======
->>>>>>> dbd4c91d
 
     # Create Apriel2 KDA layer
     hf_layer = KimiDeltaAttention(HIDDEN_SIZE, kda_config, layer_idx=0).to(device=device, dtype=dtype)
@@ -65,11 +52,7 @@
         {
             "decoder": {
                 "num_blocks": 1,
-<<<<<<< HEAD
-                "block": {"mixer": {"type": "kda", **config_dict_hf}},
-=======
                 "block": {"mixer": {"type": "kda", **kda_config}},
->>>>>>> dbd4c91d
             },
             "embeddings": {"vocab_size": VOCAB_SIZE},
             "hidden_size": HIDDEN_SIZE,
@@ -87,21 +70,6 @@
     )
     fast_layer = model.decoder[0].mixer
     get_stage([fast_layer], distributed, [], {})
-<<<<<<< HEAD
-    fast_layer.to(device=device, dtype=dtype).eval()
-    hf_layer.load_state_dict(fast_layer.state_dict())
-
-    hf_state_dict = hf_layer.state_dict()
-    for fast_name, p in fast_layer.state_dict().items():
-        print(f"Comparing parameter {fast_name} with shape {p.shape}")
-        torch.testing.assert_close(p, hf_state_dict[fast_name], atol=1e-5, rtol=1e-5)
-
-    hidden_states = torch.randn(2, SEQ_LEN, HIDDEN_SIZE, device=device, dtype=dtype, requires_grad=False)
-    hf_layer.training = True
-    hf_out = hf_layer(hidden_states)[0]
-
-    sequence_lengths = [[SEQ_LEN] for _ in range(hidden_states.size(0))]
-=======
     fast_layer.to(device=device, dtype=dtype)
     fast_layer.eval()
 
@@ -118,7 +86,6 @@
 
     hf_out = hf_layer(hidden_states)[0]
 
->>>>>>> dbd4c91d
     fast_kwargs = {
         BlockKwargs.device: device,
         BlockKwargs.sequence_first: False,
