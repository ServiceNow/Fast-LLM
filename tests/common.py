import os
import pathlib
import random
import shutil
import string
import subprocess
import sys

import numpy as np
import pytest
import torch
import yaml

from fast_llm.data.dataset.gpt.memmap import GPTMemmapDataset
from fast_llm.data.dataset.gpt.sampled import GPTSample
from fast_llm.layers.ssm.config import SSMConfig
from fast_llm.layers.transformer.config import TransformerConfig
from fast_llm.models.gpt.config import (
    LlamaGPTHuggingfaceCheckpointFormat,
    MistralGPTHuggingfaceCheckpointFormat,
    MixtralGPTHuggingfaceCheckpointFormat,
    MTPLlamaGPTHuggingfaceCheckpointFormat,
    Qwen2GPTHuggingfaceCheckpointFormat,
    Starcoder2GPTHuggingfaceCheckpointFormat,
)
from fast_llm.models.ssm.config import HybridSSMBaseModelConfig, LLambaHuggingfaceCheckpointFormat
from fast_llm.tools.train import CliTrainingConfig
from tests.compare_tensor_logs import CompareConfig, compare_tensor_logs

# FIXME: figure out correct import of megatron modules without this hack
sys.path.append(os.getcwd())

# TODO: Use `pytest_addoption` instead?
# Keep all results in one place to allow recovering them for debugging in case of failure.
TEST_RESULTS_PATH = pathlib.Path(os.environ.get("TEST_RESULTS_PATH", "/tmp/fast_llm_tests"))
FORCE_REUSE_RESULTS = int(os.environ.get("FORCE_REUSE_RESULTS", 0)) != 0
REUSE_RESULTS = FORCE_REUSE_RESULTS or int(os.environ.get("REUSE_RESULTS", 0)) != 0
_LOG_LEVEL = int(os.environ.get("LOG_LEVEL", 13))
TEST_MODEL = os.environ.get("MODEL", "llama")

ARTIFACT_PATH = "runs/0/artifacts"

TOKENIZER_PATH = TEST_RESULTS_PATH / "tokenizer" / "common"
TOKENIZER_FILE = TOKENIZER_PATH / "tokenizer.json"
DATASET_CACHE = TEST_RESULTS_PATH / "dataset"
DATASET_PREFIX = DATASET_CACHE / "common" / "dataset"
DATASET_SAMPLING_CACHE = TEST_RESULTS_PATH / "dataset" / "cache"

TEST_VOCAB_SIZE = 8192
# Random lowercase: 80.7% (3.1% each); space: 18.6%; doc end: 0.6%
TEST_CHARACTERS = (string.ascii_lowercase) * 5 + " " * 30 + "\n"
TEST_DATASET_TOKENS = 1000000

CONFIG_BASE_FAST_LLM = [
    "training.logs.interval=1",
    "run.tensor_logs.save=True",
    "run.tensor_logs.show=False",
    "model.base_model.transformer.num_layers=2",
    "model.base_model.transformer.hidden_size=256",
    "model.base_model.transformer.num_attention_heads=8",
    "model.base_model.transformer.init_method_std=0.022",
    f"model.base_model.vocab_size={TEST_VOCAB_SIZE}",
    f"model.multi_stage.debug_param_init={_LOG_LEVEL}",
    f"model.multi_stage.debug_layer_outputs={_LOG_LEVEL}",
    f"model.multi_stage.debug_layer_gradients={_LOG_LEVEL}",
    f"model.multi_stage.debug_all_param_gradients={_LOG_LEVEL}",
    "model.multi_stage.debug_tensor_parallel=True",
    "model.distributed.reproducible_init=True",
    "model.distributed.timeout=10",
    "training.train_iters=2",
    "training.num_workers=0",
    "training.timeout=30",
    "batch.batch_size=8",
    "batch.sequence_length=512",
    "data.datasets.training.type=slice",
    "data.datasets.training.end=0.969",
    "data.datasets.training.dataset.type=memmap",
    f"data.datasets.training.dataset.path={DATASET_PREFIX}",
    "data.datasets.validation.type=slice",
    "data.datasets.validation.begin=0.969",
    "data.datasets.validation.end=0.999",
    "data.datasets.validation.dataset.type=memmap",
    f"data.datasets.validation.dataset.path={DATASET_PREFIX}",
    "data.datasets.test.type=slice",
    "data.datasets.test.begin=0.999",
    "data.datasets.test.end=1",
    "data.datasets.test.dataset.type=memmap",
    f"data.datasets.test.dataset.path={DATASET_PREFIX}",
    "optimizer.learning_rate.base=0.0001",
]
CONFIG_BASE_MEGATRON = [
    "--num-layers=2",
    "--hidden-size=256",
    "--num-attention-heads=8",
    "--log-interval=1",
    "--train-iters=2",
    "--eval-iters=0",
    "--hidden-dropout=0",
    "--attention-dropout=0",
    f"--debug_param_init={_LOG_LEVEL}",
    f"--debug_layer_outputs={_LOG_LEVEL}",
    f"--debug_layer_gradients={_LOG_LEVEL}",
    f"--debug_all_param_gradients={_LOG_LEVEL}",
    "--debug_param_update=0",
    "--global-batch-size=8",
    "--max-position-embeddings=512",
    "--seq-length=512",
    "--init-method-std=0.022",
    "--lr=0.0001",
    "--num-workers=0",
    "--valid-num-workers=0",
    "--tokenizer-type=NullTokenizer",
    # Megatron messes with the vocab size, so we have to subtract 1.
    f"--vocab-size={TEST_VOCAB_SIZE-1}",
    f"--data-path={DATASET_PREFIX}",
    "--lr-decay-style=constant",
    # Initialization is set up to match MCore models (MCore inverts self-attn qkv and dense layers compared to original Megatron)
    "--use-mcore-models",
    # local implementation doesn't allow for RMS norm.
    "--transformer-impl=transformer_engine",
]

CONFIG_SC1_FAST_LLM = CONFIG_BASE_FAST_LLM + ["model.base_model.max_position_embeddings=512"]
CONFIG_SC1_MEGATRON = CONFIG_BASE_MEGATRON + ["--group-query-attention"]
CONFIG_SC1_COMMON = CONFIG_SC1_FAST_LLM + ["model.distributed.training_dtype=bf16"]

CONFIG_GPT2_FAST_LLM = CONFIG_SC1_FAST_LLM + ["model.base_model.transformer.head_groups=8"]
CONFIG_GPT2_MEGATRON = CONFIG_BASE_MEGATRON
CONFIG_GPT2_COMMON = CONFIG_GPT2_FAST_LLM + ["model.distributed.training_dtype=bf16"]

CONFIG_SC2_FAST_LLM = CONFIG_BASE_FAST_LLM + [
    "model.base_model.transformer.head_groups=4",
    "model.base_model.transformer.rotary.type=default",
]
CONFIG_SC2_MEGATRON = CONFIG_SC1_MEGATRON + [
    "--num-query-groups=4",
    "--use-rotary-position-embeddings",
    "--no-position-embedding",
]
CONFIG_SC2_COMMON = CONFIG_SC2_FAST_LLM + ["model.distributed.training_dtype=bf16"]

CONFIG_LLAMA_MEGATRON = CONFIG_SC2_MEGATRON + [
    "--swiglu",
    "--disable-bias-linear",
    "--normalization=RMSNorm",
    "--ffn-hidden-size=1024",
    "--untie-embeddings-and-output-weights",
]
CONFIG_LLAMA_FAST_LLM = CONFIG_SC2_FAST_LLM + [
    "model.base_model.transformer.gated=True",
    "model.base_model.transformer.activation_type=silu",
    "model.base_model.transformer.add_linear_biases=False",
    "model.base_model.transformer.normalization.type=rms_norm",
    "model.base_model.transformer.ffn_hidden_size=1024",
    "model.base_model.tie_word_embeddings=False",
]
CONFIG_LLAMA_COMMON = CONFIG_LLAMA_FAST_LLM + ["model.distributed.training_dtype=bf16"]

# Megatron does not support Llama3-style Rotary Embeddings
CONFIG_LLAMA3_MEGATRON = None
CONFIG_LLAMA3_FAST_LLM = CONFIG_LLAMA_FAST_LLM + [
    "model.base_model.transformer.rotary.type=llama3",
]
CONFIG_LLAMA3_COMMON = CONFIG_LLAMA3_FAST_LLM + ["model.distributed.training_dtype=bf16"]

# Megatron does not support per sub layer biases
CONFIG_QWEN2_MEGATRON = None
CONFIG_QWEN2_FAST_LLM = CONFIG_SC2_FAST_LLM + [
    "model.base_model.transformer.gated=True",
    "model.base_model.transformer.activation_type=silu",
    "model.base_model.transformer.add_linear_biases=only_attn_qkv",
    "model.base_model.transformer.normalization.type=rms_norm",
    "model.base_model.transformer.ffn_hidden_size=1024",
    "model.base_model.tie_word_embeddings=False",
]
CONFIG_QWEN2_COMMON = CONFIG_QWEN2_FAST_LLM + ["model.distributed.training_dtype=bf16"]

# Yarn-style Rotary Embeddings
CONFIG_LLAMA_YARN_MEGATRON = None
CONFIG_LLAMA_YARN_FAST_LLM = CONFIG_LLAMA_FAST_LLM + [
    "model.base_model.transformer.rotary.type=yarn",
]
CONFIG_LLAMA_YARN_COMMON = CONFIG_LLAMA_YARN_FAST_LLM + ["model.distributed.training_dtype=bf16"]


CONFIG_MIXTRAL_MEGATRON = CONFIG_LLAMA_MEGATRON + [
    "--num-experts=4",
    "--moe-router-topk=4",
]
CONFIG_MIXTRAL_FAST_LLM = CONFIG_LLAMA_FAST_LLM + [
    "model.base_model.transformer.num_experts=4",
    "model.base_model.transformer.num_experts_per_token=4",
]
CONFIG_MIXTRAL_COMMON = CONFIG_MIXTRAL_FAST_LLM + ["model.distributed.training_dtype=bf16"]
CONFIG_MIXTRAL_YARN_MEGATRON = None
CONFIG_MIXTRAL_YARN_FAST_LLM = CONFIG_MIXTRAL_FAST_LLM + [
    "model.base_model.transformer.rotary.type=yarn",
]
CONFIG_MIXTRAL_YARN_COMMON = CONFIG_MIXTRAL_YARN_FAST_LLM + ["model.distributed.training_dtype=bf16"]

CONFIG_LLAMA_MTP_MEGATRON = None
CONFIG_LLAMA_MTP_FAST_LLM = CONFIG_LLAMA_FAST_LLM + [
    "model.base_model.prediction_heads=4",
]
CONFIG_LLAMA_MTP_COMMON = CONFIG_LLAMA_MTP_FAST_LLM + ["model.distributed.training_dtype=bf16"]

CONFIG_LLAMBA_FAST_LLM = CONFIG_LLAMA_FAST_LLM + ["model.base_model.hybrid_block_layout==['t','m']"]
CONFIG_LLAMBA_MEGATRON = CONFIG_LLAMA_MEGATRON + []
CONFIG_LLAMBA_COMMON = CONFIG_LLAMBA_FAST_LLM

_CONFIGS = {
    "gpt2": ("gpt", CONFIG_GPT2_FAST_LLM, CONFIG_GPT2_MEGATRON, CONFIG_GPT2_COMMON, None),
    "sc1": ("gpt", CONFIG_SC1_FAST_LLM, CONFIG_SC1_MEGATRON, CONFIG_SC1_COMMON, None),
    "starcoder2": (
        "gpt",
        CONFIG_SC2_FAST_LLM,
        CONFIG_SC2_MEGATRON,
        CONFIG_SC2_COMMON,
        Starcoder2GPTHuggingfaceCheckpointFormat,
    ),
    "llama": (
        "gpt",
        CONFIG_LLAMA_FAST_LLM,
        CONFIG_LLAMA_MEGATRON,
        CONFIG_LLAMA_COMMON,
        LlamaGPTHuggingfaceCheckpointFormat,
    ),
    "llama3": (
        "gpt",
        CONFIG_LLAMA3_FAST_LLM,
        CONFIG_LLAMA3_MEGATRON,
        CONFIG_LLAMA3_COMMON,
        LlamaGPTHuggingfaceCheckpointFormat,
    ),
    "qwen2": (
        "gpt",
        CONFIG_QWEN2_FAST_LLM,
        CONFIG_QWEN2_MEGATRON,
        CONFIG_QWEN2_COMMON,
        Qwen2GPTHuggingfaceCheckpointFormat,
    ),
    "llama-yarn": (
        "gpt",
        CONFIG_LLAMA_YARN_FAST_LLM,
        CONFIG_LLAMA_YARN_MEGATRON,
        CONFIG_LLAMA_YARN_COMMON,
        LlamaGPTHuggingfaceCheckpointFormat,
    ),
    "mistral": (
        "gpt",
        CONFIG_LLAMA_FAST_LLM,
        CONFIG_LLAMA_MEGATRON,
        CONFIG_LLAMA_COMMON,
        MistralGPTHuggingfaceCheckpointFormat,
    ),
    "mixtral": (
        "gpt",
        CONFIG_MIXTRAL_FAST_LLM,
        CONFIG_MIXTRAL_MEGATRON,
        CONFIG_MIXTRAL_COMMON,
        MixtralGPTHuggingfaceCheckpointFormat,
    ),
    "llamba": (
        "hybrid_ssm",
        CONFIG_LLAMBA_FAST_LLM,
        CONFIG_LLAMBA_MEGATRON,
        CONFIG_LLAMBA_COMMON,
        LLambaHuggingfaceCheckpointFormat,
    ),
    "mixtral-yarn": (
        "gpt",
        CONFIG_MIXTRAL_YARN_FAST_LLM,
        CONFIG_MIXTRAL_YARN_MEGATRON,
        CONFIG_MIXTRAL_YARN_COMMON,
        MixtralGPTHuggingfaceCheckpointFormat,
    ),
    "llama-mtp": (
        "gpt",
        CONFIG_LLAMA_MTP_FAST_LLM,
        CONFIG_LLAMA_MTP_MEGATRON,
        CONFIG_LLAMA_MTP_COMMON,
        MTPLlamaGPTHuggingfaceCheckpointFormat,
    ),
}

TEST_MODEL_TYPE, CONFIG_FAST_LLM, CONFIG_GPT2, CONFIG_COMMON, HUGGINGFACE_CHECKPOINT_FORMAT = _CONFIGS[TEST_MODEL]


requires_cuda = pytest.mark.skipif(not torch.cuda.is_available(), reason="CUDA is not available")


def get_test_dataset(
    prefix: pathlib.Path = DATASET_PREFIX,
    seed: int = 1234,
    num_tokens: int = TEST_DATASET_TOKENS,
    characters: str = TEST_CHARACTERS,
    vocab_size: int = TEST_VOCAB_SIZE,
    max_spans: int = 0,
):
    if not TOKENIZER_FILE.is_file():
        import transformers

        transformers.AutoTokenizer.from_pretrained("bigcode/santacoder").save_pretrained(TOKENIZER_PATH)

    if not (
        prefix.with_suffix(".idx").is_file()
        and prefix.with_suffix(".bin").is_file()
        and prefix.parent.joinpath("fast_llm_config.yaml").is_file()
    ):
        import transformers

        texts = "".join(random.Random(seed).choices(characters, k=num_tokens)).splitlines()
        tokenizer = transformers.AutoTokenizer.from_pretrained(TOKENIZER_PATH)

        samples = [
            GPTSample(np.array(tokenizer(document)["input_ids"], dtype=np.uint16) % vocab_size) for document in texts
        ]
        if max_spans > 0:
            lengths = np.array([max(len(sample.token_ids), 1) for sample in samples])
            spans = np.sort(np.random.RandomState(seed + 3847).randint(0, lengths[:, None], [len(samples), max_spans]))
            for sample, span in zip(samples, spans):
                span = np.unique(span)
                sample.loss_masking_spans = span[: len(span) // 2 * 2].reshape(-1, 2)

        GPTMemmapDataset.write_dataset(prefix, samples)
        yaml.safe_dump(
            {"type": "memmap", "path": prefix.name}, prefix.parent.joinpath("fast_llm_config.yaml").open("w")
        )


def get_test_concatenated_memmap_dataset(
    path: pathlib.Path,
    num_files: int,
    seed: int = 1234,
    num_tokens: int = TEST_DATASET_TOKENS,
    characters: str = TEST_CHARACTERS,
    vocab_size: int = TEST_VOCAB_SIZE,
    seed_shift: int = 55,
):
    index_file = path / "index.txt"
    if not index_file.is_file():
        for i in range(num_files):
            get_test_dataset(
                prefix=path / f"dataset_{i}",
                seed=seed + i * seed_shift,
                num_tokens=num_tokens,
                characters=characters,
                vocab_size=vocab_size,
            )
        index_file.open("w").writelines([str(path / f"dataset_{i}") + "\n" for i in range(num_files)])


<<<<<<< HEAD
@pytest.fixture(scope="session")
def run_fast_llm_train(get_test_resources):
    def do_run_fast_llm_train(
        model_type: str,
        cli_args: list[str],
        *,
        force_separate_process: bool = False,
        num_gpus: int = 1,
        gpu_memory_gb: float = 5,
    ):
        with get_test_resources(
            num_gpus=num_gpus, gpu_memory_gb=gpu_memory_gb, ports=2 if num_gpus > 1 else 0
        ) as resources:
            cli_args = [
                *cli_args,
                f"model.distributed.gpu_ids=[{",".join(resources["gpus"])}]",
                f"model.distributed.gpu_memory_limit_gb={gpu_memory_gb}",
            ]
            if num_gpus > 1 or force_separate_process:
                command = [
                    "python",
                    "-m",
                    "torch.distributed.run",
                    f"--nproc-per-node={num_gpus}",
                    "--no-python",
                    f"--rdzv-endpoint=localhost:{resources["ports"][0]}",
                    f"--master-port={resources["ports"][1]}",
                    "fast-llm",
                    "train",
                    model_type,
                    *cli_args,
                ]
                print(" ".join(command))
                completed_proc = subprocess.run(command, timeout=60)
                if completed_proc.returncode:
                    raise RuntimeError(f"Process failed with return code {completed_proc.returncode}")
            else:
                print(" ".join(["fast-llm", "train", model_type, *cli_args]))
                CliTrainingConfig.parse_and_run([model_type, *cli_args])

    return do_run_fast_llm_train


@pytest.fixture(scope="session")
def run_megatron_train(get_test_resources):
    def do_run_megatron_train(
        cli_args: list[str],
        *,
        gpu_memory_gb: float = 5,
    ):
        env = os.environ.copy()
=======
def run_test_script(
    name: str,
    script: list[str],
    num_gpus: int = 1,
    *,
    model_type: str = TEST_MODEL_TYPE,
    is_megatron: bool = False,
    compare: str | None = None,
    config: CompareConfig | None = None,
    prepare_fn=None,
    compare_fn=None,
    do_compare: bool = True,
):
    if torch.cuda.device_count() < num_gpus:
        pytest.skip(f"Not enough GPUs to run test ({torch.cuda.device_count()}<{num_gpus})")
    env = os.environ.copy()
    if is_megatron:
>>>>>>> 3e5edc36
        # Prevent Megatron from complaining.
        env["CUDA_DEVICE_MAX_CONNECTIONS"] = "1"
        env["NVTE_FLASH_ATTN"] = "0"

        with get_test_resources(num_gpus=1, gpu_memory_gb=gpu_memory_gb) as resources:
            if resources is not None:
                env["CUDA_VISIBLE_DEVICES"] = ",".join(str(gpu) for gpu in resources["gpus"])
            command = ["Megatron-LM/pretrain_gpt.py", *cli_args]
            print(" ".join(command))
            completed_proc = subprocess.run(command, env=env, timeout=60)
            if completed_proc.returncode:
                raise RuntimeError(f"Process failed with return code {completed_proc.returncode}")

    return do_run_megatron_train


def _get_run_test_path(name: str, is_megatron: bool) -> tuple[pathlib.Path, bool]:
    # Prepare experiment directory.
    path = TEST_RESULTS_PATH.resolve() / name
    skip = False
    artifact_path = path / ARTIFACT_PATH
    # Check is we can reuse an existing result.
    # TODO: No longer important?
    if path.exists():
        assert path.is_dir()
        # TODO: Better way to check if the previous attempt succeeded.
        if (
            REUSE_RESULTS
            and artifact_path.is_dir()
            and len(list((artifact_path / "0").iterdir())) >= (1 if is_megatron else 3)
        ):
            skip = True
        elif FORCE_REUSE_RESULTS:
            raise RuntimeError(artifact_path)
        else:
            # Make sure the directory is empty.
            shutil.rmtree(path)
    elif FORCE_REUSE_RESULTS:
        raise RuntimeError(path)
    return path, skip


torch.cuda.init


@pytest.fixture(scope="session")
def run_test_script(run_fast_llm_train, run_megatron_train):
    def do_run_test_script(
        name: str,
        cli_args: list[str],
        *,
        model_type: str = TEST_MODEL_TYPE,
        num_gpus: int = 1,
        gpu_memory_gb: float = 5,
        force_separate_process: bool = False,
        is_megatron: bool = False,
        compare: str | None = None,
        config: CompareConfig | None = None,
        prepare_fn=None,
        compare_fn=None,
    ):
        # Prepare experiment directory.
        path, skip = _get_run_test_path(name, is_megatron)
        if prepare_fn is not None:
            skip = prepare_fn(TEST_RESULTS_PATH / name, None if compare is None else TEST_RESULTS_PATH / compare, skip)
        if skip:
            print("Reusing existing run.")
        else:
<<<<<<< HEAD
            get_test_dataset()
            if is_megatron:
                assert model_type == "gpt"
                run_megatron_train(
                    [*cli_args, f"--structured-logs-dir={path}", f"--data-cache-path={path}"],
                    gpu_memory_gb=gpu_memory_gb,
                )
            else:
                run_fast_llm_train(
                    model_type,
                    [*cli_args, f"run.experiment_dir={path}"],
                    force_separate_process=force_separate_process,
                    num_gpus=num_gpus,
                    gpu_memory_gb=gpu_memory_gb,
                )
        if compare:
            if compare_fn is not None:
                compare_fn(TEST_RESULTS_PATH / name, TEST_RESULTS_PATH / compare)
            compare_tensor_logs(
                TEST_RESULTS_PATH / compare / ARTIFACT_PATH,
                TEST_RESULTS_PATH / name / ARTIFACT_PATH,
                config,
            )

    return do_run_test_script
=======
            completed_proc = subprocess.run(command, env=env, timeout=60)
            if completed_proc.returncode:
                raise RuntimeError(f"Process failed with return code {completed_proc.returncode}")
    if compare and do_compare:
        if compare_fn is not None:
            compare_fn(TEST_RESULTS_PATH / name, TEST_RESULTS_PATH / compare)
        compare_tensor_logs(
            TEST_RESULTS_PATH / compare / ARTIFACT_PATH,
            TEST_RESULTS_PATH / name / ARTIFACT_PATH,
            config,
        )
>>>>>>> 3e5edc36


def materialize_meta_tensors(model, tensor_space):
    # Materialize parameters that are on meta device
    for name, param in model.named_parameters():
        if param.device.type == "meta":
            # Check if the parameter is a custom tensor type
            if hasattr(param, "tensor_name") and hasattr(param, "init_parameter"):
                param_data = param.new_empty(param.shape, device="cuda")
                # Initialize param_data
                param.init_parameter(param_data, tensor_space.distributed)
                # Replace the parameter in the module
                module_path, param_name = name.rsplit(".", 1) if "." in name else (None, name)
                module = model
                if module_path is not None:
                    for part in module_path.split("."):
                        module = getattr(module, part)
                param = torch.nn.Parameter(param_data, requires_grad=param.requires_grad)
                # TODO: add param_grad_is_zero etc., grad_buffer, etc., see test_mlp_recomputation
                param.grad = None
                param.grad_buffer = torch.empty_like(param)
                param.param_grad_is_zero = True
                module._parameters[param_name] = param
    return model


def get_hybrid_config(hybrid_block_layout=["t", "m"], prediction_heads=1, default_mtp_type=None):
    config = HybridSSMBaseModelConfig(
        transformer=TransformerConfig(num_layers=len(hybrid_block_layout)),
        ssm=SSMConfig(),
        hybrid_block_layout=hybrid_block_layout,
        prediction_heads=prediction_heads,
        default_mtp_type=default_mtp_type,
        init_method_std_embed=0.02,
        init_method_min_embed=-0.02,
        init_method_max_embed=0.02,
        use_position_embeddings=True,
        tie_word_embeddings=False,
    )
    return config<|MERGE_RESOLUTION|>--- conflicted
+++ resolved
@@ -350,7 +350,6 @@
         index_file.open("w").writelines([str(path / f"dataset_{i}") + "\n" for i in range(num_files)])
 
 
-<<<<<<< HEAD
 @pytest.fixture(scope="session")
 def run_fast_llm_train(get_test_resources):
     def do_run_fast_llm_train(
@@ -402,25 +401,6 @@
         gpu_memory_gb: float = 5,
     ):
         env = os.environ.copy()
-=======
-def run_test_script(
-    name: str,
-    script: list[str],
-    num_gpus: int = 1,
-    *,
-    model_type: str = TEST_MODEL_TYPE,
-    is_megatron: bool = False,
-    compare: str | None = None,
-    config: CompareConfig | None = None,
-    prepare_fn=None,
-    compare_fn=None,
-    do_compare: bool = True,
-):
-    if torch.cuda.device_count() < num_gpus:
-        pytest.skip(f"Not enough GPUs to run test ({torch.cuda.device_count()}<{num_gpus})")
-    env = os.environ.copy()
-    if is_megatron:
->>>>>>> 3e5edc36
         # Prevent Megatron from complaining.
         env["CUDA_DEVICE_MAX_CONNECTIONS"] = "1"
         env["NVTE_FLASH_ATTN"] = "0"
@@ -463,9 +443,6 @@
     return path, skip
 
 
-torch.cuda.init
-
-
 @pytest.fixture(scope="session")
 def run_test_script(run_fast_llm_train, run_megatron_train):
     def do_run_test_script(
@@ -481,6 +458,7 @@
         config: CompareConfig | None = None,
         prepare_fn=None,
         compare_fn=None,
+        do_compare: bool = True,
     ):
         # Prepare experiment directory.
         path, skip = _get_run_test_path(name, is_megatron)
@@ -489,7 +467,6 @@
         if skip:
             print("Reusing existing run.")
         else:
-<<<<<<< HEAD
             get_test_dataset()
             if is_megatron:
                 assert model_type == "gpt"
@@ -505,7 +482,7 @@
                     num_gpus=num_gpus,
                     gpu_memory_gb=gpu_memory_gb,
                 )
-        if compare:
+        if compare and do_compare:
             if compare_fn is not None:
                 compare_fn(TEST_RESULTS_PATH / name, TEST_RESULTS_PATH / compare)
             compare_tensor_logs(
@@ -515,19 +492,6 @@
             )
 
     return do_run_test_script
-=======
-            completed_proc = subprocess.run(command, env=env, timeout=60)
-            if completed_proc.returncode:
-                raise RuntimeError(f"Process failed with return code {completed_proc.returncode}")
-    if compare and do_compare:
-        if compare_fn is not None:
-            compare_fn(TEST_RESULTS_PATH / name, TEST_RESULTS_PATH / compare)
-        compare_tensor_logs(
-            TEST_RESULTS_PATH / compare / ARTIFACT_PATH,
-            TEST_RESULTS_PATH / name / ARTIFACT_PATH,
-            config,
-        )
->>>>>>> 3e5edc36
 
 
 def materialize_meta_tensors(model, tensor_space):
