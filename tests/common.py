import os
import pathlib
import random
import shutil
import string
import subprocess
import sys

import numpy as np
import pytest
import torch

from fast_llm.data.dataset.gpt.memmap import GPTMemmapDataset
from fast_llm.data.dataset.gpt.sampled import GPTSample
from fast_llm.models.gpt.config import (
    LlamaGPTHuggingfaceCheckpointFormat,
    Qwen2GPTHuggingfaceCheckpointFormat,
    MistralGPTHuggingfaceCheckpointFormat,
    MixtralGPTHuggingfaceCheckpointFormat,
    Starcoder2GPTHuggingfaceCheckpointFormat,
)
from fast_llm.tools.train import CliTrainingConfig
from tests.compare_tensor_logs import CompareConfig, compare_tensor_logs

# FIXME: figure out correct import of megatron modules without this hack
sys.path.append(os.getcwd())

# TODO: Use `pytest_addoption` instead?
# Keep all results in one place to allow recovering them for debugging in case of failure.
TEST_RESULTS_PATH = pathlib.Path(os.environ.get("TEST_RESULTS_PATH", "/tmp/fast_llm_tests"))
FORCE_REUSE_RESULTS = int(os.environ.get("FORCE_REUSE_RESULTS", 0)) != 0
REUSE_RESULTS = FORCE_REUSE_RESULTS or int(os.environ.get("REUSE_RESULTS", 0)) != 0
_LOG_LEVEL = int(os.environ.get("LOG_LEVEL", 13))
TEST_MODEL = os.environ.get("MODEL", "llama")

ARTIFACT_PATH = "runs/0/artifacts"

TOKENIZER_PATH = TEST_RESULTS_PATH / "tokenizer" / "common"
TOKENIZER_FILE = TOKENIZER_PATH / "tokenizer.json"
DATASET_CACHE = TEST_RESULTS_PATH / "dataset"
DATASET_PREFIX = DATASET_CACHE / "common"
DATASET_SAMPLING_CACHE = TEST_RESULTS_PATH / "dataset" / "cache"

TEST_VOCAB_SIZE = 8192
# Random lowercase: 80.7% (3.1% each); space: 18.6%; doc end: 0.6%
TEST_CHARACTERS = (string.ascii_lowercase) * 5 + " " * 30 + "\n"
TEST_DATASET_TOKENS = 1000000

CONFIG_BASE_FAST_LLM = [
    "training.logs.interval=1",
    "run.tensor_logs.save=True",
    "run.tensor_logs.show=False",
    "model.base_model.transformer.num_layers=2",
    "model.base_model.transformer.hidden_size=256",
    "model.base_model.transformer.num_attention_heads=8",
    "model.base_model.transformer.init_method_std=0.022",
    f"model.base_model.vocab_size={TEST_VOCAB_SIZE}",
    f"model.multi_stage.debug_param_init={_LOG_LEVEL}",
    f"model.multi_stage.debug_layer_outputs={_LOG_LEVEL}",
    f"model.multi_stage.debug_layer_gradients={_LOG_LEVEL}",
    f"model.multi_stage.debug_all_param_gradients={_LOG_LEVEL}",
    "model.multi_stage.debug_tensor_parallel=True",
    "model.distributed.reproducible_init=True",
    "training.train_iters=2",
    "training.num_workers=0",
    "batch.batch_size=8",
    "batch.sequence_length=512",
    "data.datasets.Training.type=slice",
    "data.datasets.Training.end=0.969",
    "data.datasets.Training.dataset.type=memmap",
    f"data.datasets.Training.dataset.path={DATASET_PREFIX}",
    "data.datasets.Validation.type=slice",
    "data.datasets.Validation.begin=0.969",
    "data.datasets.Validation.end=0.999",
    "data.datasets.Validation.dataset.type=memmap",
    f"data.datasets.Validation.dataset.path={DATASET_PREFIX}",
    "data.datasets.Test.type=slice",
    "data.datasets.Test.begin=0.999",
    "data.datasets.Test.end=1",
    "data.datasets.Test.dataset.type=memmap",
    f"data.datasets.Test.dataset.path={DATASET_PREFIX}",
    "optimizer.learning_rate.base=0.0001",
]
CONFIG_BASE_MEGATRON = [
    "--num-layers=2",
    "--hidden-size=256",
    "--num-attention-heads=8",
    "--log-interval=1",
    "--train-iters=2",
    "--eval-iters=0",
    "--hidden-dropout=0",
    "--attention-dropout=0",
    f"--debug_param_init={_LOG_LEVEL}",
    f"--debug_layer_outputs={_LOG_LEVEL}",
    f"--debug_layer_gradients={_LOG_LEVEL}",
    f"--debug_all_param_gradients={_LOG_LEVEL}",
    "--debug_param_update=0",
    "--global-batch-size=8",
    "--max-position-embeddings=512",
    "--seq-length=512",
    "--init-method-std=0.022",
    "--lr=0.0001",
    "--num-workers=0",
    "--valid-num-workers=0",
    "--tokenizer-type=NullTokenizer",
    # Megatron messes with the vocab size, so we have to subtract 1.
    f"--vocab-size={TEST_VOCAB_SIZE-1}",
    f"--data-path={DATASET_PREFIX}",
    "--lr-decay-style=constant",
    # Initialization is set up to match MCore models (MCore inverts self-attn qkv and dense layers compared to original Megatron)
    "--use-mcore-models",
    # local implementation doesn't allow for RMS norm.
    "--transformer-impl=transformer_engine",
]

CONFIG_SC1_FAST_LLM = CONFIG_BASE_FAST_LLM + ["model.base_model.max_position_embeddings=512"]
CONFIG_SC1_MEGATRON = CONFIG_BASE_MEGATRON + ["--group-query-attention"]
CONFIG_SC1_COMMON = CONFIG_SC1_FAST_LLM + ["model.distributed.training_dtype=bf16"]

CONFIG_GPT2_FAST_LLM = CONFIG_SC1_FAST_LLM + ["model.base_model.transformer.head_groups=8"]
CONFIG_GPT2_MEGATRON = CONFIG_BASE_MEGATRON
CONFIG_GPT2_COMMON = CONFIG_GPT2_FAST_LLM + ["model.distributed.training_dtype=bf16"]

CONFIG_SC2_FAST_LLM = CONFIG_BASE_FAST_LLM + [
    "model.base_model.transformer.head_groups=4",
    "model.base_model.transformer.rotary.type=default",
]
CONFIG_SC2_MEGATRON = CONFIG_SC1_MEGATRON + [
    "--num-query-groups=4",
    "--use-rotary-position-embeddings",
    "--no-position-embedding",
]
CONFIG_SC2_COMMON = CONFIG_SC2_FAST_LLM + ["model.distributed.training_dtype=bf16"]

CONFIG_LLAMA_MEGATRON = CONFIG_SC2_MEGATRON + [
    "--swiglu",
    "--disable-bias-linear",
    "--normalization=RMSNorm",
    "--ffn-hidden-size=1024",
    "--untie-embeddings-and-output-weights",
]
CONFIG_LLAMA_FAST_LLM = CONFIG_SC2_FAST_LLM + [
    "model.base_model.transformer.gated=True",
    "model.base_model.transformer.activation_type=silu",
    "model.base_model.transformer.add_linear_biases=False",
    "model.base_model.transformer.normalization.type=rms_norm",
    "model.base_model.transformer.ffn_hidden_size=1024",
    "model.base_model.tie_word_embeddings=False",
]
CONFIG_LLAMA_COMMON = CONFIG_LLAMA_FAST_LLM + ["model.distributed.training_dtype=bf16"]

# Megatron does not support Llama3-style Rotary Embeddings
CONFIG_LLAMA3_MEGATRON = None
CONFIG_LLAMA3_FAST_LLM = CONFIG_LLAMA_FAST_LLM + [
    "model.base_model.transformer.rotary.type=llama3",
]
CONFIG_LLAMA3_COMMON = CONFIG_LLAMA3_FAST_LLM + ["model.distributed.training_dtype=bf16"]

<<<<<<< HEAD
# Megatron does not support per sub layer biases
CONFIG_QWEN2_MEGATRON = None
CONFIG_QWEN2_FAST_LLM = CONFIG_SC2_FAST_LLM + [
    "model.base_model.transformer.gated=True",
    "model.base_model.transformer.activation_type=silu",
    "model.base_model.transformer.add_linear_biases=only_attn_qkv",
    "model.base_model.transformer.normalization.type=rms_norm",
    "model.base_model.transformer.ffn_hidden_size=1024",
    "model.base_model.tie_word_embeddings=False",
]
CONFIG_QWEN2_COMMON = CONFIG_QWEN2_FAST_LLM + ["model.distributed.training_dtype=bf16"]
=======
# Yarn-style Rotary Embeddings
CONFIG_LLAMA_YARN_MEGATRON = None
CONFIG_LLAMA_YARN_FAST_LLM = CONFIG_LLAMA_FAST_LLM + [
    "model.base_model.transformer.rotary.type=yarn",
]
CONFIG_LLAMA_YARN_COMMON = CONFIG_LLAMA_YARN_FAST_LLM + ["model.distributed.training_dtype=bf16"]

>>>>>>> 491451fd

CONFIG_MIXTRAL_MEGATRON = CONFIG_LLAMA_MEGATRON + [
    "--num-experts=4",
    "--moe-router-topk=4",
]
CONFIG_MIXTRAL_FAST_LLM = CONFIG_LLAMA_FAST_LLM + [
    "model.base_model.transformer.num_experts=4",
    "model.base_model.transformer.num_experts_per_token=4",
]
CONFIG_MIXTRAL_COMMON = CONFIG_MIXTRAL_FAST_LLM + ["model.distributed.training_dtype=bf16"]
CONFIG_MIXTRAL_YARN_MEGATRON = None
CONFIG_MIXTRAL_YARN_FAST_LLM = CONFIG_MIXTRAL_FAST_LLM + [
    "model.base_model.transformer.rotary.type=yarn",
]
CONFIG_MIXTRAL_YARN_COMMON = CONFIG_MIXTRAL_YARN_FAST_LLM + ["model.distributed.training_dtype=bf16"]

_CONFIGS = {
    "gpt2": ("gpt", CONFIG_GPT2_FAST_LLM, CONFIG_GPT2_MEGATRON, CONFIG_GPT2_COMMON, None),
    "sc1": ("gpt", CONFIG_SC1_FAST_LLM, CONFIG_SC1_MEGATRON, CONFIG_SC1_COMMON, None),
    "starcoder2": (
        "gpt",
        CONFIG_SC2_FAST_LLM,
        CONFIG_SC2_MEGATRON,
        CONFIG_SC2_COMMON,
        Starcoder2GPTHuggingfaceCheckpointFormat,
    ),
    "llama": (
        "gpt",
        CONFIG_LLAMA_FAST_LLM,
        CONFIG_LLAMA_MEGATRON,
        CONFIG_LLAMA_COMMON,
        LlamaGPTHuggingfaceCheckpointFormat,
    ),
    "llama3": (
        "gpt",
        CONFIG_LLAMA3_FAST_LLM,
        CONFIG_LLAMA3_MEGATRON,
        CONFIG_LLAMA3_COMMON,
        LlamaGPTHuggingfaceCheckpointFormat,
    ),
<<<<<<< HEAD
    "qwen2": (
        "gpt",
        CONFIG_QWEN2_FAST_LLM,
        CONFIG_QWEN2_MEGATRON,
        CONFIG_QWEN2_COMMON,
        Qwen2GPTHuggingfaceCheckpointFormat,
=======
    "llama-yarn": (
        "gpt",
        CONFIG_LLAMA_YARN_FAST_LLM,
        CONFIG_LLAMA_YARN_MEGATRON,
        CONFIG_LLAMA_YARN_COMMON,
        LlamaGPTHuggingfaceCheckpointFormat,
>>>>>>> 491451fd
    ),
    "mistral": (
        "gpt",
        CONFIG_LLAMA_FAST_LLM,
        CONFIG_LLAMA_MEGATRON,
        CONFIG_LLAMA_COMMON,
        MistralGPTHuggingfaceCheckpointFormat,
    ),
    "mixtral": (
        "gpt",
        CONFIG_MIXTRAL_FAST_LLM,
        CONFIG_MIXTRAL_MEGATRON,
        CONFIG_MIXTRAL_COMMON,
        MixtralGPTHuggingfaceCheckpointFormat,
    ),
    "mixtral-yarn": (
        "gpt",
        CONFIG_MIXTRAL_YARN_FAST_LLM,
        CONFIG_MIXTRAL_YARN_MEGATRON,
        CONFIG_MIXTRAL_YARN_COMMON,
        MixtralGPTHuggingfaceCheckpointFormat,
    ),
}


TEST_MODEL_TYPE, CONFIG_FAST_LLM, CONFIG_GPT2, CONFIG_COMMON, HUGGINGFACE_CHECKPOINT_FORMAT = _CONFIGS[TEST_MODEL]


requires_cuda = pytest.mark.skipif(not torch.cuda.is_available(), reason="CUDA is not available")


def get_test_dataset(
    prefix: pathlib.Path = DATASET_PREFIX,
    seed: int = 1234,
    num_tokens: int = TEST_DATASET_TOKENS,
    characters: str = TEST_CHARACTERS,
    vocab_size: int = TEST_VOCAB_SIZE,
    max_spans: int = 0,
):
    if not TOKENIZER_FILE.is_file():
        import transformers

        transformers.AutoTokenizer.from_pretrained("bigcode/santacoder").save_pretrained(TOKENIZER_PATH)

    if not (prefix.with_suffix(".idx").is_file() and prefix.with_suffix(".bin").is_file()):
        import transformers

        texts = "".join(random.Random(seed).choices(characters, k=num_tokens)).splitlines()
        tokenizer = transformers.AutoTokenizer.from_pretrained(TOKENIZER_PATH)

        samples = [
            GPTSample(np.array(tokenizer(document)["input_ids"], dtype=np.uint16) % vocab_size) for document in texts
        ]
        if max_spans > 0:
            lengths = np.array([max(len(sample.token_ids), 1) for sample in samples])
            spans = np.sort(np.random.RandomState(seed + 3847).randint(0, lengths[:, None], [len(samples), max_spans]))
            for sample, span in zip(samples, spans):
                span = np.unique(span)
                sample.loss_masking_spans = span[: len(span) // 2 * 2].reshape(-1, 2)

        GPTMemmapDataset.write_dataset(prefix, samples)


def get_test_concatenated_memmap_dataset(
    path: pathlib.Path,
    num_files: int,
    seed: int = 1234,
    num_tokens: int = TEST_DATASET_TOKENS,
    characters: str = TEST_CHARACTERS,
    vocab_size: int = TEST_VOCAB_SIZE,
    seed_shift: int = 55,
):
    index_file = path / "index.txt"
    if not index_file.is_file():
        for i in range(num_files):
            get_test_dataset(
                prefix=path / f"dataset_{i}",
                seed=seed + i * seed_shift,
                num_tokens=num_tokens,
                characters=characters,
                vocab_size=vocab_size,
            )
        index_file.open("w").writelines([str(path / f"dataset_{i}") + "\n" for i in range(num_files)])


def run_test_script(
    name: str,
    script: list[str],
    num_gpus: int = 1,
    *,
    model_type: str = TEST_MODEL_TYPE,
    is_megatron: bool = False,
    compare: str | None = None,
    config: CompareConfig | None = None,
    prepare_fn=None,
    compare_fn=None,
):
    if torch.cuda.device_count() < num_gpus:
        pytest.skip(f"Not enough GPUs to run test ({torch.cuda.device_count()}<{num_gpus})")
    env = os.environ.copy()
    if is_megatron:
        # Prevent Megatron from complaining.
        env["CUDA_DEVICE_MAX_CONNECTIONS"] = "1"
        env["NVTE_FLASH_ATTN"] = "0"
    path = TEST_RESULTS_PATH.resolve() / name
    skip = False
    artifact_path = path / ARTIFACT_PATH
    if path.exists():
        assert path.is_dir()
        # TODO: Better way to check if the previous attempt succeeded.
        if (
            REUSE_RESULTS
            and artifact_path.is_dir()
            and len(list((artifact_path / "0").iterdir())) >= (1 if is_megatron else 3)
        ):
            skip = True
        elif FORCE_REUSE_RESULTS:
            raise RuntimeError(artifact_path)
        else:
            shutil.rmtree(path)
    elif FORCE_REUSE_RESULTS:
        raise RuntimeError(path)
    if prepare_fn is not None:
        skip = prepare_fn(TEST_RESULTS_PATH / name, None if compare is None else TEST_RESULTS_PATH / compare, skip)
    if is_megatron:
        script = [*script, f"--structured-logs-dir={path}", f"--data-cache-path={path}"]
    else:
        script = [model_type, *script, f"run.experiment_dir={path}"]
    header = ["Megatron-LM/pretrain_gpt.py"] if is_megatron else ["--no-python", "fast-llm", "train"]
    command = [
        "torchrun",
        f"--nproc-per-node={num_gpus}",
        *header,
        *script,
    ]
    print(" ".join(command))
    if skip:
        print("Reusing existing run.")
    else:
        get_test_dataset()
        if num_gpus == 1 and not is_megatron:
            CliTrainingConfig.parse_and_run(script)
        else:
            completed_proc = subprocess.run(command, env=env)
            if completed_proc.returncode:
                raise RuntimeError(f"Process failed with return code {completed_proc.returncode}")
    if compare:
        if compare_fn is not None:
            compare_fn(TEST_RESULTS_PATH / name, TEST_RESULTS_PATH / compare)
        compare_tensor_logs(
            TEST_RESULTS_PATH / compare / ARTIFACT_PATH,
            TEST_RESULTS_PATH / name / ARTIFACT_PATH,
            config,
        )<|MERGE_RESOLUTION|>--- conflicted
+++ resolved
@@ -156,7 +156,6 @@
 ]
 CONFIG_LLAMA3_COMMON = CONFIG_LLAMA3_FAST_LLM + ["model.distributed.training_dtype=bf16"]
 
-<<<<<<< HEAD
 # Megatron does not support per sub layer biases
 CONFIG_QWEN2_MEGATRON = None
 CONFIG_QWEN2_FAST_LLM = CONFIG_SC2_FAST_LLM + [
@@ -168,7 +167,7 @@
     "model.base_model.tie_word_embeddings=False",
 ]
 CONFIG_QWEN2_COMMON = CONFIG_QWEN2_FAST_LLM + ["model.distributed.training_dtype=bf16"]
-=======
+
 # Yarn-style Rotary Embeddings
 CONFIG_LLAMA_YARN_MEGATRON = None
 CONFIG_LLAMA_YARN_FAST_LLM = CONFIG_LLAMA_FAST_LLM + [
@@ -176,7 +175,6 @@
 ]
 CONFIG_LLAMA_YARN_COMMON = CONFIG_LLAMA_YARN_FAST_LLM + ["model.distributed.training_dtype=bf16"]
 
->>>>>>> 491451fd
 
 CONFIG_MIXTRAL_MEGATRON = CONFIG_LLAMA_MEGATRON + [
     "--num-experts=4",
@@ -217,21 +215,18 @@
         CONFIG_LLAMA3_COMMON,
         LlamaGPTHuggingfaceCheckpointFormat,
     ),
-<<<<<<< HEAD
     "qwen2": (
         "gpt",
         CONFIG_QWEN2_FAST_LLM,
         CONFIG_QWEN2_MEGATRON,
         CONFIG_QWEN2_COMMON,
         Qwen2GPTHuggingfaceCheckpointFormat,
-=======
     "llama-yarn": (
         "gpt",
         CONFIG_LLAMA_YARN_FAST_LLM,
         CONFIG_LLAMA_YARN_MEGATRON,
         CONFIG_LLAMA_YARN_COMMON,
         LlamaGPTHuggingfaceCheckpointFormat,
->>>>>>> 491451fd
     ),
     "mistral": (
         "gpt",
