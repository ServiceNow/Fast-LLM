import numpy as np
import pytest
import torch

from fast_llm.functional.config import ActivationType, MLPRecomputeLevel
from fast_llm.functional.dpo import compute_dpo_loss
from fast_llm.functional.triton.mlp import mlp_autograd, mlp_autograd_looped, torch_mlp_activation
from fast_llm.functional.triton.sparse_copy import get_sparse_map
from fast_llm.utils import Assert
from tests.utils.dataset import get_random_spans
from tests.utils.utils import requires_cuda


def _get_target_log_probability_for_spans(log_probabilities: torch.Tensor, spans: list[list[tuple[int, int]]]):
    return sum(
        log_probabilities[sample_index, begin:end].sum()
        for sample_index, sample_spans in enumerate(spans)
        for begin, end in sample_spans
    )


def reference_dpo_loss(
    logits: torch.Tensor,
    targets: torch.Tensor,
    reference_model_logits: torch.Tensor,
    chosen_spans: torch.Tensor,
    rejected_spans: torch.Tensor,
    beta: float,
) -> torch.Tensor:
    # TODO: Too similar to the actual implementation.
    policy_log_probs = (
        torch.nn.functional.log_softmax(logits.float(), dim=-1).gather(dim=-1, index=targets.unsqueeze(-1)).squeeze(-1)
    )
    policy_chosen_logps = sum(
        policy_log_probs[sample_index, begin:end].sum()
        for sample_index, sample_spans in enumerate(chosen_spans)
        for begin, end in sample_spans
    )
    policy_rejected_logps = sum(
        policy_log_probs[sample_index, begin:end].sum()
        for sample_index, sample_spans in enumerate(rejected_spans)
        for begin, end in sample_spans
    )
    reference_log_probs = (
        torch.nn.functional.log_softmax(reference_model_logits.float(), dim=-1)
        .gather(dim=-1, index=targets.unsqueeze(-1))
        .squeeze(-1)
    )
    reference_chosen_logps = sum(
        reference_log_probs[sample_index, begin:end].sum()
        for sample_index, sample_spans in enumerate(chosen_spans)
        for begin, end in sample_spans
    )
    reference_rejected_logps = sum(
        reference_log_probs[sample_index, begin:end].sum()
        for sample_index, sample_spans in enumerate(rejected_spans)
        for begin, end in sample_spans
    )
    pi_logratios = policy_chosen_logps - policy_rejected_logps
    ref_logratios = reference_chosen_logps - reference_rejected_logps
    return -torch.nn.functional.logsigmoid(beta * (pi_logratios - ref_logratios)).mean()


def test_dpo_loss():
    random_state = np.random.RandomState(0)
<<<<<<< HEAD
    logits = torch.from_numpy(random_state.normal(size=(10, 50, 100))).requires_grad_()
    reference_model_logits = torch.randn((10, 50, 100))
=======
    logits = torch.from_numpy(random_state.normal(size=(10, 50, 100))).to(torch.float32).requires_grad_()
    reference_model_logits = torch.from_numpy(random_state.normal(size=(10, 50, 100))).to(torch.float32)
>>>>>>> 435d2149
    targets = torch.from_numpy(random_state.randint(0, 100, (10, 50)))

    spans = get_random_spans(10, 10, 50, random_state)

    fastllm_loss, fast_llm_grad = compute_dpo_loss(
        logits, targets, reference_model_logits, spans[::2], spans[1::2], beta=1, grad_output=1
    )
    reference_loss = reference_dpo_loss(logits, targets, reference_model_logits, spans[::2], spans[1::2], beta=1)
    reference_loss.backward()
    Assert.rms_close(fastllm_loss, reference_loss, 1e-5)
    Assert.rms_close(fast_llm_grad, logits.grad, 1e-5)


@requires_cuda
@pytest.mark.parametrize("gated", [True, False])
@pytest.mark.parametrize(
    "activation", [ActivationType.gelu, ActivationType.silu, ActivationType.relu, ActivationType.squared_relu]
)
def test_mlp_recomputation(gated, activation):
    tokens = 1024
    hidden_size = 2048
    intermediate_size = 4096
    std = 1 / 64
    input_ = torch.randn(tokens, hidden_size, device="cuda", requires_grad=True)
    output_grad = torch.randn(tokens, hidden_size, device="cuda", requires_grad=True)
    weight_1 = torch.normal(0, std, (intermediate_size * (gated + 1), hidden_size), device="cuda", requires_grad=True)
    bias_1 = torch.normal(0, std, (intermediate_size * (gated + 1),), device="cuda", requires_grad=True)
    weight_2 = torch.normal(0, std, (intermediate_size, hidden_size), device="cuda", requires_grad=True)
    bias_2 = torch.normal(0, std, (hidden_size,), device="cuda", requires_grad=True)
    params = (weight_1, bias_1, weight_2, bias_2)

    output_ref = torch.nn.functional.linear(
        torch_mlp_activation(
            (torch.nn.functional.linear(input_, weight_1, bias_1)),
            gated,
            activation,
        ),
        weight_2.t(),
        bias_2,
    )
    output_ref.backward(output_grad)
    input_grad_ref = input_.grad
    param_grad_refs = [param.grad for param in params]

    for i, recompute_level in enumerate(MLPRecomputeLevel):
        print(recompute_level.value)  # noqa
        input_.grad = None
        for param in params:
            param.grad = None
            param.grad_buffer = torch.empty_like(param)
            param.param_grad_is_zero = True
        output = mlp_autograd(input_, None, *params, gated, activation, None, False, True, recompute_level, True)
        output.backward(output_grad)
        if i == 0:
            Assert.rms_close(output, output_ref, 1e-5)
            Assert.rms_close(input_.grad, input_grad_ref, 1e-5)
            for param, param_grad_ref in zip(params, param_grad_refs):
                Assert.rms_close(param.grad_buffer, param_grad_ref, 3e-4)
            output_ref = output
            input_grad_ref = input_.grad
            param_grad_refs = [param.grad_buffer for param in params]
        else:
            # Recomputation doesn't modify the output.
            Assert.all_equal(output, output_ref)
            Assert.all_equal(input_.grad, input_grad_ref)
            for param, param_grad_ref in zip(params, param_grad_refs):
                Assert.all_equal(param.grad_buffer, param_grad_ref)


# Takes ~6s, much more if it needs to compile, reducing the hidden size doesn't help.
@pytest.mark.slow
@requires_cuda
def test_dropless_mlp():
    num_experts = 4
    experts_per_token = 4
    tokens = 256
    hidden_size = 512
    intermediate_size = 1024
    std = 1 / 64
    input_ = torch.randn(tokens, hidden_size, device="cuda", requires_grad=True)
    router_weight = torch.normal(0, std, (num_experts, hidden_size), device="cuda")

    top_logits, top_experts = torch.topk(
        torch.nn.functional.linear(input_.detach(), router_weight), k=experts_per_token, dim=-1
    )
    scores = torch.softmax(top_logits, dim=-1, dtype=torch.float32).detach().requires_grad_()

    output_grad = torch.randn(tokens, hidden_size, device="cuda", requires_grad=True)
    weight_1 = torch.normal(
        0, std, (intermediate_size * 2 * num_experts, hidden_size), device="cuda", requires_grad=True
    )
    weight_2 = torch.normal(0, std, (intermediate_size * num_experts, hidden_size), device="cuda", requires_grad=True)
    params = (weight_1, weight_2)

    for param in params:
        param.grad = None
        param.grad_buffer = torch.empty_like(param)
        param.param_grad_is_zero = True
    output_ref = mlp_autograd_looped(
        input_,
        scores,
        top_experts,
        weight_1,
        weight_2,
        num_experts,
        True,
        ActivationType.silu,
        None,
        False,
        True,
        MLPRecomputeLevel.none,
    )
    output_ref.backward(output_grad)
    input_grad_ref = input_.grad
    scores_grad_ref = scores.grad
    param_grad_refs = [param.grad_buffer for param in params]

    sparse_map = get_sparse_map(top_experts, num_experts)

    for i, recompute_level in enumerate(MLPRecomputeLevel):
        print("recompute_level", recompute_level)  # noqa
        input_.grad = None
        scores.grad = None
        for param in params:
            param.grad = None
            param.grad_buffer = torch.empty_like(param)
            param.param_grad_is_zero = True
        output = mlp_autograd(
            input_,
            scores,
            weight_1,
            None,
            weight_2,
            None,
            True,
            ActivationType.silu,
            None,
            False,
            True,
            recompute_level,
            True,
            sparse_map,
        )

        output.backward(output_grad)
        if i == 0:
            # TODO: Thresholds are a bit high.
            Assert.rms_close(output, output_ref, 1e-3)
            Assert.rms_close(input_.grad, input_grad_ref, 1e-3)
            Assert.rms_close(scores.grad, scores_grad_ref, 5e-2)
            for param, param_grad_ref in zip(params, param_grad_refs):
                Assert.rms_close(param.grad_buffer, param_grad_ref, 1e-2)
            output_ref = output
            input_grad_ref = input_.grad
            scores_grad_ref = scores.grad
            param_grad_refs = [param.grad_buffer for param in params]
        else:
            # Recomputation doesn't modify the output.
            Assert.all_equal(output, output_ref)
            Assert.all_equal(input_.grad, input_grad_ref)
            Assert.all_equal(scores.grad, scores_grad_ref)
            for param, param_grad_ref in zip(params, param_grad_refs):
                Assert.all_equal(param.grad_buffer, param_grad_ref)<|MERGE_RESOLUTION|>--- conflicted
+++ resolved
@@ -63,13 +63,8 @@
 
 def test_dpo_loss():
     random_state = np.random.RandomState(0)
-<<<<<<< HEAD
-    logits = torch.from_numpy(random_state.normal(size=(10, 50, 100))).requires_grad_()
-    reference_model_logits = torch.randn((10, 50, 100))
-=======
     logits = torch.from_numpy(random_state.normal(size=(10, 50, 100))).to(torch.float32).requires_grad_()
     reference_model_logits = torch.from_numpy(random_state.normal(size=(10, 50, 100))).to(torch.float32)
->>>>>>> 435d2149
     targets = torch.from_numpy(random_state.randint(0, 100, (10, 50)))
 
     spans = get_random_spans(10, 10, 50, random_state)
