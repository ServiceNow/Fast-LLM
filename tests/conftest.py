import dataclasses
import json
import logging
import math
import os
import shutil

import pytest
import xdist.scheduler

<<<<<<< HEAD
import fast_llm.logging
from fast_llm.utils import set_global_variables
from tests.utils.depends import DependencyManager

# TODO: Is this early enough?
set_global_variables()  # isort: skip


=======
from fast_llm.utils import get_and_reset_memory_usage_mib
from tests.utils.depends import DependencyManager

if worker_name := os.environ.get("PYTEST_XDIST_WORKER"):
    if gpus := os.environ.get("CUDA_VISIBLE_DEVICES"):
        # We set the device through "CUDA_VISIBLE_DEVICES", and this needs to happen before importing torch.
        assert worker_name.startswith("gw")
        worker_id = int(worker_name[2:])
        gpus = [int(i) for i in gpus.split(",")]
        num_gpus = len(gpus)
        gpus = [gpus[(i + worker_id) % num_gpus] for i in range(num_gpus)]
        os.environ["CUDA_VISIBLE_DEVICES"] = ",".join(str(i) for i in gpus)


import torch  # isort: skip


from tests.utils.save_load_configs import (  # isort: skip
    distributed_save_load_config,
    distributed_save_load_config_non_pp,
    get_convert_path,
)

>>>>>>> a4509d76
# Make fixtures available globally without import
from tests.utils.run_test_script import (  # isort: skip
    compare_results_for_all_models,
    run_distributed_script,
    run_test_script_base_path,
    run_test_script_for_all_models,
)

from tests.utils.model_configs import model_testing_config, ModelTestingConfig, testing_group_enabled  # isort: skip
from tests.utils.utils import result_path, TEST_RESULTS_PATH, format_resource_report, report_subtest  # isort: skip

logger = logging.getLogger(__name__)

manager: DependencyManager | None = None


def pytest_addoption(parser):
    group = parser.getgroup("fast_llm")
    group.addoption("--skip-slow", action="store_true")
    group.addoption("--show-skipped", action="store_true")
    group.addoption("--show-gpu-memory", type=int, default=10)
    group.addoption("--no-distributed-capture", dest="distributed_capture", action="store_false")
    group.addoption("--models", nargs="*")
    group.addoption(
        "--run-extra-slow",
        action="store_true",
        default=False,
        help="Run tests marked as extra_slow",
    )
    group.addoption(
        "--show-dependencies",
        action="store_true",
        default=False,
        help="List all dependencies of all tests as a list of nodeids + the names that could not be resolved.",
    )


@dataclasses.dataclass
class WorkerResources:
    torchrun_port: int
    rendezvous_port: int


MAX_TEST_MEMORY = 5e9
CUDA_CONTEXT_SIZE = 7e8
TORCHRUN_DEFAULT_PORT = 25900


def pytest_configure(config):
    config.addinivalue_line("markers", "slow: Test is slow.")
    config.addinivalue_line(
        "markers", "extra_slow: Mark test as extra slow and skip unless --run-extra-slow is given."
    )
    config.addinivalue_line("markers", "depends_on(name='name', on=['other_name']): marks dependencies between tests.")
    config.addinivalue_line("markers", "model_testing_group(group='group'): marks model testing group.")
    # TODO: Spawned processes (multi-gpu, Megatron) ignore resource allocation.
    is_parallel = hasattr(config, "workerinput")
    if is_parallel:
        worker_name = config.workerinput["workerid"]
        assert worker_name.startswith("gw")
        worker_id = int(worker_name[2:])
    else:
        worker_id = 0

    if TEST_RESULTS_PATH.exists():
        shutil.rmtree(TEST_RESULTS_PATH)

    num_gpus = torch.cuda.device_count()
    if num_gpus > 0 and is_parallel:
        # We spread workers across GPUs.
        logger.warning(f"[Worker {worker_id}] Using GPUs {os.environ["CUDA_VISIBLE_DEVICES"]}")
    elif num_gpus > 0:
        if "CUDA_VISIBLE_DEVICES" not in os.environ:
            os.environ["CUDA_VISIBLE_DEVICES"] = ",".join(str(i) for i in range(num_gpus))

    gpu_memory = torch.cuda.mem_get_info(0)[1] if num_gpus > 0 else 0
    if num_gpus > 0:
        torch.cuda.set_per_process_memory_fraction(MAX_TEST_MEMORY / gpu_memory, 0)

    num_workers = config.workerinput["workercount"] if is_parallel else 1
    if num_gpus > 0:
        memory_needed = (MAX_TEST_MEMORY + CUDA_CONTEXT_SIZE) * math.ceil(num_workers / num_gpus)
        if memory_needed > gpu_memory:
            raise ValueError(
                f"Not enough GPU memory to support this many parallel workers {num_workers}."
                f"Please reduce the number of workers to {int(gpu_memory/(MAX_TEST_MEMORY + CUDA_CONTEXT_SIZE))*num_gpus} or less."
            )

    config.worker_resources = WorkerResources(
        # Each worker needs its own set of ports for safe distributed run. Hopefully these are free.
        torchrun_port=TORCHRUN_DEFAULT_PORT + 2 * worker_id,
        rendezvous_port=TORCHRUN_DEFAULT_PORT + 2 * worker_id + 1,
    )

    # Skip slow autotune for tests. The default config has the highest block size, so this shouldn't hide any bug.
    os.environ["FAST_LLM_SKIP_TRITON_AUTOTUNE"] = "TRUE"


@pytest.hookimpl(trylast=True)
def pytest_collection_modifyitems(config, items: list[pytest.Function]):
    global manager
    skip_slow = config.getoption("--skip-slow")
    skip_extra_slow = not config.getoption("--run-extra-slow")
    show_skipped = config.getoption("--show-skipped")

    if config.getoption("--skip-slow"):
        skip_slow = pytest.mark.skip(reason="Skipping slow tests")
        for item in items:
            if "slow" in item.keywords:
                item.add_marker(skip_slow)
    if not config.getoption("--run-extra-slow"):
        skip_extra_slow = pytest.mark.skip(reason="need --run-extra-slow option to run")
        for item in items:
            if "extra_slow" in item.keywords:
                item.add_marker(skip_extra_slow)

    new_items = []
    for item in items:
        if skip_slow and "slow" in item.keywords:
            if show_skipped:
                item.add_marker(pytest.mark.skip(reason="Skipping slow tests"))
            else:
                continue
        elif skip_extra_slow and "extra_slow" in item.keywords:
            if show_skipped:
                item.add_marker(pytest.mark.skip(reason="Skipping extra-slow tests"))
            else:
                continue
        elif not testing_group_enabled(item, skip_slow, skip_extra_slow, show_skipped):
            continue
        new_items.append(item)

    manager = DependencyManager(new_items)

    # Show the extra information if requested
    if config.getoption("show_dependencies"):
        manager.print_name_map(config.getoption("verbose") > 1)
        manager.print_processed_dependencies(config.getoption("color"))

    # Reorder the items so that tests run after their dependencies
    items[:] = manager.items

    # If pytest-depends is installed, it will complain about renamed nodes whether it's used or not.
    try:
        import pytest_depends.main
    except ImportError:
        pass
    else:
        old_clean_nodeid = pytest_depends.main.clean_nodeid
        # Hack into `clean_nodeid` so pytest_depends recognizes the renamed nodes.
        pytest_depends.main.clean_nodeid = lambda nodeid: old_clean_nodeid(nodeid.split("@dependency_group_")[0])


@pytest.hookimpl(tryfirst=True, hookwrapper=True)
def pytest_runtest_makereport(item: pytest.Function, call: pytest.CallInfo):
    outcome = yield
    result = outcome.get_result()
    manager.register_result(item, result)

    # Measure GPU memory usage. (TODO: This excludes child processes)
    if call.when == "call" and torch.cuda.is_available():
        report = get_and_reset_memory_usage_mib(clear_cache=True, global_stats=True, reset_global_stats=True)
        report["duration"] = call.duration
        if hasattr(item, "fast_llm_resource_report"):
            report_ = getattr(item, "fast_llm_resource_report")
            report = {
                key: max(report[key] for report in (report, report_) if key in report)
                for key in set(report_) | set(report)
            }

        item.add_report_section(
            call.when,
            "resource usage",
            json.dumps(report),
        )


@pytest.hookimpl
def pytest_terminal_summary(terminalreporter):
    resource_reports = {}
    for reports in terminalreporter.stats.values():
        for report in reports:
            if isinstance(report, pytest.TestReport):
                for _, section in report.get_sections("Captured resource usage"):
                    if report.nodeid in resource_reports:
                        logging.error(f"Duplicate resource report for {report.nodeid}")
                    resource_reports[report.nodeid] = json.loads(section)

    if not resource_reports:
        return

    terminalreporter.write_sep("=", "Highest gpu memory usage", bold=True)
    sorted_nodeids = sorted(
        resource_reports.keys(),
        key=lambda nodeid: resource_reports[nodeid]["max_reserved"],
        reverse=True,
    )
    for nodeid in sorted_nodeids[: terminalreporter.config.getoption("--show-gpu-memory")]:
        terminalreporter.write_line(format_resource_report(nodeid, resource_reports[nodeid]))


def pytest_runtest_call(item: pytest.Function):
    if torch.cuda.is_available():
        # Empty cache to check is cuda is still working (TODO: Is there a better way? Can we kill the worker?)
        try:
            torch.cuda.empty_cache()
        except RuntimeError:
            pytest.skip("Cuda runtime unavailable due to an error in an earlier test.")
    manager.handle_missing(item)


def pytest_unconfigure():
    global manager
    manager = None


@pytest.fixture(scope="session")
def worker_resources(request) -> WorkerResources:
    return request.config.worker_resources


@pytest.mark.trylast
def pytest_xdist_make_scheduler(config, log):
    # Always use grouped load balancing to handle dependencies, and make it work with `-n`.
    assert config.getvalue("dist") == "load"
    return xdist.scheduler.LoadGroupScheduling(config, log)<|MERGE_RESOLUTION|>--- conflicted
+++ resolved
@@ -8,18 +8,12 @@
 import pytest
 import xdist.scheduler
 
-<<<<<<< HEAD
-import fast_llm.logging
-from fast_llm.utils import set_global_variables
+from fast_llm.utils import get_and_reset_memory_usage_mib, set_global_variables
 from tests.utils.depends import DependencyManager
 
 # TODO: Is this early enough?
 set_global_variables()  # isort: skip
 
-
-=======
-from fast_llm.utils import get_and_reset_memory_usage_mib
-from tests.utils.depends import DependencyManager
 
 if worker_name := os.environ.get("PYTEST_XDIST_WORKER"):
     if gpus := os.environ.get("CUDA_VISIBLE_DEVICES"):
@@ -41,7 +35,6 @@
     get_convert_path,
 )
 
->>>>>>> a4509d76
 # Make fixtures available globally without import
 from tests.utils.run_test_script import (  # isort: skip
     compare_results_for_all_models,
