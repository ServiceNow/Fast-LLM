import pathlib
import shutil

import pytest
import safetensors.torch
import torch
import transformers
import yaml

from fast_llm.engine.checkpoint.config import (
    CheckpointLoadConfig,
    CheckpointSaveConfig,
    DistributedCheckpointFormat,
    FastLLMCheckpointFormat,
    ModelConfigType,
)
from fast_llm.engine.multi_stage.config import FastLLMModelConfig, ShardName, StageMode
from fast_llm.models.auto import model_registry
from fast_llm.tools.convert import ConvertConfig
from tests.common import (
    CONFIG_COMMON,
    FORCE_REUSE_RESULTS,
    HUGGINGFACE_CHECKPOINT_FORMAT,
    REUSE_RESULTS,
    TEST_MODEL,
    TEST_MODEL_TYPE,
    TEST_RESULTS_PATH,
    requires_cuda,
)
from tests.compare_tensor_logs import CompareConfig, compare_logged_tensor

TEST_MODEL_CONFIG_CLS = model_registry[TEST_MODEL_TYPE]
TEST_MODEL_HF_CLS = TEST_MODEL_CONFIG_CLS.get_huggingface_model_for_causal_lm_class()
TEST_MODEL_CLS = TEST_MODEL_CONFIG_CLS.get_model_class()
TEST_BASE_MODEL_CONFIG_CLS = TEST_MODEL_CONFIG_CLS.get_base_model_config_class()

WEIGHT_SHARD_SAVE_NAME = f"{ShardName.weights}_shard"


@requires_cuda
def test_checkpoint_and_eval(run_test_script):
    # A baseline config (single-gpu, bf16, flash-attn).
    run_test_script(
        f"test_{TEST_MODEL}_checkpoint_and_eval",
        CONFIG_COMMON
        + [
            "training.checkpoint.interval=1",
            "training.evaluations.validation.interval=2",
            "training.evaluations.validation.iterations=1",
        ],
    )


def _prepare_resume_fn(test_path: pathlib.Path, compare_path: pathlib.Path, skip: bool) -> bool:
    if skip and (test_path / "checkpoint" / "2" / "ok").is_file():
        return True
    elif test_path.is_dir():
        shutil.rmtree(test_path)
    shutil.copytree(compare_path, test_path)
    shutil.rmtree(test_path / "checkpoint" / "2")
    assert (test_path / "checkpoint" / "1" / "ok").is_file()
    # TODO: Eval
    shutil.rmtree(test_path / "runs")
    return False


def _compare_resume_fn(test_path: pathlib.Path, compare_path: pathlib.Path):
    for artifact in ["init", "train_1"]:
        path = f"runs/0/artifacts/0/tensor_logs_{artifact}.pt"
        if not (test_path / path).is_file():
            shutil.copy(compare_path / path, test_path / path)


@pytest.mark.depends(on=["test_checkpoint_and_eval"])
def test_resume(run_test_script):
    # Resume from iteration=1 and compare outputs with the baseline run.
    run_test_script(
        f"test_{TEST_MODEL}_resume",
        CONFIG_COMMON
        + [
            "training.checkpoint.interval=1",
            "training.evaluations.validation.interval=2",
            "training.evaluations.validation.iterations=1",
        ],
        compare=f"test_{TEST_MODEL}_checkpoint_and_eval",
        prepare_fn=_prepare_resume_fn,
        compare_fn=_compare_resume_fn,
    )


@pytest.mark.depends(on=["test_checkpoint_and_eval"])
def test_resume_frozen(run_test_script):
    # Resume with frozen mlp. No comparison.
    run_test_script(
        f"test_{TEST_MODEL}_resume_frozen",
        CONFIG_COMMON
        + [
            "training.checkpoint.interval=1",
            "training.evaluations.validation.interval=2",
            "training.evaluations.validation.iterations=1",
            "model.base_model.transformer.mlp_lr_scale=0.",
        ],
        compare=f"test_{TEST_MODEL}_checkpoint_and_eval",
        prepare_fn=_prepare_resume_fn,
        do_compare=False,
    )


def _run_conversion(config: ConvertConfig):
    if config.output.path.is_dir() and not REUSE_RESULTS:
        shutil.rmtree(config.output.path)
    if not config.output.path.is_dir():
        if FORCE_REUSE_RESULTS:
            raise RuntimeError(config.output.path)
        config.run()


_CKPT_PATH = TEST_RESULTS_PATH / f"test_{TEST_MODEL}_checkpoint_and_eval" / "checkpoint" / "2"
CONVERT_PATH = TEST_RESULTS_PATH / f"test_{TEST_MODEL}_convert_model"


@pytest.mark.depends(on=["test_checkpoint_and_eval"])
def test_convert_distributed_to_fast_llm():
    _run_conversion(
        ConvertConfig(
            input=CheckpointLoadConfig(
                path=_CKPT_PATH,
                format=DistributedCheckpointFormat,
            ),
            output=CheckpointSaveConfig(
                path=CONVERT_PATH / "fast_llm_0",
                format=FastLLMCheckpointFormat,
            ),
            model=TEST_MODEL_CONFIG_CLS,
        )
    )


@pytest.mark.depends(on=["test_convert_distributed_to_fast_llm"])
def test_convert_fast_llm_to_huggingface():
    if HUGGINGFACE_CHECKPOINT_FORMAT is None:
        pytest.skip(f"Conversion not supported for {TEST_MODEL}")
    _run_conversion(
        ConvertConfig(
            input=CheckpointLoadConfig(
                path=CONVERT_PATH / "fast_llm_0",
                format=FastLLMCheckpointFormat,
            ),
            output=CheckpointSaveConfig(
                path=CONVERT_PATH / "huggingface_0",
                format=HUGGINGFACE_CHECKPOINT_FORMAT,
            ),
            model=TEST_MODEL_CONFIG_CLS,
        )
    )


@pytest.mark.depends(on=["test_convert_fast_llm_to_huggingface"])
def test_convert_huggingface_to_distributed():
    _run_conversion(
        ConvertConfig(
            input=CheckpointLoadConfig(
                path=CONVERT_PATH / "huggingface_0",
                format=HUGGINGFACE_CHECKPOINT_FORMAT,
            ),
            output=CheckpointSaveConfig(
                path=CONVERT_PATH / "distributed_0",
                format=DistributedCheckpointFormat,
            ),
            model=TEST_MODEL_CONFIG_CLS,
        )
    )


@pytest.mark.depends(on=["test_checkpoint_and_eval"])
def test_convert_distributed_to_huggingface():
    if HUGGINGFACE_CHECKPOINT_FORMAT is None:
        pytest.skip(f"Conversion not supported for {TEST_MODEL}")
    _run_conversion(
        ConvertConfig(
            input=CheckpointLoadConfig(
                path=_CKPT_PATH,
                format=DistributedCheckpointFormat,
            ),
            output=CheckpointSaveConfig(
                path=CONVERT_PATH / "huggingface_1",
                format=HUGGINGFACE_CHECKPOINT_FORMAT,
            ),
            model=TEST_MODEL_CONFIG_CLS,
        )
    )


@pytest.mark.depends(on=["test_convert_distributed_to_huggingface"])
def test_convert_huggingface_to_fast_llm():
    _run_conversion(
        ConvertConfig(
            input=CheckpointLoadConfig(
                path=CONVERT_PATH / "huggingface_1",
                format=HUGGINGFACE_CHECKPOINT_FORMAT,
            ),
            output=CheckpointSaveConfig(
                path=CONVERT_PATH / "fast_llm_1",
                format=FastLLMCheckpointFormat,
            ),
            model=TEST_MODEL_CONFIG_CLS,
        )
    )


@pytest.mark.depends(on=["test_convert_huggingface_to_fast_llm"])
def test_convert_fast_llm_to_distributed():
    _run_conversion(
        ConvertConfig(
            input=CheckpointLoadConfig(
                path=CONVERT_PATH / "fast_llm_1",
                format=FastLLMCheckpointFormat,
            ),
            output=CheckpointSaveConfig(
                path=CONVERT_PATH / "distributed_1",
                format=DistributedCheckpointFormat,
            ),
            model=TEST_MODEL_CONFIG_CLS,
        )
    )


@pytest.mark.depends(on=["test_convert_huggingface_to_distributed", "test_convert_fast_llm_to_distributed"])
def test_converted_distributed():
    # Compare the fast llm weights
    # TODO: Compare configs
    w = safetensors.torch.load_file(_CKPT_PATH / "rank_0.safetensors")
    w0 = safetensors.torch.load_file(CONVERT_PATH / "distributed_0" / "rank_0.safetensors")
    w1 = safetensors.torch.load_file(CONVERT_PATH / "distributed_1" / "rank_0.safetensors")
    assert w.keys() >= {WEIGHT_SHARD_SAVE_NAME}
    assert w0.keys() == w1.keys() == {WEIGHT_SHARD_SAVE_NAME}
    for key in w0:
        assert w[key].shape == w0[key].shape, (key, w[key].shape, w0[key].shape)
        assert (w[key] == w0[key]).all(), (w[key], w0[key])
        assert w[key].shape == w1[key].shape, (key, w[key].shape, w1[key].shape)
        assert (w[key] == w1[key]).all(), (w[key], w1[key])


@pytest.mark.depends(on=["test_convert_distributed_to_fast_llm", "test_convert_huggingface_to_fast_llm"])
def test_converted_fast_llm():
    s0 = safetensors.torch.load_file(CONVERT_PATH / "fast_llm_0" / "model_0.safetensors")
    s1 = safetensors.torch.load_file(CONVERT_PATH / "fast_llm_1" / "model_0.safetensors")
    assert s0.keys() == s1.keys()
    for key in s0:
        assert s0[key].shape == s1[key].shape, (key, s0[key].shape, s1[key].shape)
        assert (s0[key] == s1[key]).all(), (key, s0, s1)


@pytest.mark.depends(on=["test_convert_fast_llm_to_huggingface", "test_convert_distributed_to_huggingface"])
def test_converted_huggingface():
    h0 = safetensors.torch.load_file(CONVERT_PATH / "huggingface_0" / "model_0.safetensors")
    h1 = safetensors.torch.load_file(CONVERT_PATH / "huggingface_1" / "model_0.safetensors")
    assert h0.keys() == h1.keys()
    for key in h0:
        assert h0[key].shape == h1[key].shape, (key, h0[key].shape, h1[key].shape)
        assert (h0[key] == h1[key]).all()


def _compare_model_configs(config_ref: FastLLMModelConfig, config_test: FastLLMModelConfig):
    config_ref.base_model.compare(config_test.base_model)


def _compare_architectures(config_ref: FastLLMModelConfig, config_test: FastLLMModelConfig):
    config_ref.base_model.compare_architecture(config_test.base_model)


@pytest.mark.depends(on=["test_converted_distributed"])
def test_load_pretrained_distributed_checkpoint():
    config = TEST_MODEL_CONFIG_CLS.from_dict(
        yaml.safe_load((_CKPT_PATH / ".." / ".." / "config.yaml").open("r"))["model"], strict=False
    )
    pretrained_config_ref = CheckpointLoadConfig(
        path=_CKPT_PATH,
        format=DistributedCheckpointFormat,
        optimizer_state=True,
        load_config=ModelConfigType.model,
    )
    model = TEST_MODEL_CLS.from_pretrained(pretrained_config_ref)
    _compare_model_configs(config, model.config)
    state_shards = safetensors.torch.load_file(
        _CKPT_PATH / "rank_0.safetensors", device=str(model._distributed.device)
    )
    for shard_name in model.state_shard_names:
        assert (state_shards[f"{shard_name}_shard"] == model.get_shard(shard_name)).all()


@pytest.mark.depends(on=["test_load_pretrained_distributed_checkpoint"])
def test_load_converted_distributed_checkpoint():
    config_ref = TEST_MODEL_CONFIG_CLS.from_pretrained(
        CheckpointLoadConfig(
            path=_CKPT_PATH,
            format=DistributedCheckpointFormat,
            load_config=ModelConfigType.model,
        )
    )

    model = TEST_MODEL_CLS.from_pretrained(
        CheckpointLoadConfig(
            path=CONVERT_PATH / "distributed_0",
            format=DistributedCheckpointFormat,
            load_config=ModelConfigType.model,
        )
    )
    config_alt = TEST_MODEL_CONFIG_CLS.from_pretrained(
        CheckpointLoadConfig(
            path=CONVERT_PATH / "distributed_1",
            format=DistributedCheckpointFormat,
            load_config=ModelConfigType.model,
        )
    )
    _compare_architectures(config_ref, model.config)
    _compare_model_configs(model.config, config_alt)
    weight_shard = safetensors.torch.load_file(
        _CKPT_PATH / "rank_0.safetensors", device=str(model._distributed.device)
    )[WEIGHT_SHARD_SAVE_NAME]
    assert (weight_shard == model.get_shard(ShardName.weights)).all()


@pytest.mark.depends(on=["test_converted_fast_llm", "test_load_pretrained_distributed_checkpoint"])
def test_load_converted_fast_llm_checkpoint():
    config_ref = TEST_MODEL_CONFIG_CLS.from_pretrained(
        CheckpointLoadConfig(
            path=_CKPT_PATH,
            format=DistributedCheckpointFormat,
            load_config=ModelConfigType.model,
        )
    )
    model = TEST_MODEL_CLS.from_pretrained(
        CheckpointLoadConfig(
            path=CONVERT_PATH / "fast_llm_0",
            format=FastLLMCheckpointFormat,
            load_config=ModelConfigType.model,
        )
    )
    config_alt = TEST_MODEL_CONFIG_CLS.from_pretrained(
        CheckpointLoadConfig(
            path=CONVERT_PATH / "fast_llm_1",
            format=FastLLMCheckpointFormat,
            load_config=ModelConfigType.model,
        )
    )
    _compare_architectures(config_ref, model.config)
    _compare_architectures(config_ref, config_alt)
    weight_shard = safetensors.torch.load_file(
        _CKPT_PATH / "rank_0.safetensors", device=str(model._distributed.device)
    )[WEIGHT_SHARD_SAVE_NAME]
    assert (weight_shard == model.get_shard(ShardName.weights)).all()


@pytest.mark.depends(on=["test_converted_fast_llm", "test_load_pretrained_distributed_checkpoint"])
def test_load_converted_huggingface_checkpoint():
    config_ref = TEST_MODEL_CONFIG_CLS.from_pretrained(
        CheckpointLoadConfig(
            path=_CKPT_PATH,
            format=DistributedCheckpointFormat,
            load_config=ModelConfigType.model,
        )
    )
    model = TEST_MODEL_CLS.from_pretrained(
        CheckpointLoadConfig(
            path=CONVERT_PATH / "huggingface_1",
            format=HUGGINGFACE_CHECKPOINT_FORMAT,
            load_config=ModelConfigType.model,
        ),
        mode=StageMode.weights,
    )
    config_alt = TEST_MODEL_CONFIG_CLS.from_pretrained(
        CheckpointLoadConfig(
            path=CONVERT_PATH / "huggingface_0",
            format=HUGGINGFACE_CHECKPOINT_FORMAT,
            load_config=ModelConfigType.model,
        )
    )
    _compare_architectures(config_ref, model.config)
    _compare_model_configs(model.config, config_alt)
    weight_shard = safetensors.torch.load_file(
        _CKPT_PATH / "rank_0.safetensors", device=str(model._distributed.device)
    )[WEIGHT_SHARD_SAVE_NAME]
    assert (weight_shard == model.get_shard(ShardName.weights)).all()


@pytest.mark.depends(on=["test_load_converted_fast_llm_checkpoint", "test_load_converted_huggingface_checkpoint"])
def test_run_converted_model():
    model_ref = TEST_MODEL_HF_CLS.from_pretrained(
        CheckpointLoadConfig(
            path=_CKPT_PATH,
            format=DistributedCheckpointFormat,
            load_config=ModelConfigType.model,
        )
    )
    test_input = torch.randint(
        0, model_ref.config.fast_llm_config.base_model.vocab_size, size=(4, 100), dtype=torch.int64, device="cuda"
    )
    output_ref = model_ref(test_input)
    model_from_fast_llm = TEST_MODEL_HF_CLS.from_pretrained(CONVERT_PATH / "fast_llm_0")
    model_from_hf = TEST_MODEL_HF_CLS.from_pretrained(
        CheckpointLoadConfig(
            path=CONVERT_PATH / "huggingface_0",
            format=HUGGINGFACE_CHECKPOINT_FORMAT,
            load_config=ModelConfigType.model,
        )
    )
    errors = []
    compare = CompareConfig()
<<<<<<< HEAD
    model_as_hf = transformers.AutoModel.from_pretrained(
        _CONVERT_PATH / "huggingface_0", trust_remote_code=HUGGINGFACE_CHECKPOINT_FORMAT.trust_remote_code
=======
    model_as_hf = transformers.AutoModelForCausalLM.from_pretrained(
        CONVERT_PATH / "huggingface_0", trust_remote_code=HUGGINGFACE_CHECKPOINT_FORMAT.trust_remote_code
>>>>>>> b602030a
    ).cuda()
    for name, model in zip(
        ("From state dict", "From Huggingface", "Native Huggingface"),
        (model_from_fast_llm, model_from_hf, model_as_hf),
    ):
        print(name)
        output = model(test_input)
        # TODO: Make a generic comparison util.
        compare_logged_tensor(
            {"samples": output_ref.logits, "shape": output_ref.logits.shape, "step": 0},
            {"samples": output.logits, "shape": output.logits.shape, "step": 0},
            errors,
            name,
            "logits",
            compare,
        )

    if errors:
        for error in errors:
            print(error)
        raise ValueError(f"Comparison failed ({len(errors)} errors)")


@pytest.mark.slow
@pytest.mark.depends(on=["test_load_converted_distributed_checkpoint"])
def test_load_pretrained_distributed_in_dp2(run_test_script):
    run_test_script(
        f"test_{TEST_MODEL}_load_pretrained_distributed_in_dp2",
        CONFIG_COMMON
        + [
            "training.checkpoint.interval=1",
            "training.train_iters=1",
            f"pretrained.path={CONVERT_PATH / 'distributed_0'}",
            f"pretrained.format={DistributedCheckpointFormat.name}",
            "schedule.skip_step=True",
        ],
        num_gpus=2,
    )


@pytest.mark.depends(on=["test_load_converted_distributed_checkpoint"])
def test_load_pretrained_distributed_with_config(run_test_script):
    run_test_script(
        f"test_{TEST_MODEL}_load_pretrained_distributed_with_config",
        CONFIG_COMMON
        + [
            "training.checkpoint.interval=1",
            "training.train_iters=1",
            f"pretrained.path={CONVERT_PATH / 'distributed_0'}",
            f"pretrained.format={DistributedCheckpointFormat.name}",
            "schedule.skip_step=True",
        ],
    )


@pytest.mark.depends(on=["test_load_pretrained_distributed_in_dp2"])
def test_load_pretrained_in_dp2_match_checkpoint():
    test_ckpt_path = TEST_RESULTS_PATH / f"test_{TEST_MODEL}_load_pretrained_distributed_in_dp2" / "checkpoint" / "1"
    pretrained_config_ref = CheckpointLoadConfig(
        path=_CKPT_PATH,
        format=DistributedCheckpointFormat,
        load_config=ModelConfigType.fast_llm,
    )
    pretrained_config_test = CheckpointLoadConfig(
        path=test_ckpt_path,
        format=DistributedCheckpointFormat,
        load_config=ModelConfigType.fast_llm,
    )
    config_ref = TEST_MODEL_CONFIG_CLS.from_pretrained(pretrained_config_ref)
    config_test = TEST_MODEL_CONFIG_CLS.from_pretrained(pretrained_config_test)
    _compare_model_configs(config_ref, config_test)
    shards_ref = safetensors.torch.load_file(_CKPT_PATH / "rank_0.safetensors")
    shards_test = [safetensors.torch.load_file(test_ckpt_path / f"rank_{i}.safetensors") for i in range(2)]
    ref_model = TEST_MODEL_CLS(config_ref)
    test_model = TEST_MODEL_CLS(config_test)

    weight_shard_ref_split = shards_ref[WEIGHT_SHARD_SAVE_NAME].split(ref_model._stage_weight_shard_sizes)
    weight_shards_test_split = [
        shard_test[WEIGHT_SHARD_SAVE_NAME].split(test_model._stage_weight_shard_sizes) for shard_test in shards_test
    ]
    for shard_test in shards_test:
        for shard_name, shard in shard_test.items():
            if shard_name != WEIGHT_SHARD_SAVE_NAME:
                assert (shard == 0).all()  # noqa

    assert len(ref_model._stage_weight_shard_sizes) == len(test_model._stage_weight_shard_sizes)
    for i, stage_shard_ref in enumerate(weight_shard_ref_split):
        assert (
            test_model._stage_weight_shard_sizes[i]
            == ref_model._stage_weight_shard_sizes[i] // 2 + (-ref_model._stage_weight_shard_sizes[i] // 2) % 32
        )

        stage_shard_test = torch.concatenate(
            [weight_shard_test_split[i] for weight_shard_test_split in weight_shards_test_split]
        )
        assert (stage_shard_test[: stage_shard_ref.numel()] == stage_shard_ref).all()
        assert (stage_shard_test[stage_shard_ref.numel() :] == 0).all()  # noqa


@pytest.mark.slow
@pytest.mark.depends(on=["test_load_pretrained_in_dp2_match_checkpoint"])
def test_load_distributed_checkpoint_dp2():
    # This also tests conversion which uses `FastLLMModel.from_checkpoint`
    pretrained_config_ref = CheckpointLoadConfig(
        path=_CKPT_PATH,
        format=DistributedCheckpointFormat,
        load_config=ModelConfigType.fast_llm,
    )
    pretrained_config_test = CheckpointLoadConfig(
        path=TEST_RESULTS_PATH / f"test_{TEST_MODEL}_load_pretrained_distributed_in_dp2" / "checkpoint" / "1",
        format=DistributedCheckpointFormat,
        load_config=ModelConfigType.model,
    )
    config = TEST_MODEL_CONFIG_CLS.from_pretrained(pretrained_config_ref)
    model = TEST_MODEL_CLS.from_pretrained(pretrained_config_test, mode=StageMode.weights)
    _compare_model_configs(config, model.config)
    weight_shard = safetensors.torch.load_file(
        _CKPT_PATH / "rank_0.safetensors", device=str(model._distributed.device)
    )[WEIGHT_SHARD_SAVE_NAME]
    assert (weight_shard == model.get_shard(ShardName.weights)).all()


@pytest.mark.slow
@pytest.mark.depends(on=["test_load_converted_fast_llm_checkpoint", "test_load_pretrained_in_dp2_match_checkpoint"])
def test_load_pretrained_fast_llm_in_dp2(run_test_script):
    run_test_script(
        f"test_{TEST_MODEL}_load_pretrained_fast_llm_in_dp2",
        CONFIG_COMMON
        + [
            "training.checkpoint.interval=1",
            "training.train_iters=1",
            f"pretrained.path={CONVERT_PATH / 'fast_llm_0'}",
            f"pretrained.format=fast_llm",
            "schedule.skip_step=True",
        ],
        num_gpus=2,
    )
    for rank in range(2):
        ref_shard = safetensors.torch.load_file(
            TEST_RESULTS_PATH
            / f"test_{TEST_MODEL}_load_pretrained_distributed_in_dp2"
            / "checkpoint"
            / "1"
            / f"rank_{rank}.safetensors"
        )
        test_shard = safetensors.torch.load_file(
            TEST_RESULTS_PATH
            / f"test_{TEST_MODEL}_load_pretrained_fast_llm_in_dp2"
            / "checkpoint"
            / "1"
            / f"rank_{rank}.safetensors"
        )
        for name in set(ref_shard) | set(test_shard):
            assert (ref_shard[name] == test_shard[name]).all()


@pytest.mark.slow
@pytest.mark.depends(on=["test_load_converted_huggingface_checkpoint", "test_load_pretrained_in_dp2_match_checkpoint"])
def test_load_pretrained_huggingface_in_dp2(run_test_script):
    run_test_script(
        f"test_{TEST_MODEL}_load_pretrained_huggingface_in_dp2",
        CONFIG_COMMON
        + [
            "training.checkpoint.interval=1",
            "training.train_iters=1",
            f"pretrained.path={CONVERT_PATH / 'huggingface_0'}",
            f"pretrained.format={HUGGINGFACE_CHECKPOINT_FORMAT.name}",
            "schedule.skip_step=True",
        ],
        num_gpus=2,
    )
    for rank in range(2):
        ref_shard = safetensors.torch.load_file(
            TEST_RESULTS_PATH
            / f"test_{TEST_MODEL}_load_pretrained_distributed_in_dp2"
            / "checkpoint"
            / "1"
            / f"rank_{rank}.safetensors"
        )
        test_shard = safetensors.torch.load_file(
            TEST_RESULTS_PATH
            / f"test_{TEST_MODEL}_load_pretrained_huggingface_in_dp2"
            / "checkpoint"
            / "1"
            / f"rank_{rank}.safetensors"
        )
        for name in set(ref_shard) | set(test_shard):
            assert (ref_shard[name] == test_shard[name]).all()<|MERGE_RESOLUTION|>--- conflicted
+++ resolved
@@ -407,13 +407,8 @@
     )
     errors = []
     compare = CompareConfig()
-<<<<<<< HEAD
     model_as_hf = transformers.AutoModel.from_pretrained(
-        _CONVERT_PATH / "huggingface_0", trust_remote_code=HUGGINGFACE_CHECKPOINT_FORMAT.trust_remote_code
-=======
-    model_as_hf = transformers.AutoModelForCausalLM.from_pretrained(
         CONVERT_PATH / "huggingface_0", trust_remote_code=HUGGINGFACE_CHECKPOINT_FORMAT.trust_remote_code
->>>>>>> b602030a
     ).cuda()
     for name, model in zip(
         ("From state dict", "From Huggingface", "Native Huggingface"),
