import pathlib
import shutil

import pytest
import safetensors.torch
import torch
import transformers
import yaml

from fast_llm.engine.checkpoint.config import (
    CheckpointLoadConfig,
    CheckpointSaveConfig,
    DistributedCheckpointFormat,
    FastLLMCheckpointFormat,
    ModelConfigType,
)
from fast_llm.engine.multi_stage.config import FastLLMModelConfig, ShardName, StageMode
from fast_llm.models.auto import model_registry
from fast_llm.tools.convert import ConvertConfig
from tests.common import (
    CONFIG_COMMON,
    FORCE_REUSE_RESULTS,
    HUGGINGFACE_CHECKPOINT_FORMAT,
    REUSE_RESULTS,
    TEST_MODEL,
    TEST_MODEL_TYPE,
    TEST_RESULTS_PATH,
    requires_cuda,
    run_test_script,
)
from tests.compare_tensor_logs import CompareConfig, compare_logged_tensor

TEST_MODEL_CONFIG_CLS = model_registry[TEST_MODEL_TYPE]
TEST_MODEL_HF_CLS = TEST_MODEL_CONFIG_CLS.get_huggingface_model_for_causal_lm_class()
TEST_MODEL_CLS = TEST_MODEL_CONFIG_CLS.get_model_class()
TEST_BASE_MODEL_CONFIG_CLS = TEST_MODEL_CONFIG_CLS.get_base_model_config_class()

WEIGHT_SHARD_SAVE_NAME = f"{ShardName.weights}_shard"


@requires_cuda
@pytest.mark.depends()
def test_checkpoint_and_eval():
    # A baseline config (single-gpu, bf16, flash-attn).
    run_test_script(
        f"test_{TEST_MODEL}_checkpoint_and_eval",
        CONFIG_COMMON
        + [
            "training.checkpoint.interval=1",
            "training.evaluations.validation.interval=2",
            "training.evaluations.validation.iterations=1",
        ],
    )


def _prepare_resume_fn(test_path: pathlib.Path, compare_path: pathlib.Path, skip: bool) -> bool:
    if skip and (test_path / "checkpoint" / "2" / "ok").is_file():
        return True
    elif test_path.is_dir():
        shutil.rmtree(test_path)
    shutil.copytree(compare_path, test_path)
    shutil.rmtree(test_path / "checkpoint" / "2")
    assert (test_path / "checkpoint" / "1" / "ok").is_file()
    # TODO: Eval
    shutil.rmtree(test_path / "runs")
    return False


def _compare_resume_fn(test_path: pathlib.Path, compare_path: pathlib.Path):
    for artifact in ["init", "train_1"]:
        path = f"runs/0/artifacts/0/tensor_logs_{artifact}.pt"
        if not (test_path / path).is_file():
            shutil.copy(compare_path / path, test_path / path)


@pytest.mark.depends(on=["test_checkpoint_and_eval"])
def test_resume():
    # Resume from iteration=1 and compare outputs with the baseline run.
    run_test_script(
        f"test_{TEST_MODEL}_resume",
        CONFIG_COMMON
        + [
            "training.checkpoint.interval=1",
            "training.evaluations.validation.interval=2",
            "training.evaluations.validation.iterations=1",
        ],
        compare=f"test_{TEST_MODEL}_checkpoint_and_eval",
        prepare_fn=_prepare_resume_fn,
        compare_fn=_compare_resume_fn,
    )


<<<<<<< HEAD
@pytest.mark.depends(on=["test_checkpoint_and_eval"])
def test_resume_frozen():
    # Resume with frozen mlp. No comparison.
    run_test_script(
        f"test_{TEST_MODEL}_resume_frozen",
        CONFIG_COMMON
        + [
            "training.checkpoint.interval=1",
            "training.evaluations.validation.interval=2",
            "training.evaluations.validation.iterations=1",
            "model.base_model.transformer.mlp_lr_scale=0.",
        ],
        compare=f"test_{TEST_MODEL}_checkpoint_and_eval",
        prepare_fn=_prepare_resume_fn,
        do_compare=False,
    )


def _run_conversion(config: ConversionConfig):
=======
def _run_conversion(config: ConvertConfig):
>>>>>>> 39b1a04f
    if config.output.path.is_dir() and not REUSE_RESULTS:
        shutil.rmtree(config.output.path)
    if not config.output.path.is_dir():
        if FORCE_REUSE_RESULTS:
            raise RuntimeError(config.output.path)
        config.run()


_CKPT_PATH = TEST_RESULTS_PATH / f"test_{TEST_MODEL}_checkpoint_and_eval" / "checkpoint" / "2"
_CONVERT_PATH = TEST_RESULTS_PATH / f"test_{TEST_MODEL}_convert_model"


@pytest.mark.depends(on=["test_checkpoint_and_eval"])
def test_convert_distributed_to_fast_llm():
    _run_conversion(
        ConvertConfig(
            input=CheckpointLoadConfig(
                path=_CKPT_PATH,
                format=DistributedCheckpointFormat,
            ),
            output=CheckpointSaveConfig(
                path=_CONVERT_PATH / "fast_llm_0",
                format=FastLLMCheckpointFormat,
            ),
            model=TEST_MODEL_CONFIG_CLS,
        )
    )


@pytest.mark.depends(on=["test_convert_distributed_to_fast_llm"])
def test_convert_fast_llm_to_huggingface():
    if HUGGINGFACE_CHECKPOINT_FORMAT is None:
        pytest.skip(f"Conversion not supported for {TEST_MODEL}")
    _run_conversion(
        ConvertConfig(
            input=CheckpointLoadConfig(
                path=_CONVERT_PATH / "fast_llm_0",
                format=FastLLMCheckpointFormat,
            ),
            output=CheckpointSaveConfig(
                path=_CONVERT_PATH / "huggingface_0",
                format=HUGGINGFACE_CHECKPOINT_FORMAT,
            ),
            model=TEST_MODEL_CONFIG_CLS,
        )
    )


@pytest.mark.depends(on=["test_convert_fast_llm_to_huggingface"])
def test_convert_huggingface_to_distributed():
    _run_conversion(
        ConvertConfig(
            input=CheckpointLoadConfig(
                path=_CONVERT_PATH / "huggingface_0",
                format=HUGGINGFACE_CHECKPOINT_FORMAT,
            ),
            output=CheckpointSaveConfig(
                path=_CONVERT_PATH / "distributed_0",
                format=DistributedCheckpointFormat,
            ),
            model=TEST_MODEL_CONFIG_CLS,
        )
    )


@pytest.mark.depends(on=["test_checkpoint_and_eval"])
def test_convert_distributed_to_huggingface():
    if HUGGINGFACE_CHECKPOINT_FORMAT is None:
        pytest.skip(f"Conversion not supported for {TEST_MODEL}")
    _run_conversion(
        ConvertConfig(
            input=CheckpointLoadConfig(
                path=_CKPT_PATH,
                format=DistributedCheckpointFormat,
            ),
            output=CheckpointSaveConfig(
                path=_CONVERT_PATH / "huggingface_1",
                format=HUGGINGFACE_CHECKPOINT_FORMAT,
            ),
            model=TEST_MODEL_CONFIG_CLS,
        )
    )


@pytest.mark.depends(on=["test_convert_distributed_to_huggingface"])
def test_convert_huggingface_to_fast_llm():
    _run_conversion(
        ConvertConfig(
            input=CheckpointLoadConfig(
                path=_CONVERT_PATH / "huggingface_1",
                format=HUGGINGFACE_CHECKPOINT_FORMAT,
            ),
            output=CheckpointSaveConfig(
                path=_CONVERT_PATH / "fast_llm_1",
                format=FastLLMCheckpointFormat,
            ),
            model=TEST_MODEL_CONFIG_CLS,
        )
    )


@pytest.mark.depends(on=["test_convert_huggingface_to_fast_llm"])
def test_convert_fast_llm_to_distributed():
    _run_conversion(
        ConvertConfig(
            input=CheckpointLoadConfig(
                path=_CONVERT_PATH / "fast_llm_1",
                format=FastLLMCheckpointFormat,
            ),
            output=CheckpointSaveConfig(
                path=_CONVERT_PATH / "distributed_1",
                format=DistributedCheckpointFormat,
            ),
            model=TEST_MODEL_CONFIG_CLS,
        )
    )


@pytest.mark.depends(on=["test_convert_huggingface_to_distributed", "test_convert_fast_llm_to_distributed"])
def test_converted_distributed():
    # Compare the fast llm weights
    # TODO: Compare configs
    w = safetensors.torch.load_file(_CKPT_PATH / "rank_0.safetensors")
    w0 = safetensors.torch.load_file(_CONVERT_PATH / "distributed_0" / "rank_0.safetensors")
    w1 = safetensors.torch.load_file(_CONVERT_PATH / "distributed_1" / "rank_0.safetensors")
    assert w.keys() >= {WEIGHT_SHARD_SAVE_NAME}
    assert w0.keys() == w1.keys() == {WEIGHT_SHARD_SAVE_NAME}
    for key in w0:
        assert w[key].shape == w0[key].shape, (key, w[key].shape, w0[key].shape)
        assert (w[key] == w0[key]).all(), (w[key], w0[key])
        assert w[key].shape == w1[key].shape, (key, w[key].shape, w1[key].shape)
        assert (w[key] == w1[key]).all(), (w[key], w1[key])


@pytest.mark.depends(on=["test_convert_distributed_to_fast_llm", "test_convert_huggingface_to_fast_llm"])
def test_converted_fast_llm():
    s0 = safetensors.torch.load_file(_CONVERT_PATH / "fast_llm_0" / "model_0.safetensors")
    s1 = safetensors.torch.load_file(_CONVERT_PATH / "fast_llm_1" / "model_0.safetensors")
    assert s0.keys() == s1.keys()
    for key in s0:
        assert s0[key].shape == s1[key].shape, (key, s0[key].shape, s1[key].shape)
        assert (s0[key] == s1[key]).all(), (key, s0, s1)


@pytest.mark.depends(on=["test_convert_fast_llm_to_huggingface", "test_convert_distributed_to_huggingface"])
def test_converted_huggingface():
    h0 = safetensors.torch.load_file(_CONVERT_PATH / "huggingface_0" / "model_0.safetensors")
    h1 = safetensors.torch.load_file(_CONVERT_PATH / "huggingface_1" / "model_0.safetensors")
    assert h0.keys() == h1.keys()
    for key in h0:
        assert h0[key].shape == h1[key].shape, (key, h0[key].shape, h1[key].shape)
        assert (h0[key] == h1[key]).all()


def _compare_model_configs(config_ref: FastLLMModelConfig, config_test: FastLLMModelConfig):
    config_ref.base_model.compare(config_test.base_model)


def _compare_architectures(config_ref: FastLLMModelConfig, config_test: FastLLMModelConfig):
    config_ref.base_model.compare_architecture(config_test.base_model)


@pytest.mark.depends(on=["test_converted_distributed"])
def test_load_pretrained_distributed_checkpoint():
    config = TEST_MODEL_CONFIG_CLS.from_dict(
        yaml.safe_load((_CKPT_PATH / ".." / ".." / "config.yaml").open("r"))["model"], strict=False
    )
    pretrained_config_ref = CheckpointLoadConfig(
        path=_CKPT_PATH,
        format=DistributedCheckpointFormat,
        optimizer_state=True,
        load_config=ModelConfigType.model,
    )
    model = TEST_MODEL_CLS.from_pretrained(pretrained_config_ref)
    _compare_model_configs(config, model.config)
    state_shards = safetensors.torch.load_file(
        _CKPT_PATH / "rank_0.safetensors", device=str(model._distributed.device)
    )
    for shard_name in model.state_shard_names:
        assert (state_shards[f"{shard_name}_shard"] == model.get_shard(shard_name)).all()


@pytest.mark.depends(on=["test_load_pretrained_distributed_checkpoint"])
def test_load_converted_distributed_checkpoint():
    config_ref = TEST_MODEL_CONFIG_CLS.from_pretrained(
        CheckpointLoadConfig(
            path=_CKPT_PATH,
            format=DistributedCheckpointFormat,
            load_config=ModelConfigType.model,
        )
    )

    model = TEST_MODEL_CLS.from_pretrained(
        CheckpointLoadConfig(
            path=_CONVERT_PATH / "distributed_0",
            format=DistributedCheckpointFormat,
            load_config=ModelConfigType.model,
        )
    )
    config_alt = TEST_MODEL_CONFIG_CLS.from_pretrained(
        CheckpointLoadConfig(
            path=_CONVERT_PATH / "distributed_1",
            format=DistributedCheckpointFormat,
            load_config=ModelConfigType.model,
        )
    )
    _compare_architectures(config_ref, model.config)
    _compare_model_configs(model.config, config_alt)
    weight_shard = safetensors.torch.load_file(
        _CKPT_PATH / "rank_0.safetensors", device=str(model._distributed.device)
    )[WEIGHT_SHARD_SAVE_NAME]
    assert (weight_shard == model.get_shard(ShardName.weights)).all()


@pytest.mark.depends(on=["test_converted_fast_llm", "test_load_pretrained_distributed_checkpoint"])
def test_load_converted_fast_llm_checkpoint():
    config_ref = TEST_MODEL_CONFIG_CLS.from_pretrained(
        CheckpointLoadConfig(
            path=_CKPT_PATH,
            format=DistributedCheckpointFormat,
            load_config=ModelConfigType.model,
        )
    )
    model = TEST_MODEL_CLS.from_pretrained(
        CheckpointLoadConfig(
            path=_CONVERT_PATH / "fast_llm_0",
            format=FastLLMCheckpointFormat,
            load_config=ModelConfigType.model,
        )
    )
    config_alt = TEST_MODEL_CONFIG_CLS.from_pretrained(
        CheckpointLoadConfig(
            path=_CONVERT_PATH / "fast_llm_1",
            format=FastLLMCheckpointFormat,
            load_config=ModelConfigType.model,
        )
    )
    _compare_architectures(config_ref, model.config)
    _compare_architectures(config_ref, config_alt)
    weight_shard = safetensors.torch.load_file(
        _CKPT_PATH / "rank_0.safetensors", device=str(model._distributed.device)
    )[WEIGHT_SHARD_SAVE_NAME]
    assert (weight_shard == model.get_shard(ShardName.weights)).all()


@pytest.mark.depends(on=["test_converted_fast_llm", "test_load_pretrained_distributed_checkpoint"])
def test_load_converted_huggingface_checkpoint():
    config_ref = TEST_MODEL_CONFIG_CLS.from_pretrained(
        CheckpointLoadConfig(
            path=_CKPT_PATH,
            format=DistributedCheckpointFormat,
            load_config=ModelConfigType.model,
        )
    )
    model = TEST_MODEL_CLS.from_pretrained(
        CheckpointLoadConfig(
            path=_CONVERT_PATH / "huggingface_1",
            format=HUGGINGFACE_CHECKPOINT_FORMAT,
            load_config=ModelConfigType.model,
        ),
        mode=StageMode.weights,
    )
    config_alt = TEST_MODEL_CONFIG_CLS.from_pretrained(
        CheckpointLoadConfig(
            path=_CONVERT_PATH / "huggingface_0",
            format=HUGGINGFACE_CHECKPOINT_FORMAT,
            load_config=ModelConfigType.model,
        )
    )
    _compare_architectures(config_ref, model.config)
    _compare_model_configs(model.config, config_alt)
    weight_shard = safetensors.torch.load_file(
        _CKPT_PATH / "rank_0.safetensors", device=str(model._distributed.device)
    )[WEIGHT_SHARD_SAVE_NAME]
    assert (weight_shard == model.get_shard(ShardName.weights)).all()


@pytest.mark.depends(on=["test_load_converted_fast_llm_checkpoint", "test_load_converted_huggingface_checkpoint"])
def test_run_converted_model():
    model_ref = TEST_MODEL_HF_CLS.from_pretrained(
        CheckpointLoadConfig(
            path=_CKPT_PATH,
            format=DistributedCheckpointFormat,
            load_config=ModelConfigType.model,
        )
    )
    test_input = torch.randint(
        0, model_ref.config.fast_llm_config.base_model.vocab_size, size=(4, 100), dtype=torch.int64, device="cuda"
    )
    output_ref = model_ref(test_input)
    model_from_fast_llm = TEST_MODEL_HF_CLS.from_pretrained(_CONVERT_PATH / "fast_llm_0")
    model_from_hf = TEST_MODEL_HF_CLS.from_pretrained(
        CheckpointLoadConfig(
            path=_CONVERT_PATH / "huggingface_0",
            format=HUGGINGFACE_CHECKPOINT_FORMAT,
            load_config=ModelConfigType.model,
        )
    )
    errors = []
    compare = CompareConfig()
    model_as_hf = transformers.AutoModelForCausalLM.from_pretrained(
        _CONVERT_PATH / "huggingface_0", trust_remote_code=HUGGINGFACE_CHECKPOINT_FORMAT.trust_remote_code
    ).cuda()
    for name, model in zip(
        ("From state dict", "From Huggingface", "Native Huggingface"),
        (model_from_fast_llm, model_from_hf, model_as_hf),
    ):
        print(name)
        output = model(test_input)
        # TODO: Make a generic comparison util.
        compare_logged_tensor(
            {"samples": output_ref.logits, "shape": output_ref.logits.shape, "step": 0},
            {"samples": output.logits, "shape": output.logits.shape, "step": 0},
            errors,
            name,
            "logits",
            compare,
        )

    if errors:
        for error in errors:
            print(error)
        raise ValueError(f"Comparison failed ({len(errors)} errors)")


@pytest.mark.slow
@pytest.mark.depends(on=["test_load_converted_distributed_checkpoint"])
def test_load_pretrained_distributed_in_dp2():
    run_test_script(
        f"test_{TEST_MODEL}_load_pretrained_distributed_in_dp2",
        CONFIG_COMMON
        + [
            "training.checkpoint.interval=1",
            "training.train_iters=1",
            f"pretrained.path={_CONVERT_PATH / 'distributed_0'}",
            f"pretrained.format={DistributedCheckpointFormat.name}",
            "schedule.skip_step=True",
        ],
        num_gpus=2,
    )


@pytest.mark.depends(on=["test_load_converted_distributed_checkpoint"])
def test_load_pretrained_distributed_with_config():
    run_test_script(
        f"test_{TEST_MODEL}_load_pretrained_distributed_with_config",
        CONFIG_COMMON
        + [
            "training.checkpoint.interval=1",
            "training.train_iters=1",
            f"pretrained.path={_CONVERT_PATH / 'distributed_0'}",
            f"pretrained.format={DistributedCheckpointFormat.name}",
            "schedule.skip_step=True",
        ],
    )


@pytest.mark.depends(on=["test_load_pretrained_distributed_in_dp2"])
def test_load_pretrained_in_dp2_match_checkpoint():
    test_ckpt_path = TEST_RESULTS_PATH / f"test_{TEST_MODEL}_load_pretrained_distributed_in_dp2" / "checkpoint" / "1"
    pretrained_config_ref = CheckpointLoadConfig(
        path=_CKPT_PATH,
        format=DistributedCheckpointFormat,
        load_config=ModelConfigType.fast_llm,
    )
    pretrained_config_test = CheckpointLoadConfig(
        path=test_ckpt_path,
        format=DistributedCheckpointFormat,
        load_config=ModelConfigType.fast_llm,
    )
    config_ref = TEST_MODEL_CONFIG_CLS.from_pretrained(pretrained_config_ref)
    config_test = TEST_MODEL_CONFIG_CLS.from_pretrained(pretrained_config_test)
    _compare_model_configs(config_ref, config_test)
    shards_ref = safetensors.torch.load_file(_CKPT_PATH / "rank_0.safetensors")
    shards_test = [safetensors.torch.load_file(test_ckpt_path / f"rank_{i}.safetensors") for i in range(2)]
    ref_model = TEST_MODEL_CLS(config_ref)
    test_model = TEST_MODEL_CLS(config_test)

    weight_shard_ref_split = shards_ref[WEIGHT_SHARD_SAVE_NAME].split(ref_model._stage_weight_shard_sizes)
    weight_shards_test_split = [
        shard_test[WEIGHT_SHARD_SAVE_NAME].split(test_model._stage_weight_shard_sizes) for shard_test in shards_test
    ]
    for shard_test in shards_test:
        for shard_name, shard in shard_test.items():
            if shard_name != WEIGHT_SHARD_SAVE_NAME:
                assert (shard == 0).all()  # noqa

    assert len(ref_model._stage_weight_shard_sizes) == len(test_model._stage_weight_shard_sizes)
    for i, stage_shard_ref in enumerate(weight_shard_ref_split):
        assert (
            test_model._stage_weight_shard_sizes[i]
            == ref_model._stage_weight_shard_sizes[i] // 2 + (-ref_model._stage_weight_shard_sizes[i] // 2) % 32
        )

        stage_shard_test = torch.concatenate(
            [weight_shard_test_split[i] for weight_shard_test_split in weight_shards_test_split]
        )
        assert (stage_shard_test[: stage_shard_ref.numel()] == stage_shard_ref).all()
        assert (stage_shard_test[stage_shard_ref.numel() :] == 0).all()  # noqa


@pytest.mark.slow
@pytest.mark.depends(on=["test_load_pretrained_in_dp2_match_checkpoint"])
def test_load_distributed_checkpoint_dp2():
    # This also tests conversion which uses `FastLLMModel.from_checkpoint`
    pretrained_config_ref = CheckpointLoadConfig(
        path=_CKPT_PATH,
        format=DistributedCheckpointFormat,
        load_config=ModelConfigType.fast_llm,
    )
    pretrained_config_test = CheckpointLoadConfig(
        path=TEST_RESULTS_PATH / f"test_{TEST_MODEL}_load_pretrained_distributed_in_dp2" / "checkpoint" / "1",
        format=DistributedCheckpointFormat,
        load_config=ModelConfigType.model,
    )
    config = TEST_MODEL_CONFIG_CLS.from_pretrained(pretrained_config_ref)
    model = TEST_MODEL_CLS.from_pretrained(pretrained_config_test, mode=StageMode.weights)
    _compare_model_configs(config, model.config)
    weight_shard = safetensors.torch.load_file(
        _CKPT_PATH / "rank_0.safetensors", device=str(model._distributed.device)
    )[WEIGHT_SHARD_SAVE_NAME]
    assert (weight_shard == model.get_shard(ShardName.weights)).all()


@pytest.mark.slow
@pytest.mark.depends(on=["test_load_converted_fast_llm_checkpoint", "test_load_pretrained_in_dp2_match_checkpoint"])
def test_load_pretrained_fast_llm_in_dp2():
    run_test_script(
        f"test_{TEST_MODEL}_load_pretrained_fast_llm_in_dp2",
        CONFIG_COMMON
        + [
            "training.checkpoint.interval=1",
            "training.train_iters=1",
            f"pretrained.path={_CONVERT_PATH / 'fast_llm_0'}",
            f"pretrained.format=fast_llm",
            "schedule.skip_step=True",
        ],
        num_gpus=2,
    )
    for rank in range(2):
        ref_shard = safetensors.torch.load_file(
            TEST_RESULTS_PATH
            / f"test_{TEST_MODEL}_load_pretrained_distributed_in_dp2"
            / "checkpoint"
            / "1"
            / f"rank_{rank}.safetensors"
        )
        test_shard = safetensors.torch.load_file(
            TEST_RESULTS_PATH
            / f"test_{TEST_MODEL}_load_pretrained_fast_llm_in_dp2"
            / "checkpoint"
            / "1"
            / f"rank_{rank}.safetensors"
        )
        for name in set(ref_shard) | set(test_shard):
            assert (ref_shard[name] == test_shard[name]).all()


@pytest.mark.slow
@pytest.mark.depends(on=["test_load_converted_huggingface_checkpoint", "test_load_pretrained_in_dp2_match_checkpoint"])
def test_load_pretrained_huggingface_in_dp2():
    run_test_script(
        f"test_{TEST_MODEL}_load_pretrained_huggingface_in_dp2",
        CONFIG_COMMON
        + [
            "training.checkpoint.interval=1",
            "training.train_iters=1",
            f"pretrained.path={_CONVERT_PATH / 'huggingface_0'}",
            f"pretrained.format={HUGGINGFACE_CHECKPOINT_FORMAT.name}",
            "schedule.skip_step=True",
        ],
        num_gpus=2,
    )
    for rank in range(2):
        ref_shard = safetensors.torch.load_file(
            TEST_RESULTS_PATH
            / f"test_{TEST_MODEL}_load_pretrained_distributed_in_dp2"
            / "checkpoint"
            / "1"
            / f"rank_{rank}.safetensors"
        )
        test_shard = safetensors.torch.load_file(
            TEST_RESULTS_PATH
            / f"test_{TEST_MODEL}_load_pretrained_huggingface_in_dp2"
            / "checkpoint"
            / "1"
            / f"rank_{rank}.safetensors"
        )
        for name in set(ref_shard) | set(test_shard):
            assert (ref_shard[name] == test_shard[name]).all()<|MERGE_RESOLUTION|>--- conflicted
+++ resolved
@@ -90,7 +90,6 @@
     )
 
 
-<<<<<<< HEAD
 @pytest.mark.depends(on=["test_checkpoint_and_eval"])
 def test_resume_frozen():
     # Resume with frozen mlp. No comparison.
@@ -110,9 +109,6 @@
 
 
 def _run_conversion(config: ConversionConfig):
-=======
-def _run_conversion(config: ConvertConfig):
->>>>>>> 39b1a04f
     if config.output.path.is_dir() and not REUSE_RESULTS:
         shutil.rmtree(config.output.path)
     if not config.output.path.is_dir():
