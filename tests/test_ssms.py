import pathlib
from functools import partial

import pytest
import torch

from fast_llm.config import NoAutoValidate
from fast_llm.engine.checkpoint.config import CheckpointLoadConfig
from fast_llm.engine.config_utils.tensor_space import TensorSpace
from fast_llm.engine.distributed.config import DistributedConfig, PhaseType
from fast_llm.engine.distributed.distributed import Distributed
from fast_llm.engine.schedule.config import ScheduleConfig
from fast_llm.engine.schedule.runner import ScheduleRunner
from fast_llm.engine.schedule.schedule import Schedule
from fast_llm.layers.language_model.config import LanguageModelKwargs, LanguageModelLossNames
from fast_llm.layers.ssm.config import SSMBlockType
from fast_llm.layers.transformer.config import TransformerKwargs
from fast_llm.models.gpt.config import GPTBatchConfig, LlamaGPTHuggingfaceCheckpointFormat
from fast_llm.models.ssm.config import AprielSSMHHybridHuggingfaceCheckpointFormat, LLambaHuggingfaceCheckpointFormat
from tests.common import get_hybrid_config, materialize_meta_tensors

try:
    from fast_llm.layers.ssm.discrete_mamba2 import DiscreteMamba2
    from fast_llm.layers.ssm.llamba_block import LlambaBlock
    from fast_llm.layers.ssm.mamba_layer import MambaLayer
    from fast_llm.models.ssm.model import HybridSSMBaseModel, HybridSSMModel
except ImportError:
    MambaLayer, LlambaBlock, HybridSSMBaseModel, DiscreteMamba2 = (
        None,
        None,
        None,
        None,
    )

try:
    from cartesia_pytorch.Llamba.llamba import LlambaLMHeadModel as LMHeadModel
except ImportError:
    LMHeadModel = None

run_test = MambaLayer is not None and torch.cuda.is_available()


@pytest.fixture
def distributed_config():
    return DistributedConfig(
        tensor_parallel=1,
        pipeline_parallel=1,
        sequence_data_parallel=1,
        local_world_size=1,
        world_size=1,
    )


@pytest.fixture
def distributed(distributed_config):
    return Distributed(config=distributed_config)


def get_hf_llamba_out(input_ids, path, format):
    if format == LLambaHuggingfaceCheckpointFormat:
        from cartesia_pytorch.Llamba.llamba import LlambaLMHeadModel as LMHeadModel
    elif format == LlamaGPTHuggingfaceCheckpointFormat:
        from transformers import LlamaForCausalLM as LMHeadModel
    else:
        raise ValueError(f"Invalid format: {format}")

    model = LMHeadModel.from_pretrained(path, strict=True).to("cuda")
    parameter_sum = sum(p.detach().cpu().numpy().sum() for p in model.parameters())
    print(f"Parameter sum: {parameter_sum}")
    output = model(input_ids)
    del model
    torch.cuda.empty_cache()
    return output, parameter_sum


@pytest.mark.slow
@pytest.mark.skipif(
    not run_test or LMHeadModel is None,
    reason=f"Skipping because one of the following: cartesia_pytorch.Llamba not installed or no CUDA available or Mamba not installed",
)
def test_load_from_llamba_checkpoint(distributed_config):
    """
    Test to check whether the of Fast-LLM and Huggingface checkpoint loading for Llamba-1B produce the same results.
    """
    vocab_size = 128256  # from https://huggingface.co/cartesia-ai/Llamba-1B/blob/main/config.json
    batch_size = 2
    seq_length = 32

    path = pathlib.Path("/mnt/checkpoints_fml/pretrained_models/Llamba-1B")
    format = LLambaHuggingfaceCheckpointFormat

    x = torch.randint(0, vocab_size, (batch_size, seq_length), device="cuda")
    hf_logits, parameter_sum_hf = get_hf_llamba_out(x, path, format)
    hf_logits = hf_logits["logits"].cpu()

    # Create checkpoint load config
    checkpoint_config = CheckpointLoadConfig(path=path, format=format, model_weights=True, optimizer_state=False)
    # Initialize model
    model = HybridSSMModel.from_pretrained(checkpoint_config)
    param_sum = 0
    for stage in model.stages:
        for fsdp in stage.fsdps:
            if hasattr(fsdp, "_weight_shard"):
                param_sum += torch.sum(fsdp._weight_shard).item()
    assert torch.abs(torch.tensor(param_sum) - parameter_sum_hf) < 1e-1

    # model = GPTModel.from_pretrained(checkpoint_config)
    assert model.config.base_model.vocab_size == vocab_size
    schedule_config = ScheduleConfig()
    with NoAutoValidate():
        batch_config = GPTBatchConfig(micro_batch_size=batch_size, sequence_length=seq_length)
    batch_config.setup(distributed_config)
    batch_config.validate()
    schedule_runner = ScheduleRunner(
        config=schedule_config,
        multi_stage=model,
        distributed_config=model.distributed.config,
    )
    schedule = Schedule(
        multi_stage=model,
        batch_config=batch_config,
        schedule_config=schedule_config,
        distributed_config=model.distributed.config,
        phase=PhaseType.inference,
    )
    schedule_runner.setup(model.distributed, optimizer=None)

    common_kwargs = {
        TransformerKwargs.sequence_first: True,
        TransformerKwargs.grad_output: False,
    }
    input_data = [(x, common_kwargs)]

    losses, success, metrics = schedule_runner.run_step(
        iter([input_data]), schedule, iteration=0, return_metrics=True, preprocessed=True
    )

    logits = input_data[0][1]["logits"].cpu()
    assert torch.allclose(logits, hf_logits, atol=1e-2)


<<<<<<< HEAD
def get_hf_apriel_hybrid_out(input_ids, path, format):
    from fast_llm.models.ssm.external.apriel_hybrid.modeling_ssm_hybrid_apriel import AprielSSMHybridForCausalLM

    model = AprielSSMHybridForCausalLM.from_pretrained(path, strict=True).to("cuda")
    parameter_sum = sum(p.detach().cpu().numpy().sum() for p in model.parameters())
    print(f"Parameter sum: {parameter_sum}")
    output = model(input_ids)
    del model
    torch.cuda.empty_cache()
    return output, parameter_sum


@pytest.mark.slow
@pytest.mark.skipif(
    not run_test
    and not pathlib.Path("/mnt/checkpoints/ssm/apriel_ssm_instruct_hybrid_ssm2nd_init_mambainlama_debug").exists(),
    reason=f"Skipping because no CUDA available or Mamba not installed",
)
def test_load_from_hybridssm_checkpoint(distributed_config):
    """
    Test to check whether the of Fast-LLM and Huggingface checkpoint loading for Llamba-1B produce the same results.
    """
    vocab_size = 131072  # from https://huggingface.co/cartesia-ai/Llamba-1B/blob/main/config.json
    batch_size = 2
    seq_length = 32

    path = pathlib.Path("/mnt/checkpoints/ssm/apriel_ssm_instruct_hybrid_ssm2nd_init_mambainlama_debug")
    format = AprielSSMHHybridHuggingfaceCheckpointFormat

    x = torch.randint(0, vocab_size, (batch_size, seq_length), device="cuda")
    hf_logits, parameter_sum_hf = get_hf_apriel_hybrid_out(x, path, format)
    hf_logits = hf_logits["logits"].cpu()

    # Create checkpoint load config
    checkpoint_config = CheckpointLoadConfig(path=path, format=format, model_weights=True, optimizer_state=False)
    # Initialize model
    model = HybridSSMModel.from_pretrained(checkpoint_config)
    param_sum = 0
    for stage in model.stages:
        for fsdp in stage.fsdps:
            if hasattr(fsdp, "_weight_shard"):
                param_sum += torch.sum(fsdp._weight_shard).item()
    assert torch.abs(torch.tensor(param_sum) - parameter_sum_hf) < 1e-1


=======
@pytest.mark.skip(reason="Too slow.")
>>>>>>> 39b1a04f
@pytest.mark.skipif(not run_test, reason="No CUDA available or Mamba not installed")
@pytest.mark.parametrize(
    "hybrid_block_layout,LAYER_CLS",
    [
        ([SSMBlockType.mamba, SSMBlockType.transformer], MambaLayer),
        ([SSMBlockType.mamba2_discrete, SSMBlockType.transformer], DiscreteMamba2),
    ],
    ids=["mamba", "discrete_mamba2"],
)
def test_mamba_layer(distributed_config, distributed, hybrid_block_layout, LAYER_CLS):
    hybrid_config = get_hybrid_config(hybrid_block_layout=hybrid_block_layout)
    tensor_space = TensorSpace(distributed_config=distributed_config)
    hybrid_config.setup_tensor_space(tensor_space)
    layer = LAYER_CLS(hybrid_config.ssm, layer_idx=0, tensor_space=tensor_space)
    tensor_space.setup(distributed)
    materialize_meta_tensors(layer, tensor_space)
    layer.to(distributed.device)

    batch_size = 2
    seq_length = 32
    hidden_size = hybrid_config.transformer.hidden_size
    x = torch.randn(batch_size, seq_length, hidden_size, device=distributed.device)

    # Run forward pass
    output, _ = layer(x, {})

    loss = output.sum()
    loss.backward()
    # Basic shape checkss
    assert output.shape == x.shape
    assert not torch.isnan(output).any()
    assert not torch.isinf(output).any()


@pytest.mark.skipif(not run_test, reason="No CUDA available or Mamba not installed")
def test_mamba_block(distributed_config, distributed):
    hybrid_config = get_hybrid_config(hybrid_block_layout=["m", "t"])
    tensor_space = TensorSpace(distributed_config=distributed_config)
    tensor_space.setup(distributed)
    hybrid_config.setup_tensor_space(tensor_space)
    layer_idx = 0

    mixer_cls = partial(MambaLayer, layer_idx=layer_idx)
    block = LlambaBlock(
        hybrid_config.transformer,
        hybrid_config.ssm,
        mixer_cls=mixer_cls,
        tensor_space=tensor_space,
        layer_index=layer_idx,
    )

    materialize_meta_tensors(block, tensor_space)
    block.to("cuda")

    batch_size = 2
    seq_length = 32
    hidden_size = hybrid_config.transformer.hidden_size
    x = torch.randn(batch_size, seq_length, hidden_size, device=distributed.device)

    hidden_states = block(x, {})
    loss = hidden_states.sum()
    loss.backward()

    assert hidden_states.shape == x.shape
    assert not torch.isnan(hidden_states).any()
    assert not torch.isinf(hidden_states).any()


@pytest.mark.slow
@pytest.mark.skipif(not run_test, reason="No CUDA available or Mamba not installed")
@pytest.mark.parametrize(
    ("hybrid_block_layout"),
    [
        (["m", "t"]),
        (["m2d", "t"]),
    ],
    ids=["mamba", "discrete_mamba2"],
)
def test_hybrid_model_train_with_fast_mode(distributed_config, hybrid_block_layout):
    hybrid_config = get_hybrid_config(hybrid_block_layout=hybrid_block_layout)
    model = HybridSSMBaseModel(hybrid_config, distributed_config)
    distributed = Distributed(distributed_config)
    model.setup(distributed)
    tensor_space = model._tensor_space
    materialize_meta_tensors(model, tensor_space)
    model.to("cuda")

    batch_size = 2
    seq_length = 32
    x = torch.randint(0, 49152, (batch_size, seq_length), device="cuda")
    position_ids = torch.arange(seq_length, device="cuda", dtype=torch.int64)
    attention_mask = torch.ones((1, 1, 1, 1), device="cuda", dtype=torch.bool)  # will be broadcasted to right shape
    labels = torch.randint(0, 49152, (batch_size, seq_length), device="cuda")
    losses = {LanguageModelLossNames.language_model_loss: []}
    output = model(
        x,
        {
            "position_ids": position_ids,
            TransformerKwargs.sequence_first: False,
            TransformerKwargs.attention_mask: attention_mask,
            TransformerKwargs.attention_mask_value: -100,
            TransformerKwargs.grad_output: True,
            LanguageModelKwargs.labels: labels,
        },
        losses=losses,
    )
    loss = sum(losses[LanguageModelLossNames.language_model_loss])
    loss.backward()


# TODO: added this when inference enabled
# No inference for now
# @dataclass
# class InferenceParams:
#     max_seqlen: int
#     max_batch_size: int
#     sequence_len_offset: int = 0
#     key_value_memory_dict: dict = None

#     def __post_init__(self):
#         if self.key_value_memory_dict is None:
#             self.key_value_memory_dict = {}


# @pytest.mark.skipif(not torch.cuda.is_available(), reason="No CUDA available")
# def test_hybrid_model_inference(distributed_config, hybrid_config):
#     hybrid_config.ssm.use_fast_path = False
#     model = HybridSSMBaseModel(hybrid_config, distributed_config)
#     distributed = Distributed(distributed_config)
#     model.setup(distributed)
#     tensor_space = model._tensor_space
#     materialize_meta_tensors(model, tensor_space)
#     model.to("cuda")
#     # print(model)

#     batch_size = 2
#     seq_length = 32
#     x = torch.randint(0, 49152, (batch_size, seq_length), device="cuda")
#     position_ids = torch.arange(seq_length, device="cuda", dtype=torch.int64)
#     attention_mask = torch.ones((1, 1, 1, 1), device="cuda", dtype=torch.bool)  # will be broadcasted to right shape
#     labels = torch.randint(0, 49152, (batch_size, seq_length), device="cuda")
#     max_new_tokens = 10

#     inference_params = InferenceParams(
#         max_seqlen=len(x[0]) + max_new_tokens, max_batch_size=x.shape[0], sequence_len_offset=0
#     )
#     losses = {LanguageModelLossNames.language_model_loss: []}

#     output = model(
#         x,
#         {
#             "position_ids": position_ids,
#             TransformerKwargs.sequence_first: True,
#             TransformerKwargs.attention_mask: attention_mask,
#             TransformerKwargs.attention_mask_value: -100,
#             TransformerKwargs.grad_output: True,
#             LanguageModelKwargs.labels: labels,
#             "inference_params": inference_params,
#         },
#         losses=losses,
#     )

if __name__ == "__main__":
    pytest.main(["-s", __file__])<|MERGE_RESOLUTION|>--- conflicted
+++ resolved
@@ -139,7 +139,6 @@
     assert torch.allclose(logits, hf_logits, atol=1e-2)
 
 
-<<<<<<< HEAD
 def get_hf_apriel_hybrid_out(input_ids, path, format):
     from fast_llm.models.ssm.external.apriel_hybrid.modeling_ssm_hybrid_apriel import AprielSSMHybridForCausalLM
 
@@ -185,9 +184,6 @@
     assert torch.abs(torch.tensor(param_sum) - parameter_sum_hf) < 1e-1
 
 
-=======
-@pytest.mark.skip(reason="Too slow.")
->>>>>>> 39b1a04f
 @pytest.mark.skipif(not run_test, reason="No CUDA available or Mamba not installed")
 @pytest.mark.parametrize(
     "hybrid_block_layout,LAYER_CLS",
