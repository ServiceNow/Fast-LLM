from functools import partial

import pytest
import torch

from fast_llm.engine.config_utils.tensor_space import TensorSpace
from fast_llm.engine.distributed.config import DistributedConfig
from fast_llm.engine.distributed.distributed import Distributed
from fast_llm.layers.common.normalization import LayerNorm, RMSNorm
from fast_llm.layers.language_model.config import LanguageModelKwargs, LanguageModelLossNames
from fast_llm.layers.transformer.config import TransformerConfig, TransformerKwargs

try:
    from fast_llm.layers.ssm.config import MambaConfig
<<<<<<< HEAD
=======
    from fast_llm.layers.ssm.discrete_mamba2 import DiscreteMamba2
>>>>>>> f03dd10a
    from fast_llm.layers.ssm.mamba_block import MambaBlock
    from fast_llm.layers.ssm.mamba_layer import MambaLayer
    from fast_llm.models.ssm.model import HybridBaseModel, HybridBaseModelConfig
except ImportError:
    MambaLayer, MambaBlock, HybridBaseModel, HybridBaseModelConfig = None, None, None, None
    # Mamba not isntalled, skipping tests

run_test = MambaLayer is not None and torch.cuda.is_available()


def materialize_meta_tensors(model, tensor_space):
    # Materialize parameters that are on meta device
    for name, param in model.named_parameters():
        if param.device.type == "meta":
            # Check if the parameter is a custom tensor type
            if hasattr(param, "tensor_name") and hasattr(param, "init_parameter"):
                param_data = param.new_empty(param.shape, device="cuda")
                # Initialize param_data
                param.init_parameter(param_data, tensor_space.distributed)
                # Replace the parameter in the module
                module_path, param_name = name.rsplit(".", 1) if "." in name else (None, name)
                module = model
                if module_path is not None:
                    for part in module_path.split("."):
                        module = getattr(module, part)
                param = torch.nn.Parameter(param_data, requires_grad=param.requires_grad)
                # TODO: add param_grad_is_zero etc., grad_buffer, etc., see test_mlp_recomputation
                param.grad = None
                param.grad_buffer = torch.empty_like(param)
                param.param_grad_is_zero = True
                module._parameters[param_name] = param
    return model


@pytest.fixture
def distributed_config():
    return DistributedConfig(
        tensor_parallel=1,
        pipeline_parallel=1,
        sequence_data_parallel=1,
        local_world_size=1,
        world_size=1,
    )


@pytest.fixture
def distributed(distributed_config):
    return Distributed(config=distributed_config)


def get_hybrid_config(use_mamba2: bool = False, use_fast_path: bool = True):
    config = HybridBaseModelConfig(
        transformer=TransformerConfig(num_layers=4),
<<<<<<< HEAD
        ssm=MambaConfig(rms_norm=True, residual_in_fp32=True, fused_add_norm=True),
=======
        ssm=MambaConfig(rms_norm=True, residual_in_fp32=True, fused_add_norm=True, use_mamba2=use_mamba2),
>>>>>>> f03dd10a
        block_pattern=["t", "m", "t", "m"],
        init_method_std_embed=0.02,
        init_method_min_embed=-0.02,
        init_method_max_embed=0.02,
        use_position_embeddings=True,
        tie_word_embeddings=False,
        use_fast_path=use_fast_path,
    )
    return config


@pytest.mark.skipif(not run_test, reason="No CUDA available or Mamba not installed")
<<<<<<< HEAD
def test_mamba_layer(distributed_config, distributed, hybrid_config):

=======
@pytest.mark.parametrize(
    "use_mamba2,use_fast_path,LAYER_CLS",
    [
        (False, True, MambaLayer),
        (False, False, MambaLayer),
        (True, False, DiscreteMamba2),
    ],
    ids=["mamba-fast", "mamba-slow", "descrete_mamba2"],
)
def test_mamba_layer(distributed_config, distributed, use_mamba2, use_fast_path, LAYER_CLS):
    hybrid_config = get_hybrid_config(use_mamba2, use_fast_path)
>>>>>>> f03dd10a
    tensor_space = TensorSpace(distributed_config=distributed_config)
    hybrid_config.setup_tensor_space(tensor_space)
    layer = LAYER_CLS(hybrid_config.ssm, layer_idx=0, tensor_space=tensor_space)
    tensor_space.setup(distributed)
    materialize_meta_tensors(layer, tensor_space)
    layer.to(distributed.device)

    batch_size = 2
    seq_length = 32
    hidden_size = hybrid_config.transformer.hidden_size
    x = torch.randn(batch_size, seq_length, hidden_size, device=distributed.device)

    # Run forward pass
    output = layer(x)

    loss = output.sum()
    loss.backward()
    # Basic shape checkss
    assert output.shape == x.shape
    assert not torch.isnan(output).any()
    assert not torch.isinf(output).any()


@pytest.mark.skipif(not run_test, reason="No CUDA available or Mamba not installed")
<<<<<<< HEAD
def test_mamba_block(distributed_config, distributed, hybrid_config):

=======
def test_mamba_block(distributed_config, distributed):
    hybrid_config = get_hybrid_config(use_mamba2=False, use_fast_path=True)
>>>>>>> f03dd10a
    tensor_space = TensorSpace(distributed_config=distributed_config)
    tensor_space.setup(distributed)
    hybrid_config.setup_tensor_space(tensor_space)

    norm_cls = partial(
        LayerNorm if not hybrid_config.ssm.rms_norm else RMSNorm, eps=hybrid_config.ssm.layernorm_epsilon
    )
    layer_idx = 0

    mixer_cls = partial(MambaLayer, layer_idx=layer_idx)
    block = MambaBlock(
        hybrid_config.ssm, mixer_cls=mixer_cls, norm_cls=norm_cls, tensor_space=tensor_space, layer_index=layer_idx
    )

    materialize_meta_tensors(block, tensor_space)
    block.to("cuda")

    batch_size = 2
    seq_length = 32
    hidden_size = hybrid_config.transformer.hidden_size
    x = torch.randn(batch_size, seq_length, hidden_size, device=distributed.device)

    hidden_states, residual = block(x)
    loss = hidden_states.sum()
    loss.backward()

    assert hidden_states.shape == x.shape
    assert not torch.isnan(hidden_states).any()
    assert not torch.isinf(hidden_states).any()


@pytest.mark.skipif(not run_test, reason="No CUDA available or Mamba not installed")
<<<<<<< HEAD
def test_hybrid_model_train_with_fast_mode(distributed_config, hybrid_config):
    # hybrid_config_dict = hybrid_config.to_dict()

=======
@pytest.mark.parametrize(
    "use_mamba2,use_fast_path",
    [
        (False, True),
        (False, False),
        (True, False),
    ],
    ids=["mamba-fast", "mamba-slow", "descrete_mamba2"],
)
def test_hybrid_model_train_with_fast_mode(distributed_config, use_mamba2, use_fast_path):
    hybrid_config = get_hybrid_config(use_mamba2, use_fast_path)
>>>>>>> f03dd10a
    model = HybridBaseModel(hybrid_config, distributed_config)
    distributed = Distributed(distributed_config)
    model.setup(distributed)
    tensor_space = model._tensor_space
    materialize_meta_tensors(model, tensor_space)
    model.to("cuda")

    batch_size = 2
    seq_length = 32
    x = torch.randint(0, 49152, (batch_size, seq_length), device="cuda")
    position_ids = torch.arange(seq_length, device="cuda", dtype=torch.int64)
    attention_mask = torch.ones((1, 1, 1, 1), device="cuda", dtype=torch.bool)  # will be broadcasted to right shape
    labels = torch.randint(0, 49152, (batch_size, seq_length), device="cuda")
    losses = {LanguageModelLossNames.language_model_loss: []}
    output = model(
        x,
        {
            "position_ids": position_ids,
            TransformerKwargs.sequence_first: True,
            TransformerKwargs.attention_mask: attention_mask,
            TransformerKwargs.attention_mask_value: -100,
            TransformerKwargs.grad_output: True,
            LanguageModelKwargs.labels: labels,
        },
        losses=losses,
    )
    loss = sum(losses[LanguageModelLossNames.language_model_loss])
    loss.backward()


<<<<<<< HEAD
# TODO: added tghis whgen inference enabled
=======
# TODO: added this when inference enabled
>>>>>>> f03dd10a
# No inference for now
# @dataclass
# class InferenceParams:
#     max_seqlen: int
#     max_batch_size: int
#     sequence_len_offset: int = 0
#     key_value_memory_dict: dict = None

#     def __post_init__(self):
#         if self.key_value_memory_dict is None:
#             self.key_value_memory_dict = {}


# @pytest.mark.skipif(not torch.cuda.is_available(), reason="No CUDA available")
# def test_hybrid_model_inference(distributed_config, hybrid_config):
#     hybrid_config.ssm.use_fast_path = False
#     model = HybridBaseModel(hybrid_config, distributed_config)
#     distributed = Distributed(distributed_config)
#     model.setup(distributed)
#     tensor_space = model._tensor_space
#     materialize_meta_tensors(model, tensor_space)
#     model.to("cuda")
#     # print(model)

#     batch_size = 2
#     seq_length = 32
#     x = torch.randint(0, 49152, (batch_size, seq_length), device="cuda")
#     position_ids = torch.arange(seq_length, device="cuda", dtype=torch.int64)
#     attention_mask = torch.ones((1, 1, 1, 1), device="cuda", dtype=torch.bool)  # will be broadcasted to right shape
#     labels = torch.randint(0, 49152, (batch_size, seq_length), device="cuda")
#     max_new_tokens = 10

#     inference_params = InferenceParams(
#         max_seqlen=len(x[0]) + max_new_tokens, max_batch_size=x.shape[0], sequence_len_offset=0
#     )
#     losses = {LanguageModelLossNames.language_model_loss: []}

#     output = model(
#         x,
#         {
#             "position_ids": position_ids,
#             TransformerKwargs.sequence_first: True,
#             TransformerKwargs.attention_mask: attention_mask,
#             TransformerKwargs.attention_mask_value: -100,
#             TransformerKwargs.grad_output: True,
#             LanguageModelKwargs.labels: labels,
#             "inference_params": inference_params,
#         },
#         losses=losses,
#     )


if __name__ == "__main__":
    pytest.main([__file__])<|MERGE_RESOLUTION|>--- conflicted
+++ resolved
@@ -12,10 +12,7 @@
 
 try:
     from fast_llm.layers.ssm.config import MambaConfig
-<<<<<<< HEAD
-=======
     from fast_llm.layers.ssm.discrete_mamba2 import DiscreteMamba2
->>>>>>> f03dd10a
     from fast_llm.layers.ssm.mamba_block import MambaBlock
     from fast_llm.layers.ssm.mamba_layer import MambaLayer
     from fast_llm.models.ssm.model import HybridBaseModel, HybridBaseModelConfig
@@ -69,11 +66,7 @@
 def get_hybrid_config(use_mamba2: bool = False, use_fast_path: bool = True):
     config = HybridBaseModelConfig(
         transformer=TransformerConfig(num_layers=4),
-<<<<<<< HEAD
-        ssm=MambaConfig(rms_norm=True, residual_in_fp32=True, fused_add_norm=True),
-=======
         ssm=MambaConfig(rms_norm=True, residual_in_fp32=True, fused_add_norm=True, use_mamba2=use_mamba2),
->>>>>>> f03dd10a
         block_pattern=["t", "m", "t", "m"],
         init_method_std_embed=0.02,
         init_method_min_embed=-0.02,
@@ -86,10 +79,6 @@
 
 
 @pytest.mark.skipif(not run_test, reason="No CUDA available or Mamba not installed")
-<<<<<<< HEAD
-def test_mamba_layer(distributed_config, distributed, hybrid_config):
-
-=======
 @pytest.mark.parametrize(
     "use_mamba2,use_fast_path,LAYER_CLS",
     [
@@ -101,7 +90,6 @@
 )
 def test_mamba_layer(distributed_config, distributed, use_mamba2, use_fast_path, LAYER_CLS):
     hybrid_config = get_hybrid_config(use_mamba2, use_fast_path)
->>>>>>> f03dd10a
     tensor_space = TensorSpace(distributed_config=distributed_config)
     hybrid_config.setup_tensor_space(tensor_space)
     layer = LAYER_CLS(hybrid_config.ssm, layer_idx=0, tensor_space=tensor_space)
@@ -126,13 +114,8 @@
 
 
 @pytest.mark.skipif(not run_test, reason="No CUDA available or Mamba not installed")
-<<<<<<< HEAD
-def test_mamba_block(distributed_config, distributed, hybrid_config):
-
-=======
 def test_mamba_block(distributed_config, distributed):
     hybrid_config = get_hybrid_config(use_mamba2=False, use_fast_path=True)
->>>>>>> f03dd10a
     tensor_space = TensorSpace(distributed_config=distributed_config)
     tensor_space.setup(distributed)
     hybrid_config.setup_tensor_space(tensor_space)
@@ -165,11 +148,6 @@
 
 
 @pytest.mark.skipif(not run_test, reason="No CUDA available or Mamba not installed")
-<<<<<<< HEAD
-def test_hybrid_model_train_with_fast_mode(distributed_config, hybrid_config):
-    # hybrid_config_dict = hybrid_config.to_dict()
-
-=======
 @pytest.mark.parametrize(
     "use_mamba2,use_fast_path",
     [
@@ -181,7 +159,6 @@
 )
 def test_hybrid_model_train_with_fast_mode(distributed_config, use_mamba2, use_fast_path):
     hybrid_config = get_hybrid_config(use_mamba2, use_fast_path)
->>>>>>> f03dd10a
     model = HybridBaseModel(hybrid_config, distributed_config)
     distributed = Distributed(distributed_config)
     model.setup(distributed)
@@ -212,11 +189,7 @@
     loss.backward()
 
 
-<<<<<<< HEAD
-# TODO: added tghis whgen inference enabled
-=======
 # TODO: added this when inference enabled
->>>>>>> f03dd10a
 # No inference for now
 # @dataclass
 # class InferenceParams:
