--- conflicted
+++ resolved
@@ -286,13 +286,7 @@
     return _get_test_dataset(
         DATASET_CACHE / "dataset_with_loss_masking_spans",
         seed=1234,
-<<<<<<< HEAD
-        max_vocab_size=MODEL_TEST_VOCAB_SIZE,
         max_loss_masking_spans=5,
-        splits={"training": 969, "validation": 30, "test": 1},
-=======
-        max_loss_masking_spans=5,
->>>>>>> e41c040c
         config_only=config_only,
     )
 
