--- conflicted
+++ resolved
@@ -105,17 +105,13 @@
     runnable_type: str = "train",
 ):
     Assert.leq(distributed_testing_config.num_gpus, DistributedConfig.default_world_size)
-<<<<<<< HEAD
-    get_model_test_dataset()
+    model_testing_config.get_dataset()
 
     # Propagate certain config args to reference models if they exist
     propagated_args = []
     if "reference_models" in str(model_testing_config.config_dict):
         propagated_args = _propagate_config_args_to_reference_models(distributed_testing_config.config_args)
 
-=======
-    model_testing_config.get_dataset()
->>>>>>> 9f81b96f
     args = [
         "fast-llm",
         runnable_type,
