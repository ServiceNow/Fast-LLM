import os
import pathlib
import shutil
import subprocess
import sys

import pytest
import torch

from fast_llm.engine.config_utils.runnable import RunnableConfig
from tests.utils.compare_tensor_logs import CompareConfig, compare_tensor_logs
from tests.utils.dataset import get_test_dataset

# FIXME: figure out correct import of megatron modules without this hack
sys.path.append(os.getcwd())

_ARTIFACT_PATH = "runs/0/artifacts"


@pytest.fixture(scope="session")
def run_test_script(worker_resources):
    def do_run_test_script(
        path: pathlib.Path,
        args: list[str],
        num_gpus: int = 1,
        *,
        model_type: str,
        is_megatron: bool = False,
        compare_path: pathlib.Path | None = None,
        config: CompareConfig | None = None,
        prepare_fn=None,
        compare_fn=None,
        do_compare: bool = True,
    ):
        if torch.cuda.device_count() < num_gpus:
            pytest.skip(f"Not enough GPUs to run test ({torch.cuda.device_count()}<{num_gpus})")
        env = os.environ.copy()
        if is_megatron:
            # Prevent Megatron from complaining.
            env["CUDA_DEVICE_MAX_CONNECTIONS"] = "1"
            env["NVTE_FLASH_ATTN"] = "0"
        skip = False
        if path.exists():
            assert path.is_dir()
            # TODO: Better way to check if the previous attempt succeeded.
            shutil.rmtree(path)
        if prepare_fn is not None:
            skip = prepare_fn(path, None if compare_path is None else compare_path, skip)
        if is_megatron:
            args = [*args, f"--structured-logs-dir={path}", f"--data-cache-path={path}"]
        else:
<<<<<<< HEAD
            args = [model_type, *args, f"run.experiment_dir={path}"]
=======
            script = ["train", model_type, *script, f"run.experiment_dir={path}"]
>>>>>>> 68db703b
        header = ["Megatron-LM/pretrain_gpt.py"] if is_megatron else ["--no-python", "fast-llm", "train"]
        command = [
            "python",
            "-m",
            "torch.distributed.run",
            f"--nproc-per-node={num_gpus}",
            f"--rdzv-endpoint=localhost:{worker_resources.rendezvous_port}",
            f"--master-port={worker_resources.torchrun_port}",
            *header,
            *args,
        ]
        print(" ".join(command))
        if skip:
            print("Reusing existing run.")
        else:
            get_test_dataset()
            if num_gpus == 1 and not is_megatron:
<<<<<<< HEAD
                CliTrainingConfig.parse_and_run(args)
=======
                RunnableConfig.parse_and_run(script)
>>>>>>> 68db703b
            else:
                completed_proc = subprocess.run(command, env=env, timeout=120)
                if completed_proc.returncode:
                    raise RuntimeError(f"Process failed with return code {completed_proc.returncode}")
        if compare_path is not None and do_compare:
            if compare_fn is not None:
                compare_fn(path, compare_path)
            compare_tensor_logs(
                compare_path / _ARTIFACT_PATH,
                path / _ARTIFACT_PATH,
                config,
            )

    return do_run_test_script


@pytest.fixture(scope="session")
def run_test_script_base_path(model_testing_config, result_path, request):
    return result_path / "models" / model_testing_config.name


@pytest.fixture(scope="function")
def run_test_script_for_all_models(run_test_script, run_test_script_base_path, model_testing_config, request):
    def do_run_test_script_for_all_models(
        extra_args: list[str],
        num_gpus: int = 1,
        *,
        is_megatron: bool = False,
        compare: str | None = None,
        config: CompareConfig | None = None,
        prepare_fn=None,
        compare_fn=None,
        do_compare: bool = True,
    ):
        run_test_script(
            run_test_script_base_path / request.node.originalname,
            (model_testing_config.megatron_args if is_megatron else model_testing_config.config_args) + extra_args,
            num_gpus,
            model_type=model_testing_config.model_type,
            is_megatron=is_megatron,
            compare_path=None if compare is None else run_test_script_base_path / compare,
            config=config,
            prepare_fn=prepare_fn,
            compare_fn=compare_fn,
            do_compare=do_compare,
        )

    return do_run_test_script_for_all_models<|MERGE_RESOLUTION|>--- conflicted
+++ resolved
@@ -49,11 +49,7 @@
         if is_megatron:
             args = [*args, f"--structured-logs-dir={path}", f"--data-cache-path={path}"]
         else:
-<<<<<<< HEAD
-            args = [model_type, *args, f"run.experiment_dir={path}"]
-=======
-            script = ["train", model_type, *script, f"run.experiment_dir={path}"]
->>>>>>> 68db703b
+            args = ["train", model_type, *args, f"run.experiment_dir={path}"]
         header = ["Megatron-LM/pretrain_gpt.py"] if is_megatron else ["--no-python", "fast-llm", "train"]
         command = [
             "python",
@@ -71,11 +67,7 @@
         else:
             get_test_dataset()
             if num_gpus == 1 and not is_megatron:
-<<<<<<< HEAD
-                CliTrainingConfig.parse_and_run(args)
-=======
-                RunnableConfig.parse_and_run(script)
->>>>>>> 68db703b
+                RunnableConfig.parse_and_run(args)
             else:
                 completed_proc = subprocess.run(command, env=env, timeout=120)
                 if completed_proc.returncode:
