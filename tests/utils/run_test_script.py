--- conflicted
+++ resolved
@@ -47,107 +47,12 @@
         raise RuntimeError(f"Process failed with return code {completed_proc.returncode}")
 
 
-<<<<<<< HEAD
-def do_run_test_script(
-    path: pathlib.Path,
-    args: list[str],
-    num_gpus: int = 1,
-    *,
-    model_type: str,
-    is_megatron: bool = False,
-    compare_path: pathlib.Path | None = None,
-    config: CompareConfig | None = None,
-    prepare_fn=None,
-    compare_fn=None,
-    do_compare: bool = True,
-    rendezvous_port: int,
-    torchrun_port: int,
-    runnable_type: str = "train",
-):
-    is_parallel = DistributedConfig.default_world_size > 1
-    if is_parallel:
-        Assert.eq(num_gpus, DistributedConfig.default_world_size)
-    local_rank = DistributedConfig.default_rank
-
-    if torch.cuda.device_count() < num_gpus:
-        pytest.skip(f"Not enough GPUs to run test ({torch.cuda.device_count()}<{num_gpus})")
-    env = os.environ.copy()
-    if is_megatron:
-        assert num_gpus == 1
-        # Prevent Megatron from complaining.
-        env["CUDA_DEVICE_MAX_CONNECTIONS"] = "1"
-        env["NVTE_FLASH_ATTN"] = "0"
-    else:
-        env = None
-    if local_rank == 0 and prepare_fn is not None:
-        prepare_fn(path, None if compare_path is None else compare_path)
-    if is_megatron:
-        args = ["Megatron-LM/pretrain_gpt.py", *args, f"--structured-logs-dir={path}", f"--data-cache-path={path}"]
-    else:
-        args = ["--no-python", "fast-llm", runnable_type, model_type, *args, f"run.experiment_dir={path}"]
-    get_test_dataset()
-    if (num_gpus == 1 or is_parallel) and not is_megatron:
-        print(" ".join(args[1:]))
-        RunnableConfig.parse_and_run(args[2:])
-    else:
-        do_run_distributed_script(
-            args, rendezvous_port=rendezvous_port, torchrun_port=torchrun_port, num_gpus=num_gpus, env=env
-        )
-    if local_rank == 0 and compare_path is not None and do_compare:
-        if compare_fn is not None:
-            compare_fn(path, compare_path)
-        compare_tensor_logs(
-            compare_path / _ARTIFACT_PATH,
-            path / _ARTIFACT_PATH,
-            config,
-        )
-
-
-def do_run_test_script_for_all_models(
-    extra_args: list[str],
-    num_gpus: int = 1,
-    *,
-    is_megatron: bool = False,
-    compare: str | None = None,
-    config: CompareConfig | None = None,
-    prepare_fn=None,
-    compare_fn=None,
-    do_compare: bool = True,
-    rendezvous_port: int,
-    torchrun_port: int,
-    test_name: str,
-    base_path: pathlib.Path,
-=======
 @pytest.fixture(scope="session")
 def run_distributed_script(
     worker_resources: "WorkerResources",
     run_test_script_base_path: pathlib.Path,
->>>>>>> a4509d76
     model_testing_config: ModelTestingConfig,
-    runnable_type: str = "train",
 ):
-<<<<<<< HEAD
-    do_run_test_script(
-        base_path / test_name,
-        (model_testing_config.megatron_args if is_megatron else model_testing_config.config_args) + extra_args,
-        num_gpus,
-        model_type=model_testing_config.model_type,
-        is_megatron=is_megatron,
-        compare_path=None if compare is None else base_path / compare,
-        config=config,
-        prepare_fn=prepare_fn,
-        compare_fn=compare_fn,
-        do_compare=do_compare,
-        rendezvous_port=rendezvous_port,
-        torchrun_port=torchrun_port,
-        runnable_type=runnable_type,
-    )
-
-
-@pytest.fixture(scope="session")
-def run_test_script(worker_resources: "WorkerResources"):
-=======
->>>>>>> a4509d76
     return functools.partial(
         do_run_distributed_script,
         rendezvous_port=worker_resources.rendezvous_port,
