import copy
import dataclasses
import enum
import functools
import os
import pathlib
import re
import typing

import pytest
import transformers

from fast_llm.config import set_nested_dict_value
from fast_llm.engine.checkpoint.config import CheckpointFormat
from fast_llm.engine.multi_stage.config import FastLLMModelConfig
from fast_llm.engine.training.config import TrainerConfig
from fast_llm.models.gpt.conversion.config import (
    Apriel2CheckpointFormat,
    AprielHybridSSMCheckpointFormat,
    DiffusionDreamCheckpointFormat,
    DiffusionLlamaCheckpointFormat,
    LlamaCheckpointFormat,
    MistralCheckpointFormat,
    MixtralCheckpointFormat,
    MTPLlamaCheckpointFormat,
    Qwen2CheckpointFormat,
)
from fast_llm.models.multimodal.conversion.config import LlavaCheckpointFormat
from tests.utils.dataset import get_model_test_dataset, get_multimodal_test_dataset
from tests.utils.distributed_configs import DistributedTestingConfig
from tests.utils.global_variables import MODEL_TEST_VOCAB_SIZE

from fast_llm.engine.evaluation.evaluators import (  # isort:skip  # needed for dynamic type registration
    EvaluatorsConfig,
)

if typing.TYPE_CHECKING:
    import transformers.models.auto.auto_factory

_LOG_LEVEL = int(os.environ.get("LOG_LEVEL", 13))


class ModelTestingGroup(enum.StrEnum):
    basic = "basic"
    checkpoint = "checkpoint"
    convert = "convert"
    generate = "generate"
    megatron = "megatron"
    distributed = "distributed"


class ModelTestingGroupAction(enum.StrEnum):
    # Critical test, will always run.
    main = "main"
    # Standard test, treated as slow
    normal = "normal"
    # Feature is not important enough for frequent testing (ex. mostly redundant), treated as extra-slow.
    unimportant = "unimportant"
    # Test is known to fail, treated as extra-slow.
    broken = "broken"
    # Tested feature is unsupported for this model, skip unconditionally.
    not_implemented = "not_implemented"


def _config_dict_to_args(config_dict: dict[str, typing.Any], keys=()):
    """
    Converts a config dict to cli arguments. Not generic but good enough for the tests.
    """
    args = []
    for key, value in config_dict.items():
        if isinstance(value, dict):
            args += _config_dict_to_args(value, (*keys, key))
        else:
            args.append(f"{'.'.join((*keys, key))}={value}")
    return args


@dataclasses.dataclass(kw_only=True, frozen=True)
class ModelTestingConfig:
    name: str = None
    model_type: str
    config_dict: dict[str, typing.Any]
    megatron_args: list[str] | None
    checkpoint_format: type[CheckpointFormat] | None
    groups: dict[ModelTestingGroup, ModelTestingGroupAction]
    # Scale the comparison thresholds for specific models.
    compare_factor: float = 1.0
    # Option to skip specific distributed configuration with name matching any of the provided regex patterns.
    skip_tests: tuple[str] = ()
    get_dataset: typing.Callable[[bool], tuple[pathlib.Path, dict[str, typing.Any], pathlib.Path]] = (
        get_model_test_dataset
    )
    auto_model_class: type["transformers.models.auto.auto_factory._BaseAutoModelClass"] = (
        transformers.AutoModelForCausalLM
    )

    def __post_init__(self):
        _, config, _ = self.get_dataset(config_only=True)
        self.config_dict["data"]["datasets"] = config

    @functools.cached_property
    def config_args(self):
        return _config_dict_to_args(self.config_dict)

    @functools.cached_property
    def trainer_config_class(self) -> type[TrainerConfig]:
        return TrainerConfig.get_subclass(self.model_type)

    @functools.cached_property
    def trainer_config(self) -> TrainerConfig:
        # See `RunnableConfig._from_parsed_args`
        return self.trainer_config_class.from_dict(self.config_dict)

    @functools.cached_property
    def evaluators_config_class(self) -> type[EvaluatorsConfig]:
        # EvaluatorsConfig is a base class that, during parse_and_run, replaces itself with the appropriate TrainingConfig subclass.
        # Therefore, the arguments passed to EvaluatorsConfig.parse_and_run must include the model type as the first element.
        return EvaluatorsConfig

    @functools.cached_property
    def evaluators_config(self) -> EvaluatorsConfig:
        # See `RunnableConfig._from_parsed_args`
        return self.evaluators_config_class.from_dict(self.config_dict)

    @functools.cached_property
    def model_config_class(self) -> type[FastLLMModelConfig]:
        # TODO: Ok to assume the model and trainer have the same name?
        return FastLLMModelConfig.get_subclass(self.model_type)

    @functools.cached_property
    def model_config(self) -> FastLLMModelConfig:
        return self.trainer_config.model

    @functools.cached_property
    def huggingface_model_for_causal_lm_class(self):
        return self.model_config_class.get_huggingface_model_for_causal_lm_class()

    @functools.cached_property
    def model_class(self):
        return self.model_config_class.get_model_class()

    @functools.cached_property
    def base_model_config_class(self):
        return self.model_config_class.get_base_model_config_class()

    def should_skip(self, distributed_config: DistributedTestingConfig) -> bool:
        return any(re.search(pattern, distributed_config.name) for pattern in self.skip_tests)


def _update_and_add_testing_config(
    old_name: str,
    new_name: str,
    *,
    model_type: str | None = None,
    updates: dict[str | tuple[str, ...], typing.Any] | None = None,
    megatron_args: list[str] | None = ...,
    groups: dict[ModelTestingGroup, ModelTestingGroupAction],
    **kwargs,
) -> ModelTestingConfig:

    config = MODEL_CONFIGS[old_name]
    config_dict = copy.deepcopy(config.config_dict)
    if updates is not None:
        for keys, update in updates.items():
            set_nested_dict_value(config_dict, keys, update)
    if megatron_args is not ...:
        if megatron_args is None:
            megatron_args = None
        elif config.megatron_args is not None:
            megatron_args = config.megatron_args + megatron_args
    new_config = dataclasses.replace(
        config,
        name=new_name,
        model_type=config.model_type if model_type is None else model_type,
        groups=groups,
        config_dict=config_dict,
        megatron_args=megatron_args,
        **kwargs,
    )
    MODEL_CONFIGS[new_name] = new_config
    return new_config


MODEL_CONFIGS: dict[str, ModelTestingConfig] = {}

# We use a smaller initialization scheme than the default to lower variance in layer outputs during comparisons.
# This is as if we had a hidden size of 2048
init_1 = {"initialization": {"type": "normal", "std": 2**-5.5}}
# Needed to match Megatron (init_1 / (2 * num_layers) ** 0.5)
init_2 = {"initialization": {"type": "normal", "std": 2**-6.5}}

MODEL_CONFIGS["gpt_2"] = ModelTestingConfig(
    # Tests gpt2 features (absolute embeddings, layer norm,  relu activation, tied embeddings, MHA, linear biases).
    name="gpt_2",
    model_type="gpt",
    config_dict={
        "run": {
            "tensor_logs": {
                "save": True,
                "show": False,
            },
        },
        "training": {
            "logs": {"interval": 1},
            "train_iters": 2,
            "num_workers": 0,
            "timeout": 30,
        },
        "model": {
            "base_model": {
                "embeddings": {
                    "word_embeddings": init_1,
                    "position_embeddings": {"enabled": True, **init_1},
                    "num_position_embeddings": 512,
                    "vocab_size": MODEL_TEST_VOCAB_SIZE,
                },
                "decoder": {
                    "block": {
                        "mixer": {
                            "query_layer": {"weight": init_1},
                            "key_layer": {"weight": init_1},
                            "value_layer": {"weight": init_1},
                            "dense_layer": {"weight": init_2},
                            "heads": 8,
                            "head_groups": 8,
                            "head_size": 32,
                            # "cross_document_attention":False,
                        },
                        "mlp": {
                            "layer_1": {"weight": init_1},
                            "layer_2": {"weight": init_2},
                            "intermediate_size": 1024,
                        },
                    },
                    "num_blocks": 2,
                },
                "head": {"output_weight": init_1},
                "hidden_size": 256,
                "tied_embedding_weight": True,
            },
            "multi_stage": {
                "debug_param_init": _LOG_LEVEL,
                "debug_layer_outputs": _LOG_LEVEL,
                "debug_layer_gradients": _LOG_LEVEL,
                "debug_all_param_gradients": _LOG_LEVEL,
                "debug_tensor_parallel": True,
            },
            "distributed": {
                "reproducible_init": True,
                "timeout": 20,
            },
        },
        "batch": {"batch_size": 8, "sequence_length": 512},
        "data": {},
        "optimizer": {"learning_rate": {"base": 0.0001}},
    },
    megatron_args=[
        "--num-layers=2",
        "--hidden-size=256",
        "--num-attention-heads=8",
        "--log-interval=1",
        "--train-iters=2",
        "--eval-iters=0",
        "--hidden-dropout=0",
        "--attention-dropout=0",
        f"--debug_param_init={_LOG_LEVEL}",
        f"--debug_layer_outputs={_LOG_LEVEL}",
        f"--debug_layer_gradients={_LOG_LEVEL}",
        f"--debug_all_param_gradients={_LOG_LEVEL}",
        "--debug_param_update=0",
        "--global-batch-size=8",
        "--micro-batch-size=8",
        "--max-position-embeddings=512",
        "--seq-length=512",
        f"--init-method-std={2**-5.5}",
        "--lr=0.0001",
        "--num-workers=0",
        "--valid-num-workers=0",
        "--tokenizer-type=NullTokenizer",
        # Megatron messes with the vocab size, so we have to subtract 1.
        f"--vocab-size={MODEL_TEST_VOCAB_SIZE - 1}",
        "--split=1,0,0",
        "--lr-decay-style=constant",
        # Initialization is set up to match MCore models (MCore inverts self-attn qkv and dense layers compared to original Megatron)
        "--use-mcore-models",
        # local implementation doesn't allow for RMS norm.
        "--transformer-impl=transformer_engine",
    ],
    checkpoint_format=None,
    groups={
        ModelTestingGroup.basic: ModelTestingGroupAction.main,
        ModelTestingGroup.checkpoint: ModelTestingGroupAction.main,
        # TODO: PP checkpoint failing for tied weights.
        ModelTestingGroup.convert: ModelTestingGroupAction.broken,
        ModelTestingGroup.generate: ModelTestingGroupAction.not_implemented,
        ModelTestingGroup.megatron: ModelTestingGroupAction.normal,
        ModelTestingGroup.distributed: ModelTestingGroupAction.normal,
    },
)

_update_and_add_testing_config(
    # Tests MQA.
    "gpt_2",
    "starcoder",
    updates={
        ("model", "base_model", "decoder", "block", "mixer", "head_groups"): 1,
    },
    megatron_args=["--group-query-attention"],
    checkpoint_format=None,
    groups={
        ModelTestingGroup.basic: ModelTestingGroupAction.normal,
        ModelTestingGroup.checkpoint: ModelTestingGroupAction.normal,
        ModelTestingGroup.convert: ModelTestingGroupAction.not_implemented,
        ModelTestingGroup.generate: ModelTestingGroupAction.not_implemented,
        ModelTestingGroup.megatron: ModelTestingGroupAction.unimportant,
        ModelTestingGroup.distributed: ModelTestingGroupAction.unimportant,
    },
)

_update_and_add_testing_config(
    # Tests intermediate between gpt2 and llama, closest converter to gpt2.
    "gpt_2",
    "starcoder_2",
    updates={
        ("model", "base_model", "decoder", "block", "mixer", "head_groups"): 4,
        ("model", "base_model", "decoder", "block", "mixer", "rotary", "type"): "default",
        ("model", "base_model", "embeddings", "position_embeddings", "enabled"): False,
    },
    megatron_args=[
        "--group-query-attention",
        "--num-query-groups=4",
        "--use-rotary-position-embeddings",
        "--no-position-embedding",
    ],
    checkpoint_format=None,
    # TODO: Add back generate as `normal` when stable.
    groups={
        ModelTestingGroup.basic: ModelTestingGroupAction.normal,
        ModelTestingGroup.checkpoint: ModelTestingGroupAction.normal,
        ModelTestingGroup.convert: ModelTestingGroupAction.normal,
        ModelTestingGroup.generate: ModelTestingGroupAction.broken,
        ModelTestingGroup.megatron: ModelTestingGroupAction.unimportant,
        ModelTestingGroup.distributed: ModelTestingGroupAction.unimportant,
    },
)
del MODEL_CONFIGS["starcoder_2"].config_dict["model"]["base_model"]["embeddings"]["num_position_embeddings"]


_update_and_add_testing_config(
    # Main tested model.
    "starcoder_2",
    "llama",
    updates={
        ("model", "base_model", "decoder", "block", "mixer", "add_linear_biases"): False,
        ("model", "base_model", "decoder", "block", "mlp", "gated"): True,
        ("model", "base_model", "decoder", "block", "mlp", "activation"): "silu",
        ("model", "base_model", "decoder", "block", "mlp", "add_linear_biases"): False,
        ("model", "base_model", "decoder", "block", "normalization", "type"): "rms_norm",
        ("model", "base_model", "head", "normalization", "type"): "rms_norm",
        ("model", "base_model", "tied_embedding_weight"): False,
    },
    megatron_args=[
        "--swiglu",
        "--disable-bias-linear",
        "--normalization=RMSNorm",
        "--ffn-hidden-size=1024",
        "--untie-embeddings-and-output-weights",
    ],
    checkpoint_format=LlamaCheckpointFormat,
    # TODO: Add back generate as `normal` when stable.
    groups={
        ModelTestingGroup.basic: ModelTestingGroupAction.main,
        ModelTestingGroup.checkpoint: ModelTestingGroupAction.main,
        ModelTestingGroup.convert: ModelTestingGroupAction.main,
        ModelTestingGroup.generate: ModelTestingGroupAction.broken,
        ModelTestingGroup.megatron: ModelTestingGroupAction.normal,
        ModelTestingGroup.distributed: ModelTestingGroupAction.normal,
    },
)

_update_and_add_testing_config(
    # Tests llama3-style rotary embeddings.
    "llama",
    "llama_3",
    updates={
        ("model", "base_model", "decoder", "block", "mixer", "rotary", "type"): "llama3",
    },
    # Megatron doesn't support Llama3-style Rotary Embeddings
    megatron_args=None,
    checkpoint_format=LlamaCheckpointFormat,
    groups={
        ModelTestingGroup.basic: ModelTestingGroupAction.normal,
        ModelTestingGroup.checkpoint: ModelTestingGroupAction.normal,
        ModelTestingGroup.convert: ModelTestingGroupAction.unimportant,
        ModelTestingGroup.generate: ModelTestingGroupAction.unimportant,
        ModelTestingGroup.megatron: ModelTestingGroupAction.not_implemented,
        ModelTestingGroup.distributed: ModelTestingGroupAction.unimportant,
    },
)

_update_and_add_testing_config(
    # Tests yarn-style rotary embeddings.
    "llama",
    "llama_yarn",
    updates={
        ("model", "base_model", "decoder", "block", "mixer", "rotary", "type"): "yarn",
    },
    # Megatron doesn't support Yarn-style Rotary Embeddings
    megatron_args=None,
    checkpoint_format=LlamaCheckpointFormat,
    groups={
        ModelTestingGroup.basic: ModelTestingGroupAction.normal,
        ModelTestingGroup.checkpoint: ModelTestingGroupAction.normal,
        ModelTestingGroup.convert: ModelTestingGroupAction.unimportant,
        ModelTestingGroup.generate: ModelTestingGroupAction.unimportant,
        ModelTestingGroup.megatron: ModelTestingGroupAction.not_implemented,
        ModelTestingGroup.distributed: ModelTestingGroupAction.unimportant,
    },
)

_update_and_add_testing_config(
    # Tests diffusion llama converter.
    "llama_yarn",
    "diffusion_llama",
    updates={},
    # Megatron doesn't support Yarn-style Rotary Embeddings
    megatron_args=None,
    checkpoint_format=DiffusionLlamaCheckpointFormat,
    # TODO: Conversion is broken.
    # TODO: Add back generate as `normal` when stable.
    groups={
        ModelTestingGroup.basic: ModelTestingGroupAction.unimportant,
        ModelTestingGroup.checkpoint: ModelTestingGroupAction.normal,
        ModelTestingGroup.convert: ModelTestingGroupAction.broken,
        ModelTestingGroup.generate: ModelTestingGroupAction.broken,
        ModelTestingGroup.megatron: ModelTestingGroupAction.not_implemented,
        ModelTestingGroup.distributed: ModelTestingGroupAction.unimportant,
    },
    auto_model_class=transformers.AutoModel,
)


_llama_block = MODEL_CONFIGS["llama"].config_dict["model"]["base_model"]["decoder"]["block"]


_update_and_add_testing_config(
    # Tests multi-token prediction, custom HF model and converter.
    "llama",
    "mtp_llama",
    updates={
        ("model", "base_model", "head"): {
            "type": "multi_token_prediction",
            "block": _llama_block,
            "head": MODEL_CONFIGS["llama"].config_dict["model"]["base_model"]["head"],
            "prediction_heads": 2,
        },
        ("model", "base_model", "decoder", "num_blocks"): 1,
    },
    # Megatron doesn't support multi-token prediction.
    megatron_args=None,
    checkpoint_format=MTPLlamaCheckpointFormat,
    # TODO: Add back generate as `normal` when stable.
    groups={
        ModelTestingGroup.basic: ModelTestingGroupAction.normal,
        ModelTestingGroup.checkpoint: ModelTestingGroupAction.normal,
        ModelTestingGroup.convert: ModelTestingGroupAction.normal,
        ModelTestingGroup.generate: ModelTestingGroupAction.broken,
        ModelTestingGroup.megatron: ModelTestingGroupAction.not_implemented,
        ModelTestingGroup.distributed: ModelTestingGroupAction.unimportant,
    },
    compare_factor=2.0,
    # Arg update for cross-entropy splits doesn't work here.
    skip_tests=(r"ce4", r"ms"),
)

_update_and_add_testing_config(
    # Tests partial linear biases, Qwen2 converter.
    "llama",
    "qwen_2",
    # TODO: replace
    updates={
        ("model", "base_model", "decoder", "block", "add_linear_biases"): "only_attn_qkv",
    },
    # Megatron doesn't support per sub layer biases.
    megatron_args=None,
    checkpoint_format=Qwen2CheckpointFormat,
    # TODO: Add back generate as `normal` when stable.
    groups={
        ModelTestingGroup.basic: ModelTestingGroupAction.broken,
        ModelTestingGroup.checkpoint: ModelTestingGroupAction.broken,
        ModelTestingGroup.convert: ModelTestingGroupAction.broken,
        ModelTestingGroup.generate: ModelTestingGroupAction.broken,
        ModelTestingGroup.megatron: ModelTestingGroupAction.not_implemented,
        ModelTestingGroup.distributed: ModelTestingGroupAction.unimportant,
    },
)

_update_and_add_testing_config(
    # Tests diffusion dream converter.
    "qwen_2",
    "dream",
    # TODO: replace only_attn_qkv
    updates={},
    # Megatron doesn't support per sub layer biases.
    megatron_args=None,
    checkpoint_format=DiffusionDreamCheckpointFormat,
    # TODO: Conversion is broken.
    # TODO: Add back generate as `normal` when stable.
    groups={
        ModelTestingGroup.basic: ModelTestingGroupAction.unimportant,
        ModelTestingGroup.checkpoint: ModelTestingGroupAction.broken,
        ModelTestingGroup.convert: ModelTestingGroupAction.broken,
        ModelTestingGroup.generate: ModelTestingGroupAction.broken,
        ModelTestingGroup.megatron: ModelTestingGroupAction.not_implemented,
        ModelTestingGroup.distributed: ModelTestingGroupAction.unimportant,
    },
    auto_model_class=transformers.AutoModel,
)

_update_and_add_testing_config(
    # Tests sliding window attention, mistral converter.
    "llama",
    "mistral",
    updates={
        ("model", "base_model", "decoder", "block", "mixer", "window_size"): 128,
    },
    # Megatron doesn't support sliding windows.
    megatron_args=None,
    checkpoint_format=MistralCheckpointFormat,
    # TODO: Add back generate as `normal` when stable.
    groups={
        ModelTestingGroup.basic: ModelTestingGroupAction.normal,
        ModelTestingGroup.checkpoint: ModelTestingGroupAction.normal,
        ModelTestingGroup.convert: ModelTestingGroupAction.normal,
        ModelTestingGroup.generate: ModelTestingGroupAction.broken,
        ModelTestingGroup.megatron: ModelTestingGroupAction.not_implemented,
        ModelTestingGroup.distributed: ModelTestingGroupAction.unimportant,
    },
)

_update_and_add_testing_config(
    # Tests mixture of experts, mixtral converter.
    "llama",
    "mixtral",
    updates={
        ("model", "base_model", "decoder", "block", "mlp", "type"): "moe",
        ("model", "base_model", "decoder", "block", "mlp", "router", "weight"): init_1,
        ("model", "base_model", "decoder", "block", "mlp", "experts"): 4,
        ("model", "base_model", "decoder", "block", "mlp", "experts_per_token"): 4,
    },
    megatron_args=[
        "--num-experts=4",
        "--moe-router-topk=4",
    ],
    checkpoint_format=MixtralCheckpointFormat,
    # TODO: New base image broke mixtral
    groups={
        ModelTestingGroup.basic: ModelTestingGroupAction.normal,
        ModelTestingGroup.checkpoint: ModelTestingGroupAction.normal,
        ModelTestingGroup.convert: ModelTestingGroupAction.normal,
        ModelTestingGroup.generate: ModelTestingGroupAction.broken,
        ModelTestingGroup.megatron: ModelTestingGroupAction.normal,
        ModelTestingGroup.distributed: ModelTestingGroupAction.normal,
    },
    compare_factor=2.0,
)


_update_and_add_testing_config(
    # Tests hybrid Mamba, llamba converter.
    "llama",
    "hybrid_mamba",
    updates={
        ("model", "base_model", "decoder"): {
            "type": "pattern",
            "blocks": {
                "t": copy.deepcopy(_llama_block),
                "m": {
                    **copy.deepcopy(_llama_block),
                    "mixer": {
                        "type": "mamba",
                        "d_inner": 512,
                        "state_size": 16,
                        "dt_rank": 16,
                        "add_linear_biases": False,
                    },
                },
            },
            "num_blocks": 2,
            "pattern": ["t", "m"],
        },
    },
    megatron_args=None,
    checkpoint_format=AprielHybridSSMCheckpointFormat,
    # TODO: Add back generate as `normal` when stable.
    groups={
        ModelTestingGroup.basic: ModelTestingGroupAction.normal,
        ModelTestingGroup.checkpoint: ModelTestingGroupAction.normal,
        # TODO: Fix and bring back to `testing_groups`
        ModelTestingGroup.convert: ModelTestingGroupAction.not_implemented,
        ModelTestingGroup.generate: ModelTestingGroupAction.broken,
        ModelTestingGroup.megatron: ModelTestingGroupAction.not_implemented,
        ModelTestingGroup.distributed: ModelTestingGroupAction.not_implemented,
    },
    compare_factor=2.0,
    # Micro-sequence split not supported.
    skip_tests=(r"sdp", r"ms"),
)

_update_and_add_testing_config(
    # Tests hybrid Mamba 2.
    "llama",
    "hybrid_mamba_2",
    updates={
        ("model", "base_model", "decoder"): {
            "type": "pattern",
            "blocks": {
                "t": copy.deepcopy(_llama_block),
                "m2": {
                    **copy.deepcopy(_llama_block),
                    "mixer": {
                        "type": "mamba_2",
                        "dt_layer": {"bias": {"enabled": True}},
                        "d_inner": 512,
                        "state_size": 8,
                        "dt_rank": 16,
                        "d_xb": 256,
                        "add_linear_biases": False,
                    },
                },
            },
            "num_blocks": 2,
            "pattern": ["t", "m2"],
        },
    },
    megatron_args=None,
    checkpoint_format=AprielHybridSSMCheckpointFormat,
    groups={
        ModelTestingGroup.basic: ModelTestingGroupAction.normal,
        ModelTestingGroup.checkpoint: ModelTestingGroupAction.normal,
        ModelTestingGroup.convert: ModelTestingGroupAction.normal,
        ModelTestingGroup.generate: ModelTestingGroupAction.not_implemented,
        ModelTestingGroup.megatron: ModelTestingGroupAction.not_implemented,
        ModelTestingGroup.distributed: ModelTestingGroupAction.normal,
    },
    compare_factor=2.0,
    # Micro-sequence split not supported.
    skip_tests=(
        r"sdp",
        r"ms",
    ),  # "pp","dp", "ce","16", "bf", "df", "stp"),
)


_update_and_add_testing_config(
    # Tests hybrid discrete Mamba 2.
    "llama",
    "hybrid_discrete_mamba_2",
    updates={
        ("model", "base_model", "decoder"): {
            "type": "pattern",
            "blocks": {
                "t": copy.deepcopy(_llama_block),
                "m2d": {
                    **copy.deepcopy(_llama_block),
                    "mixer": {
                        "type": "discrete_mamba_2",
                        "d_inner": 512,
                        "state_size": 8,
                        "n_qk_heads": 8,
                        "n_v_heads": 16,
                        "chunk_size": 32,
                        "add_linear_biases": False,
                    },
                },
            },
            "num_blocks": 2,
            "pattern": ["t", "m2d"],
        },
    },
    megatron_args=None,
    checkpoint_format=AprielHybridSSMCheckpointFormat,
    groups={
        ModelTestingGroup.basic: ModelTestingGroupAction.unimportant,
        ModelTestingGroup.checkpoint: ModelTestingGroupAction.unimportant,
        ModelTestingGroup.convert: ModelTestingGroupAction.unimportant,
        ModelTestingGroup.generate: ModelTestingGroupAction.not_implemented,
        ModelTestingGroup.megatron: ModelTestingGroupAction.not_implemented,
        ModelTestingGroup.distributed: ModelTestingGroupAction.unimportant,
    },
    compare_factor=2.0,
    # Micro-sequence split and sequence-first not supported.
    skip_tests=("sdp", "ms"),
)


_update_and_add_testing_config(
    # Tests vision multimodal.
    "llama",
    "llava",
    model_type="multimodal",
    updates={
        ("model", "base_model", "vision_encoder"): {
            "embeddings": {"patch_height": 4, "patch_width": 4, "normalization": {"type": "rms_norm"}},
            "encoder": copy.deepcopy(MODEL_CONFIGS["llama"].config_dict["model"]["base_model"]["decoder"]),
            "adapter": {"intermediate_size": 256},
            "hidden_size": 256,
        },
        ("model", "base_model", "decoder", "num_blocks"): 1,
        # Extend the vocab size to ensure the token id is not in the mock dataset.
        ("model", "base_model", "embeddings", "vocab_size"): 386,
        ("model", "base_model", "image_token_index"): 384,
        ("model", "base_model", "vision_encoder", "encoder", "block", "mixer", "rotary", "type"): "default_2d",
        ("model", "base_model", "vision_encoder", "encoder", "num_blocks"): 1,
        ("model", "base_model", "vision_encoder", "encoder", "block", "mixer", "causal"): False,
        ("model", "base_model", "vision_encoder", "encoder", "block", "mixer", "cross_document_attention"): False,
        # Pixtal doesn't support GQA
        ("model", "base_model", "vision_encoder", "encoder", "block", "mixer", "head_groups"): 8,
    },
    get_dataset=get_multimodal_test_dataset,
    megatron_args=None,
    checkpoint_format=LlavaCheckpointFormat,
    groups={
        ModelTestingGroup.basic: ModelTestingGroupAction.normal,
        ModelTestingGroup.checkpoint: ModelTestingGroupAction.normal,
        ModelTestingGroup.convert: ModelTestingGroupAction.normal,
        ModelTestingGroup.generate: ModelTestingGroupAction.not_implemented,
        ModelTestingGroup.megatron: ModelTestingGroupAction.not_implemented,
        # TODO: Implement
        ModelTestingGroup.distributed: ModelTestingGroupAction.normal,
    },
    compare_factor=6.0,
    # Micro-sequence split and sequence-first not supported.
<<<<<<< HEAD
    skip_tests=(r"sdp", r"ms", r"bf4", r"df"),
=======
    # TODO: Gradient accumulation works but comparison is broken.
    skip_tests=("sdp", "ms", "bf4", "df"),
    auto_model_class=transformers.AutoModelForImageTextToText,
>>>>>>> 85cdd69a
)


_update_and_add_testing_config(
    # Tests hybrid with gated delta net mixer.
    "llama",
    "hybrid_gdn",
    updates={
        ("model", "base_model", "decoder"): {
            "type": "pattern",
            "blocks": {
                "t": copy.deepcopy(_llama_block),
                "gdn": {
                    **copy.deepcopy(_llama_block),
                    "mixer": {
                        "type": "gdn",
                        "value_heads": 4,
                        "key_heads": 4,
                        "key_head_dim": 16,
                        "value_head_dim": 16,
                    },
                },
            },
            "num_blocks": 2,
            "pattern": ["t", "gdn"],
        },
    },
    megatron_args=None,
    checkpoint_format=AprielHybridSSMCheckpointFormat,
    groups={
        ModelTestingGroup.basic: ModelTestingGroupAction.normal,
        ModelTestingGroup.checkpoint: ModelTestingGroupAction.normal,
        ModelTestingGroup.convert: ModelTestingGroupAction.normal,
        ModelTestingGroup.generate: ModelTestingGroupAction.not_implemented,
        ModelTestingGroup.megatron: ModelTestingGroupAction.not_implemented,
        ModelTestingGroup.distributed: ModelTestingGroupAction.normal,
    },
<<<<<<< HEAD
    compare_factor=10.0,  # with compare_factor 2 fails fp16 and bf16 tests in the normalizaiton layer when using rms_norm_gated from fla
    # note: tp is excluded because there is currently no gradient reductions implemented for tp norm in gdn.py (STP works though).
    # we should be using STP with this model, not TP!
    skip_tests=(r"sdp", r"ms", r"^tp2$"),
=======
    compare_factor=10.0,
    # Micro-sequence split not supported for Mamba.
    # Pipeline-parallel gives a different mixer selection.
    skip_tests=("sdp", "ms", "pp"),
>>>>>>> 85cdd69a
)


@pytest.fixture(scope="session", params=MODEL_CONFIGS.keys())
def model_testing_config(request) -> ModelTestingConfig:
    models = request.config.getoption("--models")
    if models and request.param not in models:
        pytest.skip(f"Skipping model {request.param}")
    return MODEL_CONFIGS[request.param]


def testing_group_enabled(item: pytest.Function, skip_slow: bool, skip_extra_slow: bool, show_skipped: bool) -> bool:
    if "model_testing_group" in item.keywords:
        assert hasattr(item, "callspec") and "model_testing_config" in item.callspec.params, item.nodeid
        groups: tuple[ModelTestingGroup] = item.keywords["model_testing_group"].args
        model_testing_config = item.callspec.params["model_testing_config"]
        model_config: ModelTestingConfig = MODEL_CONFIGS[model_testing_config]
        for group in groups:
            action = model_config.groups[group]
            if action == ModelTestingGroupAction.main:
                pass
            elif action == ModelTestingGroupAction.normal and not skip_slow:
                pass
            elif (
                action in (ModelTestingGroupAction.broken, ModelTestingGroupAction.unimportant) and not skip_extra_slow
            ):
                pass
            elif show_skipped:
                item.add_marker(
                    pytest.mark.skip(reason=f"Skipping testing group {group} for model {model_testing_config}.")
                )
            else:
                return False
    elif hasattr(item, "callspec"):
        assert "model_testing_config" not in item.callspec.params, item.nodeid

    return True<|MERGE_RESOLUTION|>--- conflicted
+++ resolved
@@ -731,13 +731,9 @@
     },
     compare_factor=6.0,
     # Micro-sequence split and sequence-first not supported.
-<<<<<<< HEAD
-    skip_tests=(r"sdp", r"ms", r"bf4", r"df"),
-=======
     # TODO: Gradient accumulation works but comparison is broken.
     skip_tests=("sdp", "ms", "bf4", "df"),
     auto_model_class=transformers.AutoModelForImageTextToText,
->>>>>>> 85cdd69a
 )
 
 
@@ -775,17 +771,101 @@
         ModelTestingGroup.megatron: ModelTestingGroupAction.not_implemented,
         ModelTestingGroup.distributed: ModelTestingGroupAction.normal,
     },
-<<<<<<< HEAD
     compare_factor=10.0,  # with compare_factor 2 fails fp16 and bf16 tests in the normalizaiton layer when using rms_norm_gated from fla
     # note: tp is excluded because there is currently no gradient reductions implemented for tp norm in gdn.py (STP works though).
     # we should be using STP with this model, not TP!
     skip_tests=(r"sdp", r"ms", r"^tp2$"),
-=======
+)
+
+_update_and_add_testing_config(
+    # Tests apriel2 format with pattern decoder mixing all mixer types.
+    # This comprehensive test exercises: attention, mamba, stochastic mixer, sliding window attention.
+    "llama",
+    "apriel2",
+    updates={
+        ("model", "base_model", "tied_embedding_weight"): True,
+        ("model", "base_model", "decoder"): {
+            "type": "pattern",
+            "blocks": {
+                "attn_full": {
+                    **copy.deepcopy(_llama_block),
+                    "mixer": {
+                        "type": "attention",
+                        "rotary": {"type": "default", "theta": 10000},
+                        "heads": 8,
+                        "head_groups": 4,
+                        "head_size": 32,
+                        "add_linear_biases": False,
+                    },
+                },
+                "mamba": {
+                    **copy.deepcopy(_llama_block),
+                    "mixer": {
+                        "type": "mamba_2",
+                        "d_inner": 512,
+                        "state_size": 16,
+                        "dt_rank": 16,
+                        "d_xb": 256,
+                        "add_linear_biases": False,
+                    },
+                },
+                "stochastic": {
+                    **copy.deepcopy(_llama_block),
+                    "mixer": {
+                        "type": "stochastic",
+                        "mixers": {
+                            "attn": {
+                                "type": "attention",
+                                "rotary": {"type": "default", "theta": 10000},
+                                "heads": 8,
+                                "head_groups": 4,
+                                "head_size": 32,
+                                "add_linear_biases": False,
+                            },
+                            "mamba": {
+                                "type": "mamba_2",
+                                "d_inner": 512,
+                                "state_size": 16,
+                                "dt_rank": 16,
+                                "d_xb": 256,
+                                "add_linear_biases": False,
+                            },
+                        },
+                        "sampling_strategy": "uniform",
+                        "main_mixer_name": "attn",
+                    },
+                },
+                "attn_swa": {
+                    **copy.deepcopy(_llama_block),
+                    "mixer": {
+                        "type": "attention",
+                        "rotary": {"type": "default", "theta": 10000},
+                        "heads": 8,
+                        "head_groups": 4,
+                        "head_size": 32,
+                        "window_size": 128,
+                        "add_linear_biases": False,
+                    },
+                },
+            },
+            "pattern": ["attn_full", "mamba", "stochastic", "attn_swa"],
+            "num_blocks": 4,
+        },
+    },
+    megatron_args=None,
+    checkpoint_format=Apriel2CheckpointFormat,
+    groups={
+        ModelTestingGroup.basic: ModelTestingGroupAction.normal,
+        ModelTestingGroup.checkpoint: ModelTestingGroupAction.normal,
+        ModelTestingGroup.convert: ModelTestingGroupAction.normal,
+        ModelTestingGroup.generate: ModelTestingGroupAction.not_implemented,
+        ModelTestingGroup.megatron: ModelTestingGroupAction.not_implemented,
+        ModelTestingGroup.distributed: ModelTestingGroupAction.normal,
+    },
     compare_factor=10.0,
     # Micro-sequence split not supported for Mamba.
     # Pipeline-parallel gives a different mixer selection.
     skip_tests=("sdp", "ms", "pp"),
->>>>>>> 85cdd69a
 )
 
 
