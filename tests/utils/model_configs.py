--- conflicted
+++ resolved
@@ -1034,13 +1034,7 @@
     compare_factor=6.0,
     # Micro-sequence split and sequence-first not supported for Mamba.
     # TP excluded because no gradient reductions implemented for TP norm in GDN (use STP instead).
-<<<<<<< HEAD
     skip_tests=("sdp", "ms", GRAD_ACC, TP_NO_STP),
-=======
-    # bf2_df2 depends on df4, so must also be skipped.
-    skip_tests=("sdp", "ms", "bf4", "df4", "bf2_df2", TP_NO_STP),
-    auto_model_class=transformers.AutoModelForImageTextToText,
->>>>>>> 306593ee
 )
 
 
