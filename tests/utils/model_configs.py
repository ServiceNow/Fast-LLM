import copy
import dataclasses
import enum
import functools
import os
import typing

import pytest

from fast_llm.config import set_nested_dict_value
from fast_llm.engine.checkpoint.config import CheckpointFormat
from fast_llm.engine.multi_stage.config import FastLLMModelConfig
from fast_llm.engine.training.config import TrainerConfig
from fast_llm.models.gpt.conversion.config import (
    AprielHybridSSMCheckpointFormat,
    DiffusionDreamCheckpointFormat,
    DiffusionLlamaCheckpointFormat,
    LlamaCheckpointFormat,
    MistralCheckpointFormat,
    MixtralCheckpointFormat,
    MTPLlamaCheckpointFormat,
    Qwen2CheckpointFormat,
)
from tests.utils.distributed_configs import DistributedTestingConfig
<<<<<<< HEAD
from tests.utils.global_variables import MODEL_DATASET_YAML_PATH, MODEL_TEST_VOCAB_SIZE
=======
from tests.utils.global_variables import MODEL_DATASET_SHARD_PATH, MODEL_TEST_VOCAB_SIZE
>>>>>>> 435d2149

from fast_llm.engine.evaluation.evaluators import (  # isort:skip  # needed for dynamic type registration
    EvaluatorsConfig,
)

_LOG_LEVEL = int(os.environ.get("LOG_LEVEL", 13))


class ModelTestingGroup(enum.StrEnum):
    basic = "basic"
    checkpoint = "checkpoint"
    convert = "convert"
    generate = "generate"
    megatron = "megatron"
    distributed = "distributed"


class ModelTestingGroupAction(enum.StrEnum):
    # Critical test, will always run.
    main = "main"
    # Standard test, treated as slow
    normal = "normal"
    # Feature is not important enough for frequent testing (ex. mostly redundant), treated as extra-slow.
    unimportant = "unimportant"
    # Test is known to fail, treated as extra-slow.
    broken = "broken"
    # Tested feature is unsupported for this model, skip unconditionally.
    not_implemented = "not_implemented"


def _config_dict_to_args(config_dict: dict[str, typing.Any], keys=()):
    """
    Converts a config dict to cli arguments. Not generic but good enough for the tests.
    """
    args = []
    for key, value in config_dict.items():
        if isinstance(value, dict):
            args += _config_dict_to_args(value, (*keys, key))
        else:
            args.append(f"{'.'.join((*keys, key))}={value}")
    return args


@dataclasses.dataclass(kw_only=True, frozen=True)
class ModelTestingConfig:
    name: str = None
    model_type: str
    config_dict: dict[str, typing.Any]
    megatron_args: list[str] | None
    checkpoint_format: type[CheckpointFormat] | None
    groups: dict[ModelTestingGroup, ModelTestingGroupAction]
    # Scale the comparison thresholds for specific models.
    compare_factor: float = 1.0
    # Option to skip specific distributed configuration with name containing any of the provided strings.
    skip_tests: tuple[str] = ()

    @functools.cached_property
    def config_args(self):
        return _config_dict_to_args(self.config_dict)

    @functools.cached_property
    def trainer_config_class(self) -> type[TrainerConfig]:
        return TrainerConfig.get_subclass(self.model_type)

    @functools.cached_property
    def trainer_config(self) -> TrainerConfig:
        # See `RunnableConfig._from_parsed_args`
        return self.trainer_config_class.from_dict(self.config_dict)

    @functools.cached_property
    def evaluators_config_class(self) -> type[EvaluatorsConfig]:
        # EvaluatorsConfig is a base class that, during parse_and_run, replaces itself with the appropriate TrainingConfig subclass.
        # Therefore, the arguments passed to EvaluatorsConfig.parse_and_run must include the model type as the first element.
        return EvaluatorsConfig

    @functools.cached_property
    def evaluators_config(self) -> EvaluatorsConfig:
        # See `RunnableConfig._from_parsed_args`
        return self.evaluators_config_class.from_dict(self.config_dict)

    @functools.cached_property
    def model_config_class(self) -> type[FastLLMModelConfig]:
        # TODO: Ok to assume the model and trainer have the same name?
        return FastLLMModelConfig.get_subclass(self.model_type)

    @functools.cached_property
    def model_config(self) -> FastLLMModelConfig:
        return self.trainer_config.model

    @functools.cached_property
    def huggingface_model_for_causal_lm_class(self):
        return self.model_config_class.get_huggingface_model_for_causal_lm_class()

    @functools.cached_property
    def model_class(self):
        return self.model_config_class.get_model_class()

    @functools.cached_property
    def base_model_config_class(self):
        return self.model_config_class.get_base_model_config_class()

    def should_skip(self, distributed_config: DistributedTestingConfig) -> bool:
        return any(key in distributed_config.name for key in self.skip_tests)


def _update_and_add_testing_config(
    old_name: str,
    new_name: str,
    *,
    model_type: str | None = None,
    updates: dict[str | tuple[str, ...], typing.Any] | None = None,
    megatron_args: list[str] | None = ...,
    groups: dict[ModelTestingGroup, ModelTestingGroupAction],
    **kwargs,
) -> ModelTestingConfig:

    config = MODEL_CONFIGS[old_name]
    config_dict = copy.deepcopy(config.config_dict)
    if updates is not None:
        for keys, update in updates.items():
            set_nested_dict_value(config_dict, keys, update)
    if megatron_args is not ...:
        if megatron_args is None:
            megatron_args = None
        elif config.megatron_args is not None:
            megatron_args = config.megatron_args + megatron_args
    new_config = dataclasses.replace(
        config,
        name=new_name,
        model_type=config.model_type if model_type is None else model_type,
        groups=groups,
        config_dict=config_dict,
        megatron_args=megatron_args,
        **kwargs,
    )
    MODEL_CONFIGS[new_name] = new_config
    return new_config


MODEL_CONFIGS: dict[str, ModelTestingConfig] = {}

# We use a smaller initialization scheme than the default to lower variance in layer outputs during comparisons.
# This is as if we had a hidden size of 2048
init_1 = {"initialization": {"type": "normal", "std": 2**-5.5}}
# Needed to match Megatron (init_1 / (2 * num_layers) ** 0.5)
init_2 = {"initialization": {"type": "normal", "std": 2**-6.5}}

MODEL_CONFIGS["gpt_2"] = ModelTestingConfig(
    # Tests gpt2 features (absolute embeddings, layer norm,  relu activation, tied embeddings, MHA, linear biases).
    name="gpt_2",
    model_type="gpt",
    config_dict={
        "run": {
            "tensor_logs": {
                "save": True,
                "show": False,
            },
        },
        "training": {
            "logs": {"interval": 1},
            "train_iters": 2,
            "num_workers": 0,
            "timeout": 30,
        },
        "model": {
            "base_model": {
                "embeddings": {
                    "word_embeddings": init_1,
                    "position_embeddings": {"enabled": True, **init_1},
                    "num_position_embeddings": 512,
                    "vocab_size": MODEL_TEST_VOCAB_SIZE,
                },
                "decoder": {
                    "block": {
                        "mixer": {
                            "query_layer": {"weight": init_1},
                            "key_layer": {"weight": init_1},
                            "value_layer": {"weight": init_1},
                            "dense_layer": {"weight": init_2},
                            "heads": 8,
                            "head_groups": 8,
                            "head_size": 32,
                        },
                        "mlp": {
                            "layer_1": {"weight": init_1},
                            "layer_2": {"weight": init_2},
                            "intermediate_size": 1024,
                        },
                    },
                    "num_blocks": 2,
                },
                "head": {"output_weight": init_1},
                "hidden_size": 256,
                "tied_embedding_weight": True,
            },
            "multi_stage": {
                "debug_param_init": _LOG_LEVEL,
                "debug_layer_outputs": _LOG_LEVEL,
                "debug_layer_gradients": _LOG_LEVEL,
                "debug_all_param_gradients": _LOG_LEVEL,
                "debug_tensor_parallel": True,
            },
            "distributed": {
                "reproducible_init": True,
                "timeout": 20,
            },
        },
        "batch": {"batch_size": 8, "sequence_length": 512},
        "data": {
            "datasets": {
                "training": {
<<<<<<< HEAD
                    "dataset": {"type": "memmap", "path": MODEL_DATASET_YAML_PATH},
=======
                    "dataset": {"type": "memmap", "path": MODEL_DATASET_SHARD_PATH},
>>>>>>> 435d2149
                    "type": "slice",
                    "end": 0.969,
                },
                "validation": {
<<<<<<< HEAD
                    "dataset": {"type": "memmap", "path": MODEL_DATASET_YAML_PATH},
=======
                    "dataset": {"type": "memmap", "path": MODEL_DATASET_SHARD_PATH},
>>>>>>> 435d2149
                    "type": "slice",
                    "begin": 0.969,
                    "end": 0.999,
                },
                "test": {
<<<<<<< HEAD
                    "dataset": {"type": "memmap", "path": MODEL_DATASET_YAML_PATH},
=======
                    "dataset": {"type": "memmap", "path": MODEL_DATASET_SHARD_PATH},
>>>>>>> 435d2149
                    "type": "slice",
                    "begin": 0.999,
                    "end": 1,
                },
            }
        },
        "optimizer": {"learning_rate": {"base": 0.0001}},
    },
    megatron_args=[
        "--num-layers=2",
        "--hidden-size=256",
        "--num-attention-heads=8",
        "--log-interval=1",
        "--train-iters=2",
        "--eval-iters=0",
        "--hidden-dropout=0",
        "--attention-dropout=0",
        f"--debug_param_init={_LOG_LEVEL}",
        f"--debug_layer_outputs={_LOG_LEVEL}",
        f"--debug_layer_gradients={_LOG_LEVEL}",
        f"--debug_all_param_gradients={_LOG_LEVEL}",
        "--debug_param_update=0",
        "--global-batch-size=8",
        "--micro-batch-size=8",
        "--max-position-embeddings=512",
        "--seq-length=512",
        f"--init-method-std={2**-5.5}",
        "--lr=0.0001",
        "--num-workers=0",
        "--valid-num-workers=0",
        "--tokenizer-type=NullTokenizer",
        # Megatron messes with the vocab size, so we have to subtract 1.
        f"--vocab-size={MODEL_TEST_VOCAB_SIZE - 1}",
        "--split=1,0,0",
        "--lr-decay-style=constant",
        # Initialization is set up to match MCore models (MCore inverts self-attn qkv and dense layers compared to original Megatron)
        "--use-mcore-models",
        # local implementation doesn't allow for RMS norm.
        "--transformer-impl=transformer_engine",
    ],
    checkpoint_format=None,
    groups={
        ModelTestingGroup.basic: ModelTestingGroupAction.main,
        ModelTestingGroup.checkpoint: ModelTestingGroupAction.main,
        # TODO: PP checkpoint failing for tied weights.
        ModelTestingGroup.convert: ModelTestingGroupAction.broken,
        ModelTestingGroup.generate: ModelTestingGroupAction.not_implemented,
        ModelTestingGroup.megatron: ModelTestingGroupAction.normal,
        ModelTestingGroup.distributed: ModelTestingGroupAction.normal,
    },
)

_update_and_add_testing_config(
    # Tests MQA.
    "gpt_2",
    "starcoder",
    updates={
        ("model", "base_model", "decoder", "block", "mixer", "head_groups"): 1,
    },
    megatron_args=["--group-query-attention"],
    checkpoint_format=None,
    groups={
        ModelTestingGroup.basic: ModelTestingGroupAction.normal,
        ModelTestingGroup.checkpoint: ModelTestingGroupAction.normal,
        ModelTestingGroup.convert: ModelTestingGroupAction.not_implemented,
        ModelTestingGroup.generate: ModelTestingGroupAction.not_implemented,
        ModelTestingGroup.megatron: ModelTestingGroupAction.unimportant,
        ModelTestingGroup.distributed: ModelTestingGroupAction.unimportant,
    },
)

_update_and_add_testing_config(
    # Tests intermediate between gpt2 and llama, closest converter to gpt2.
    "gpt_2",
    "starcoder_2",
    updates={
        ("model", "base_model", "decoder", "block", "mixer", "head_groups"): 4,
        ("model", "base_model", "decoder", "block", "mixer", "rotary", "type"): "default",
        ("model", "base_model", "embeddings", "position_embeddings", "enabled"): False,
    },
    megatron_args=[
        "--group-query-attention",
        "--num-query-groups=4",
        "--use-rotary-position-embeddings",
        "--no-position-embedding",
    ],
    checkpoint_format=None,
    # TODO: Add back generate as `normal` when stable.
    groups={
        ModelTestingGroup.basic: ModelTestingGroupAction.normal,
        ModelTestingGroup.checkpoint: ModelTestingGroupAction.normal,
        ModelTestingGroup.convert: ModelTestingGroupAction.normal,
        ModelTestingGroup.generate: ModelTestingGroupAction.broken,
        ModelTestingGroup.megatron: ModelTestingGroupAction.unimportant,
        ModelTestingGroup.distributed: ModelTestingGroupAction.unimportant,
    },
)
del MODEL_CONFIGS["starcoder_2"].config_dict["model"]["base_model"]["embeddings"]["num_position_embeddings"]


_update_and_add_testing_config(
    # Main tested model.
    "starcoder_2",
    "llama",
    updates={
        ("model", "base_model", "decoder", "block", "mixer", "add_linear_biases"): False,
        ("model", "base_model", "decoder", "block", "mlp", "gated"): True,
        ("model", "base_model", "decoder", "block", "mlp", "activation"): "silu",
        ("model", "base_model", "decoder", "block", "mlp", "add_linear_biases"): False,
        ("model", "base_model", "decoder", "block", "normalization", "type"): "rms_norm",
        ("model", "base_model", "head", "normalization", "type"): "rms_norm",
        ("model", "base_model", "tied_embedding_weight"): False,
    },
    megatron_args=[
        "--swiglu",
        "--disable-bias-linear",
        "--normalization=RMSNorm",
        "--ffn-hidden-size=1024",
        "--untie-embeddings-and-output-weights",
    ],
    checkpoint_format=LlamaCheckpointFormat,
    # TODO: Add back generate as `normal` when stable.
    groups={
        ModelTestingGroup.basic: ModelTestingGroupAction.main,
        ModelTestingGroup.checkpoint: ModelTestingGroupAction.main,
        ModelTestingGroup.convert: ModelTestingGroupAction.main,
        ModelTestingGroup.generate: ModelTestingGroupAction.broken,
        ModelTestingGroup.megatron: ModelTestingGroupAction.normal,
        ModelTestingGroup.distributed: ModelTestingGroupAction.normal,
    },
)

_update_and_add_testing_config(
    # Tests llama3-style rotary embeddings.
    "llama",
    "llama_3",
    updates={
        ("model", "base_model", "decoder", "block", "mixer", "rotary", "type"): "llama3",
    },
    # Megatron doesn't support Llama3-style Rotary Embeddings
    megatron_args=None,
    checkpoint_format=LlamaCheckpointFormat,
    groups={
        ModelTestingGroup.basic: ModelTestingGroupAction.normal,
        ModelTestingGroup.checkpoint: ModelTestingGroupAction.normal,
        ModelTestingGroup.convert: ModelTestingGroupAction.unimportant,
        ModelTestingGroup.generate: ModelTestingGroupAction.unimportant,
        ModelTestingGroup.megatron: ModelTestingGroupAction.not_implemented,
        ModelTestingGroup.distributed: ModelTestingGroupAction.unimportant,
    },
)

_update_and_add_testing_config(
    # Tests yarn-style rotary embeddings.
    "llama",
    "llama_yarn",
    updates={
        ("model", "base_model", "decoder", "block", "mixer", "rotary", "type"): "yarn",
    },
    # Megatron doesn't support Yarn-style Rotary Embeddings
    megatron_args=None,
    checkpoint_format=LlamaCheckpointFormat,
    groups={
        ModelTestingGroup.basic: ModelTestingGroupAction.normal,
        ModelTestingGroup.checkpoint: ModelTestingGroupAction.normal,
        ModelTestingGroup.convert: ModelTestingGroupAction.unimportant,
        ModelTestingGroup.generate: ModelTestingGroupAction.unimportant,
        ModelTestingGroup.megatron: ModelTestingGroupAction.not_implemented,
        ModelTestingGroup.distributed: ModelTestingGroupAction.unimportant,
    },
)

_update_and_add_testing_config(
    # Tests diffusion llama converter.
    "llama_yarn",
    "diffusion_llama",
    updates={},
    # Megatron doesn't support Yarn-style Rotary Embeddings
    megatron_args=None,
    checkpoint_format=DiffusionLlamaCheckpointFormat,
    # TODO: Conversion is broken.
    # TODO: Add back generate as `normal` when stable.
    groups={
        ModelTestingGroup.basic: ModelTestingGroupAction.unimportant,
        ModelTestingGroup.checkpoint: ModelTestingGroupAction.normal,
        ModelTestingGroup.convert: ModelTestingGroupAction.broken,
        ModelTestingGroup.generate: ModelTestingGroupAction.broken,
        ModelTestingGroup.megatron: ModelTestingGroupAction.not_implemented,
        ModelTestingGroup.distributed: ModelTestingGroupAction.unimportant,
    },
)


_llama_block = MODEL_CONFIGS["llama"].config_dict["model"]["base_model"]["decoder"]["block"]


_update_and_add_testing_config(
    # Tests multi-token prediction, custom HF model and converter.
    "llama",
    "mtp_llama",
    updates={
        ("model", "base_model", "head"): {
            "type": "multi_token_prediction",
            "block": _llama_block,
            "head": MODEL_CONFIGS["llama"].config_dict["model"]["base_model"]["head"],
            "prediction_heads": 2,
        },
        ("model", "base_model", "decoder", "num_blocks"): 1,
    },
    # Megatron doesn't support multi-token prediction.
    megatron_args=None,
    checkpoint_format=MTPLlamaCheckpointFormat,
    # TODO: Add back generate as `normal` when stable.
    groups={
        ModelTestingGroup.basic: ModelTestingGroupAction.normal,
        ModelTestingGroup.checkpoint: ModelTestingGroupAction.normal,
        ModelTestingGroup.convert: ModelTestingGroupAction.normal,
        ModelTestingGroup.generate: ModelTestingGroupAction.broken,
        ModelTestingGroup.megatron: ModelTestingGroupAction.not_implemented,
        ModelTestingGroup.distributed: ModelTestingGroupAction.unimportant,
    },
    compare_factor=2.0,
    # Arg update for cross-entropy splits doesn't work here.
    skip_tests=("ce4", "ms"),
)

_update_and_add_testing_config(
    # Tests partial linear biases, Qwen2 converter.
    "llama",
    "qwen_2",
    # TODO: replace
    updates={
        ("model", "base_model", "decoder", "block", "add_linear_biases"): "only_attn_qkv",
    },
    # Megatron doesn't support per sub layer biases.
    megatron_args=None,
    checkpoint_format=Qwen2CheckpointFormat,
    # TODO: Add back generate as `normal` when stable.
    groups={
        ModelTestingGroup.basic: ModelTestingGroupAction.broken,
        ModelTestingGroup.checkpoint: ModelTestingGroupAction.broken,
        ModelTestingGroup.convert: ModelTestingGroupAction.broken,
        ModelTestingGroup.generate: ModelTestingGroupAction.broken,
        ModelTestingGroup.megatron: ModelTestingGroupAction.not_implemented,
        ModelTestingGroup.distributed: ModelTestingGroupAction.unimportant,
    },
)

_update_and_add_testing_config(
    # Tests diffusion dream converter.
    "qwen_2",
    "dream",
    # TODO: replace only_attn_qkv
    updates={},
    # Megatron doesn't support per sub layer biases.
    megatron_args=None,
    checkpoint_format=DiffusionDreamCheckpointFormat,
    # TODO: Conversion is broken.
    # TODO: Add back generate as `normal` when stable.
    groups={
        ModelTestingGroup.basic: ModelTestingGroupAction.unimportant,
        ModelTestingGroup.checkpoint: ModelTestingGroupAction.broken,
        ModelTestingGroup.convert: ModelTestingGroupAction.broken,
        ModelTestingGroup.generate: ModelTestingGroupAction.broken,
        ModelTestingGroup.megatron: ModelTestingGroupAction.not_implemented,
        ModelTestingGroup.distributed: ModelTestingGroupAction.unimportant,
    },
)

_update_and_add_testing_config(
    # Tests sliding window attention, mistral converter.
    "llama",
    "mistral",
    updates={
        ("model", "base_model", "decoder", "block", "mixer", "window_size"): 128,
    },
    # Megatron doesn't support sliding windows.
    megatron_args=None,
    checkpoint_format=MistralCheckpointFormat,
    # TODO: Add back generate as `normal` when stable.
    groups={
        ModelTestingGroup.basic: ModelTestingGroupAction.normal,
        ModelTestingGroup.checkpoint: ModelTestingGroupAction.normal,
        ModelTestingGroup.convert: ModelTestingGroupAction.normal,
        ModelTestingGroup.generate: ModelTestingGroupAction.broken,
        ModelTestingGroup.megatron: ModelTestingGroupAction.not_implemented,
        ModelTestingGroup.distributed: ModelTestingGroupAction.unimportant,
    },
)

_update_and_add_testing_config(
    # Tests mixture of experts, mixtral converter.
    "llama",
    "mixtral",
    updates={
        ("model", "base_model", "decoder", "block", "mlp", "type"): "moe",
        ("model", "base_model", "decoder", "block", "mlp", "router", "weight"): init_1,
        ("model", "base_model", "decoder", "block", "mlp", "experts"): 4,
        ("model", "base_model", "decoder", "block", "mlp", "experts_per_token"): 4,
    },
    megatron_args=[
        "--num-experts=4",
        "--moe-router-topk=4",
    ],
    checkpoint_format=MixtralCheckpointFormat,
    # TODO: New base image broke mixtral
    groups={
        ModelTestingGroup.basic: ModelTestingGroupAction.normal,
        ModelTestingGroup.checkpoint: ModelTestingGroupAction.normal,
        ModelTestingGroup.convert: ModelTestingGroupAction.normal,
        ModelTestingGroup.generate: ModelTestingGroupAction.broken,
        ModelTestingGroup.megatron: ModelTestingGroupAction.normal,
        ModelTestingGroup.distributed: ModelTestingGroupAction.normal,
    },
    compare_factor=2.0,
)


_update_and_add_testing_config(
    # Tests hybrid Mamba, llamba converter.
    "llama",
    "hybrid_mamba",
    updates={
        ("model", "base_model", "decoder"): {
            "type": "pattern",
            "blocks": {
                "t": copy.deepcopy(_llama_block),
                "m": {
                    **copy.deepcopy(_llama_block),
                    "mixer": {
                        "type": "mamba",
                        "d_inner": 512,
                        "state_size": 16,
                        "dt_rank": 16,
                        "add_linear_biases": False,
                    },
                },
            },
            "num_blocks": 2,
            "pattern": ["t", "m"],
        },
    },
    megatron_args=None,
    checkpoint_format=AprielHybridSSMCheckpointFormat,
    # TODO: Add back generate as `normal` when stable.
    groups={
        ModelTestingGroup.basic: ModelTestingGroupAction.normal,
        ModelTestingGroup.checkpoint: ModelTestingGroupAction.normal,
        # TODO: Fix and bring back to `testing_groups`
        ModelTestingGroup.convert: ModelTestingGroupAction.not_implemented,
        ModelTestingGroup.generate: ModelTestingGroupAction.broken,
        ModelTestingGroup.megatron: ModelTestingGroupAction.not_implemented,
        ModelTestingGroup.distributed: ModelTestingGroupAction.not_implemented,
    },
    compare_factor=2.0,
    # Micro-sequence split not supported.
    skip_tests=("sdp", "ms"),
)

_update_and_add_testing_config(
    # Tests hybrid Mamba 2.
    "llama",
    "hybrid_mamba_2",
    updates={
        ("model", "base_model", "decoder"): {
            "type": "pattern",
            "blocks": {
                "t": copy.deepcopy(_llama_block),
                "m2": {
                    **copy.deepcopy(_llama_block),
                    "mixer": {
                        "type": "mamba_2",
                        "dt_layer": {"bias": {"enabled": True}},
                        "d_inner": 512,
                        "state_size": 8,
                        "dt_rank": 16,
                        "d_xb": 256,
                        "add_linear_biases": False,
                    },
                },
            },
            "num_blocks": 2,
            "pattern": ["t", "m2"],
        },
    },
    megatron_args=None,
    checkpoint_format=AprielHybridSSMCheckpointFormat,
    groups={
        ModelTestingGroup.basic: ModelTestingGroupAction.normal,
        ModelTestingGroup.checkpoint: ModelTestingGroupAction.normal,
        ModelTestingGroup.convert: ModelTestingGroupAction.normal,
        ModelTestingGroup.generate: ModelTestingGroupAction.not_implemented,
        ModelTestingGroup.megatron: ModelTestingGroupAction.not_implemented,
        ModelTestingGroup.distributed: ModelTestingGroupAction.normal,
    },
    compare_factor=2.0,
    # Micro-sequence split not supported.
    skip_tests=(
        "sdp",
        "ms",
    ),  # "pp","dp", "ce","16", "bf", "df", "stp"),
)


_update_and_add_testing_config(
    # Tests hybrid discrete Mamba 2.
    "llama",
    "hybrid_discrete_mamba_2",
    updates={
        ("model", "base_model", "decoder"): {
            "type": "pattern",
            "blocks": {
                "t": copy.deepcopy(_llama_block),
                "m2d": {
                    **copy.deepcopy(_llama_block),
                    "mixer": {
                        "type": "discrete_mamba_2",
                        "d_inner": 512,
                        "state_size": 8,
                        "n_qk_heads": 8,
                        "n_v_heads": 16,
                        "chunk_size": 32,
                        "add_linear_biases": False,
                    },
                },
            },
            "num_blocks": 2,
            "pattern": ["t", "m2d"],
        },
    },
    megatron_args=None,
    checkpoint_format=AprielHybridSSMCheckpointFormat,
    groups={
        ModelTestingGroup.basic: ModelTestingGroupAction.normal,
        ModelTestingGroup.checkpoint: ModelTestingGroupAction.normal,
        ModelTestingGroup.convert: ModelTestingGroupAction.normal,
        ModelTestingGroup.generate: ModelTestingGroupAction.not_implemented,
        ModelTestingGroup.megatron: ModelTestingGroupAction.not_implemented,
        # TODO: Implement
        ModelTestingGroup.distributed: ModelTestingGroupAction.normal,
    },
    compare_factor=2.0,
    # Micro-sequence split and sequence-first not supported.
    skip_tests=("sdp", "ms"),
)


@pytest.fixture(scope="session", params=MODEL_CONFIGS.keys())
def model_testing_config(request) -> ModelTestingConfig:
    models = request.config.getoption("--models")
    if models and request.param not in models:
        pytest.skip(f"Skipping model {request.param}")
    return MODEL_CONFIGS[request.param]


def testing_group_enabled(item: pytest.Function, skip_slow: bool, skip_extra_slow: bool, show_skipped: bool) -> bool:
    if "model_testing_group" in item.keywords:
        assert hasattr(item, "callspec") and "model_testing_config" in item.callspec.params, item.nodeid
        groups: tuple[ModelTestingGroup] = item.keywords["model_testing_group"].args
        model_testing_config = item.callspec.params["model_testing_config"]
        model_config: ModelTestingConfig = MODEL_CONFIGS[model_testing_config]
        for group in groups:
            action = model_config.groups[group]
            if action == ModelTestingGroupAction.main:
                pass
            elif action == ModelTestingGroupAction.normal and not skip_slow:
                pass
            elif (
                action in (ModelTestingGroupAction.broken, ModelTestingGroupAction.unimportant) and not skip_extra_slow
            ):
                pass
            elif show_skipped:
                item.add_marker(
                    pytest.mark.skip(reason=f"Skipping testing group {group} for model {model_testing_config}.")
                )
            else:
                return False
    elif hasattr(item, "callspec"):
        assert "model_testing_config" not in item.callspec.params, item.nodeid

    return True<|MERGE_RESOLUTION|>--- conflicted
+++ resolved
@@ -22,11 +22,7 @@
     Qwen2CheckpointFormat,
 )
 from tests.utils.distributed_configs import DistributedTestingConfig
-<<<<<<< HEAD
-from tests.utils.global_variables import MODEL_DATASET_YAML_PATH, MODEL_TEST_VOCAB_SIZE
-=======
 from tests.utils.global_variables import MODEL_DATASET_SHARD_PATH, MODEL_TEST_VOCAB_SIZE
->>>>>>> 435d2149
 
 from fast_llm.engine.evaluation.evaluators import (  # isort:skip  # needed for dynamic type registration
     EvaluatorsConfig,
@@ -238,30 +234,18 @@
         "data": {
             "datasets": {
                 "training": {
-<<<<<<< HEAD
-                    "dataset": {"type": "memmap", "path": MODEL_DATASET_YAML_PATH},
-=======
                     "dataset": {"type": "memmap", "path": MODEL_DATASET_SHARD_PATH},
->>>>>>> 435d2149
                     "type": "slice",
                     "end": 0.969,
                 },
                 "validation": {
-<<<<<<< HEAD
-                    "dataset": {"type": "memmap", "path": MODEL_DATASET_YAML_PATH},
-=======
                     "dataset": {"type": "memmap", "path": MODEL_DATASET_SHARD_PATH},
->>>>>>> 435d2149
                     "type": "slice",
                     "begin": 0.969,
                     "end": 0.999,
                 },
                 "test": {
-<<<<<<< HEAD
-                    "dataset": {"type": "memmap", "path": MODEL_DATASET_YAML_PATH},
-=======
                     "dataset": {"type": "memmap", "path": MODEL_DATASET_SHARD_PATH},
->>>>>>> 435d2149
                     "type": "slice",
                     "begin": 0.999,
                     "end": 1,
