import copy
import dataclasses
import enum
import functools
import os
import pathlib
import re
import typing

import pytest
import transformers

from fast_llm.config import set_nested_dict_value
from fast_llm.engine.checkpoint.config import CheckpointFormat
from fast_llm.engine.multi_stage.config import FastLLMModelConfig
from fast_llm.engine.training.config import TrainerConfig
from fast_llm.models.gpt.conversion.config import (
    Apriel2TextCheckpointFormat,
    AprielHybridSSMCheckpointFormat,
    DiffusionDreamCheckpointFormat,
    DiffusionLlamaCheckpointFormat,
    LlamaCheckpointFormat,
    MistralCheckpointFormat,
    MixtralCheckpointFormat,
    MTPLlamaCheckpointFormat,
    Qwen2CheckpointFormat,
)
from fast_llm.models.multimodal.conversion.config import Apriel2CheckpointFormat, LlavaCheckpointFormat
from tests.utils.dataset import get_model_test_dataset, get_multimodal_test_dataset
from tests.utils.distributed_configs import DistributedTestingConfig
from tests.utils.global_variables import MODEL_TEST_VOCAB_SIZE

from fast_llm.engine.evaluation.evaluators import (  # isort:skip  # needed for dynamic type registration
    EvaluatorsConfig,
)

if typing.TYPE_CHECKING:
    import transformers.models.auto.auto_factory

_LOG_LEVEL = int(os.environ.get("LOG_LEVEL", 13))


TP_NO_STP = r"(?:^|(?<=[^s]))tp"
GRAD_ACC = r"df(?!16)|bf"


class ModelTestingGroup(enum.StrEnum):
    basic = "basic"
    checkpoint = "checkpoint"
    convert = "convert"
    generate = "generate"
    megatron = "megatron"
    distributed = "distributed"


class ModelTestingGroupAction(enum.StrEnum):
    # Critical test, will always run.
    main = "main"
    # Standard test, treated as slow
    normal = "normal"
    # Feature is not important enough for frequent testing (ex. mostly redundant), treated as extra-slow.
    unimportant = "unimportant"
    # Test is known to fail, treated as extra-slow.
    broken = "broken"
    # Tested feature is unsupported for this model, skip unconditionally.
    not_implemented = "not_implemented"


def _config_dict_to_args(config_dict: dict[str, typing.Any], keys=()):
    """
    Converts a config dict to cli arguments. Not generic but good enough for the tests.
    """
    args = []
    for key, value in config_dict.items():
        if isinstance(value, dict):
            args += _config_dict_to_args(value, (*keys, key))
        else:
            args.append(f"{'.'.join((*keys, key))}={value}")
    return args


@dataclasses.dataclass(kw_only=True, frozen=True)
class ModelTestingConfig:
    name: str = None
    model_type: str
    config_dict: dict[str, typing.Any]
    megatron_args: list[str] | None
    checkpoint_format: type[CheckpointFormat] | None
    groups: dict[ModelTestingGroup, ModelTestingGroupAction]
    # Scale the comparison thresholds for specific models.
    compare_factor: float = 1.0
    # Option to skip specific distributed configuration with name matching any of the provided regex patterns.
    skip_tests: tuple[str] = ()
    get_dataset: typing.Callable[[bool], tuple[pathlib.Path, dict[str, typing.Any], pathlib.Path]] = (
        get_model_test_dataset
    )
    auto_model_class: type["transformers.models.auto.auto_factory._BaseAutoModelClass"] = (
        transformers.AutoModelForCausalLM
    )

    def __post_init__(self):
        _, config, _, _ = self.get_dataset(config_only=True)
        self.config_dict["data"]["datasets"] = config

    @functools.cached_property
    def config_args(self):
        return _config_dict_to_args(self.config_dict)

    @functools.cached_property
    def trainer_config_class(self) -> type[TrainerConfig]:
        return TrainerConfig.get_subclass(self.model_type)

    @functools.cached_property
    def trainer_config(self) -> TrainerConfig:
        # See `RunnableConfig._from_parsed_args`
        return self.trainer_config_class.from_dict(self.config_dict)

    @functools.cached_property
    def evaluators_config_class(self) -> type[EvaluatorsConfig]:
        # EvaluatorsConfig is a base class that, during parse_and_run, replaces itself with the appropriate TrainingConfig subclass.
        # Therefore, the arguments passed to EvaluatorsConfig.parse_and_run must include the model type as the first element.
        return EvaluatorsConfig

    @functools.cached_property
    def evaluators_config(self) -> EvaluatorsConfig:
        # See `RunnableConfig._from_parsed_args`
        return self.evaluators_config_class.from_dict(self.config_dict)

    @functools.cached_property
    def model_config_class(self) -> type[FastLLMModelConfig]:
        # TODO: Ok to assume the model and trainer have the same name?
        return FastLLMModelConfig.get_subclass(self.model_type)

    @functools.cached_property
    def model_config(self) -> FastLLMModelConfig:
        return self.trainer_config.model

    @functools.cached_property
    def huggingface_model_for_causal_lm_class(self):
        return self.model_config_class.get_huggingface_model_for_causal_lm_class()

    @functools.cached_property
    def model_class(self):
        return self.model_config_class.get_model_class()

    @functools.cached_property
    def base_model_config_class(self):
        return self.model_config_class.get_base_model_config_class()

    def should_skip(self, distributed_config: DistributedTestingConfig) -> bool:
        return any(re.search(pattern, distributed_config.name) for pattern in self.skip_tests)


def _update_and_add_testing_config(
    old_name: str,
    new_name: str,
    *,
    model_type: str | None = None,
    updates: dict[str | tuple[str, ...], typing.Any] | None = None,
    megatron_args: list[str] | None = ...,
    groups: dict[ModelTestingGroup, ModelTestingGroupAction],
    **kwargs,
) -> ModelTestingConfig:

    config = MODEL_CONFIGS[old_name]
    config_dict = copy.deepcopy(config.config_dict)
    if updates is not None:
        for keys, update in updates.items():
            set_nested_dict_value(config_dict, keys, update)
    if megatron_args is not ...:
        if megatron_args is None:
            megatron_args = None
        elif config.megatron_args is not None:
            megatron_args = config.megatron_args + megatron_args
    new_config = dataclasses.replace(
        config,
        name=new_name,
        model_type=config.model_type if model_type is None else model_type,
        groups=groups,
        config_dict=config_dict,
        megatron_args=megatron_args,
        **kwargs,
    )
    MODEL_CONFIGS[new_name] = new_config
    return new_config


MODEL_CONFIGS: dict[str, ModelTestingConfig] = {}

# We use a smaller initialization scheme than the default to lower variance in layer outputs during comparisons.
# This is as if we had a hidden size of 2048
init_1 = {"initialization": {"type": "normal", "std": 2**-5.5}}
# Needed to match Megatron (init_1 / (2 * num_layers) ** 0.5)
init_2 = {"initialization": {"type": "normal", "std": 2**-6.5}}

MODEL_CONFIGS["gpt_2"] = ModelTestingConfig(
    # Tests gpt2 features (absolute embeddings, layer norm,  relu activation, tied embeddings, MHA, linear biases).
    name="gpt_2",
    model_type="gpt",
    config_dict={
        "run": {
            "tensor_logs": {
                "save": True,
                "show": False,
            },
            # Uncomment to enable model debug logging:
            # "model_debug_level": _LOG_LEVEL,
        },
        "training": {
            "logs": {"interval": 1},
            "train_iters": 2,
            "num_workers": 0,
            "timeout": 30,
        },
        "model": {
            "base_model": {
                "embeddings": {
                    "word_embeddings": init_1,
                    "position_embeddings": {"enabled": True, **init_1},
                    "num_position_embeddings": 512,
                    "vocab_size": MODEL_TEST_VOCAB_SIZE,
                },
                "decoder": {
                    "block": {
                        "mixer": {
                            "query_layer": {"weight": init_1},
                            "key_layer": {"weight": init_1},
                            "value_layer": {"weight": init_1},
                            "dense_layer": {"weight": init_2},
                            "heads": 8,
                            "head_groups": 8,
                            "head_size": 32,
                            # "cross_document_attention":False,
                        },
                        "mlp": {
                            "layer_1": {"weight": init_1},
                            "layer_2": {"weight": init_2},
                            "intermediate_size": 1024,
                        },
                    },
                    "num_blocks": 2,
                },
                "head": {"output_weight": init_1},
                "hidden_size": 256,
                "tied_embedding_weight": True,
            },
            "multi_stage": {
                "debug_param_init": _LOG_LEVEL,
                "debug_layer_outputs": _LOG_LEVEL,
                "debug_layer_gradients": _LOG_LEVEL,
                "debug_all_param_gradients": _LOG_LEVEL,
                "debug_tensor_parallel": True,
            },
            "distributed": {
                "reproducible_init": True,
                "timeout": 20,
            },
        },
        "batch": {"batch_size": 8, "sequence_length": 512},
        "data": {},
        "optimizer": {"learning_rate": {"base": 0.0001}},
    },
    megatron_args=[
        "--num-layers=2",
        "--hidden-size=256",
        "--num-attention-heads=8",
        "--log-interval=1",
        "--train-iters=2",
        "--eval-iters=0",
        "--hidden-dropout=0",
        "--attention-dropout=0",
        f"--debug_param_init={_LOG_LEVEL}",
        f"--debug_layer_outputs={_LOG_LEVEL}",
        f"--debug_layer_gradients={_LOG_LEVEL}",
        f"--debug_all_param_gradients={_LOG_LEVEL}",
        "--debug_param_update=0",
        "--global-batch-size=8",
        "--micro-batch-size=8",
        "--max-position-embeddings=512",
        "--seq-length=512",
        f"--init-method-std={2**-5.5}",
        "--lr=0.0001",
        "--num-workers=0",
        "--valid-num-workers=0",
        "--tokenizer-type=NullTokenizer",
        # Megatron messes with the vocab size, so we have to subtract 1.
        f"--vocab-size={MODEL_TEST_VOCAB_SIZE - 1}",
        "--split=1,0,0",
        "--lr-decay-style=constant",
        # Initialization is set up to match MCore models (MCore inverts self-attn qkv and dense layers compared to original Megatron)
        "--use-mcore-models",
        # local implementation doesn't allow for RMS norm.
        "--transformer-impl=transformer_engine",
    ],
    checkpoint_format=None,
    groups={
        ModelTestingGroup.basic: ModelTestingGroupAction.normal,
        ModelTestingGroup.checkpoint: ModelTestingGroupAction.normal,
        # TODO: PP checkpoint failing for tied weights.
        ModelTestingGroup.convert: ModelTestingGroupAction.broken,
        ModelTestingGroup.generate: ModelTestingGroupAction.not_implemented,
        ModelTestingGroup.megatron: ModelTestingGroupAction.normal,
        ModelTestingGroup.distributed: ModelTestingGroupAction.normal,
    },
)

_update_and_add_testing_config(
    # Tests MQA.
    "gpt_2",
    "starcoder",
    updates={
        ("model", "base_model", "decoder", "block", "mixer", "head_groups"): 1,
    },
    megatron_args=["--group-query-attention"],
    checkpoint_format=None,
    groups={
        ModelTestingGroup.basic: ModelTestingGroupAction.normal,
        ModelTestingGroup.checkpoint: ModelTestingGroupAction.normal,
        ModelTestingGroup.convert: ModelTestingGroupAction.not_implemented,
        ModelTestingGroup.generate: ModelTestingGroupAction.not_implemented,
        ModelTestingGroup.megatron: ModelTestingGroupAction.unimportant,
        ModelTestingGroup.distributed: ModelTestingGroupAction.unimportant,
    },
)

_update_and_add_testing_config(
    # Tests intermediate between gpt2 and llama, closest converter to gpt2.
    "gpt_2",
    "starcoder_2",
    updates={
        ("model", "base_model", "decoder", "block", "mixer", "head_groups"): 4,
        ("model", "base_model", "decoder", "block", "mixer", "rotary", "type"): "default",
        ("model", "base_model", "embeddings", "position_embeddings", "enabled"): False,
    },
    megatron_args=[
        "--group-query-attention",
        "--num-query-groups=4",
        "--use-rotary-position-embeddings",
        "--no-position-embedding",
    ],
    checkpoint_format=None,
    # TODO: Add back generate as `normal` when stable.
    groups={
        ModelTestingGroup.basic: ModelTestingGroupAction.normal,
        ModelTestingGroup.checkpoint: ModelTestingGroupAction.normal,
        ModelTestingGroup.convert: ModelTestingGroupAction.normal,
        ModelTestingGroup.generate: ModelTestingGroupAction.broken,
        ModelTestingGroup.megatron: ModelTestingGroupAction.unimportant,
        ModelTestingGroup.distributed: ModelTestingGroupAction.unimportant,
    },
)
del MODEL_CONFIGS["starcoder_2"].config_dict["model"]["base_model"]["embeddings"]["num_position_embeddings"]


_update_and_add_testing_config(
    # Main tested model.
    "starcoder_2",
    "llama",
    updates={
        ("model", "base_model", "decoder", "block", "mixer", "add_linear_biases"): False,
        ("model", "base_model", "decoder", "block", "mlp", "gated"): True,
        ("model", "base_model", "decoder", "block", "mlp", "activation"): "silu",
        ("model", "base_model", "decoder", "block", "mlp", "add_linear_biases"): False,
        ("model", "base_model", "decoder", "block", "normalization", "type"): "rms_norm",
        ("model", "base_model", "head", "normalization", "type"): "rms_norm",
        ("model", "base_model", "tied_embedding_weight"): False,
    },
    megatron_args=[
        "--swiglu",
        "--disable-bias-linear",
        "--normalization=RMSNorm",
        "--ffn-hidden-size=1024",
        "--untie-embeddings-and-output-weights",
    ],
    checkpoint_format=LlamaCheckpointFormat,
    # TODO: Add back generate as `normal` when stable.
    groups={
        ModelTestingGroup.basic: ModelTestingGroupAction.main,
        ModelTestingGroup.checkpoint: ModelTestingGroupAction.main,
        ModelTestingGroup.convert: ModelTestingGroupAction.main,
        ModelTestingGroup.generate: ModelTestingGroupAction.broken,
        ModelTestingGroup.megatron: ModelTestingGroupAction.normal,
        ModelTestingGroup.distributed: ModelTestingGroupAction.normal,
    },
)

_update_and_add_testing_config(
    # Tests llama3-style rotary embeddings.
    "llama",
    "llama_3",
    updates={
        ("model", "base_model", "decoder", "block", "mixer", "rotary", "type"): "llama3",
    },
    # Megatron doesn't support Llama3-style Rotary Embeddings
    megatron_args=None,
    checkpoint_format=LlamaCheckpointFormat,
    groups={
        ModelTestingGroup.basic: ModelTestingGroupAction.normal,
        ModelTestingGroup.checkpoint: ModelTestingGroupAction.normal,
        ModelTestingGroup.convert: ModelTestingGroupAction.unimportant,
        ModelTestingGroup.generate: ModelTestingGroupAction.unimportant,
        ModelTestingGroup.megatron: ModelTestingGroupAction.not_implemented,
        ModelTestingGroup.distributed: ModelTestingGroupAction.unimportant,
    },
)

_update_and_add_testing_config(
    # Tests yarn-style rotary embeddings.
    "llama",
    "llama_yarn",
    updates={
        ("model", "base_model", "decoder", "block", "mixer", "rotary", "type"): "yarn",
    },
    # Megatron doesn't support Yarn-style Rotary Embeddings
    megatron_args=None,
    checkpoint_format=LlamaCheckpointFormat,
    groups={
        ModelTestingGroup.basic: ModelTestingGroupAction.normal,
        ModelTestingGroup.checkpoint: ModelTestingGroupAction.normal,
        ModelTestingGroup.convert: ModelTestingGroupAction.unimportant,
        ModelTestingGroup.generate: ModelTestingGroupAction.unimportant,
        ModelTestingGroup.megatron: ModelTestingGroupAction.not_implemented,
        ModelTestingGroup.distributed: ModelTestingGroupAction.unimportant,
    },
)

_update_and_add_testing_config(
    # Tests diffusion llama converter.
    "llama_yarn",
    "diffusion_llama",
    updates={},
    # Megatron doesn't support Yarn-style Rotary Embeddings
    megatron_args=None,
    checkpoint_format=DiffusionLlamaCheckpointFormat,
    # TODO: Conversion is broken.
    # TODO: Add back generate as `normal` when stable.
    groups={
        ModelTestingGroup.basic: ModelTestingGroupAction.unimportant,
        ModelTestingGroup.checkpoint: ModelTestingGroupAction.normal,
        ModelTestingGroup.convert: ModelTestingGroupAction.broken,
        ModelTestingGroup.generate: ModelTestingGroupAction.broken,
        ModelTestingGroup.megatron: ModelTestingGroupAction.not_implemented,
        ModelTestingGroup.distributed: ModelTestingGroupAction.unimportant,
    },
    auto_model_class=transformers.AutoModel,
)


_llama_block = MODEL_CONFIGS["llama"].config_dict["model"]["base_model"]["decoder"]["block"]


_update_and_add_testing_config(
    # Tests multi-token prediction, custom HF model and converter.
    "llama",
    "mtp_llama",
    updates={
        ("model", "base_model", "head"): {
            "type": "multi_token_prediction",
            "block": _llama_block,
            "head": MODEL_CONFIGS["llama"].config_dict["model"]["base_model"]["head"],
            "prediction_heads": 2,
        },
        ("model", "base_model", "decoder", "num_blocks"): 1,
    },
    # Megatron doesn't support multi-token prediction.
    megatron_args=None,
    checkpoint_format=MTPLlamaCheckpointFormat,
    # TODO: Add back generate as `normal` when stable.
    groups={
        ModelTestingGroup.basic: ModelTestingGroupAction.normal,
        ModelTestingGroup.checkpoint: ModelTestingGroupAction.normal,
        ModelTestingGroup.convert: ModelTestingGroupAction.normal,
        ModelTestingGroup.generate: ModelTestingGroupAction.broken,
        ModelTestingGroup.megatron: ModelTestingGroupAction.not_implemented,
        ModelTestingGroup.distributed: ModelTestingGroupAction.unimportant,
    },
    compare_factor=2.0,
    # Arg update for cross-entropy splits doesn't work here.
    skip_tests=(r"ce4", r"ms"),
)

_update_and_add_testing_config(
    # Tests partial linear biases, Qwen2 converter.
    "llama",
    "qwen_2",
    # TODO: replace
    updates={
        ("model", "base_model", "decoder", "block", "add_linear_biases"): "only_attn_qkv",
    },
    # Megatron doesn't support per sub layer biases.
    megatron_args=None,
    checkpoint_format=Qwen2CheckpointFormat,
    # TODO: Add back generate as `normal` when stable.
    groups={
        ModelTestingGroup.basic: ModelTestingGroupAction.broken,
        ModelTestingGroup.checkpoint: ModelTestingGroupAction.broken,
        ModelTestingGroup.convert: ModelTestingGroupAction.broken,
        ModelTestingGroup.generate: ModelTestingGroupAction.broken,
        ModelTestingGroup.megatron: ModelTestingGroupAction.not_implemented,
        ModelTestingGroup.distributed: ModelTestingGroupAction.unimportant,
    },
)

_update_and_add_testing_config(
    # Tests diffusion dream converter.
    "qwen_2",
    "dream",
    # TODO: replace only_attn_qkv
    updates={},
    # Megatron doesn't support per sub layer biases.
    megatron_args=None,
    checkpoint_format=DiffusionDreamCheckpointFormat,
    # TODO: Conversion is broken.
    # TODO: Add back generate as `normal` when stable.
    groups={
        ModelTestingGroup.basic: ModelTestingGroupAction.unimportant,
        ModelTestingGroup.checkpoint: ModelTestingGroupAction.broken,
        ModelTestingGroup.convert: ModelTestingGroupAction.broken,
        ModelTestingGroup.generate: ModelTestingGroupAction.broken,
        ModelTestingGroup.megatron: ModelTestingGroupAction.not_implemented,
        ModelTestingGroup.distributed: ModelTestingGroupAction.unimportant,
    },
    auto_model_class=transformers.AutoModel,
)

_update_and_add_testing_config(
    # Tests sliding window attention, mistral converter.
    "llama",
    "mistral",
    updates={
        ("model", "base_model", "decoder", "block", "mixer", "window_size"): 128,
    },
    # Megatron doesn't support sliding windows.
    megatron_args=None,
    checkpoint_format=MistralCheckpointFormat,
    # TODO: Add back generate as `normal` when stable.
    groups={
        ModelTestingGroup.basic: ModelTestingGroupAction.normal,
        ModelTestingGroup.checkpoint: ModelTestingGroupAction.normal,
        ModelTestingGroup.convert: ModelTestingGroupAction.normal,
        ModelTestingGroup.generate: ModelTestingGroupAction.broken,
        ModelTestingGroup.megatron: ModelTestingGroupAction.not_implemented,
        ModelTestingGroup.distributed: ModelTestingGroupAction.unimportant,
    },
)

_mistral_base_model = MODEL_CONFIGS["mistral"].config_dict["model"]["base_model"]

_update_and_add_testing_config(
    # Tests logit distillation.
    "mistral",
    "mistral_distill_logits",
    updates={
        ("model", "base_model", "head", "distillation_model"): "teacher",
        ("reference_models"): {
            "teacher": {
                "model": {"base_model": copy.deepcopy(_mistral_base_model)},
            },
        },
    },
    megatron_args=None,
    checkpoint_format=MistralCheckpointFormat,
    groups={
        ModelTestingGroup.basic: ModelTestingGroupAction.normal,
        ModelTestingGroup.checkpoint: ModelTestingGroupAction.unimportant,
        ModelTestingGroup.convert: ModelTestingGroupAction.unimportant,
        ModelTestingGroup.generate: ModelTestingGroupAction.unimportant,
        ModelTestingGroup.megatron: ModelTestingGroupAction.not_implemented,
        ModelTestingGroup.distributed: ModelTestingGroupAction.broken,  # failing: tp2, stp2, stp2_ce4
    },
    compare_factor=1.5,
    # modes not supported with reference models
    skip_tests=("ms", "pp2s1_bf4", "pp2s2_bf4", "sdp2"),
)

_update_and_add_testing_config(
    "mistral_distill_logits",
    "mistral_reverse_kl",
    updates={
        ("model", "base_model", "head", "distillation_loss_implementation"): "reverse_kl",
    },
    megatron_args=None,
    checkpoint_format=MistralCheckpointFormat,
    groups={
        ModelTestingGroup.basic: ModelTestingGroupAction.normal,
        ModelTestingGroup.checkpoint: ModelTestingGroupAction.unimportant,
        ModelTestingGroup.convert: ModelTestingGroupAction.unimportant,
        ModelTestingGroup.generate: ModelTestingGroupAction.unimportant,
        ModelTestingGroup.megatron: ModelTestingGroupAction.not_implemented,
        ModelTestingGroup.distributed: ModelTestingGroupAction.broken,  # failing: fp16, tp2, stp2, stp2_ce4
    },
    compare_factor=2,
    # Modes not supported with reference models
    skip_tests=("sdp", "ms", "pp"),
)

_update_and_add_testing_config(
    "mistral_distill_logits",
    "mistral_distill_activations",
    updates={
        ("model", "base_model", "head", "distillation_loss_factor"): 0.001,
        ("model", "base_model", "decoder", "block", "distillation_model"): "teacher",
        ("model", "base_model", "decoder", "block", "activation_distillation_factor"): 0.1,
        ("reference_models"): {
            "teacher": {
                "model": {"base_model": copy.deepcopy(_mistral_base_model)},
            },
        },
    },
    # Megatron doesn't support sliding windows.
    megatron_args=None,
    checkpoint_format=MistralCheckpointFormat,
    # TODO: Add back generate as `normal` when stable.
    groups={
        ModelTestingGroup.basic: ModelTestingGroupAction.normal,
        ModelTestingGroup.checkpoint: ModelTestingGroupAction.unimportant,
        ModelTestingGroup.convert: ModelTestingGroupAction.unimportant,
        ModelTestingGroup.generate: ModelTestingGroupAction.unimportant,
        ModelTestingGroup.megatron: ModelTestingGroupAction.not_implemented,
        ModelTestingGroup.distributed: ModelTestingGroupAction.broken,
    },
    compare_factor=8,
    # Modes not supported with reference models and/or activation distillation.
    # TODO: Fix gradient accumulation and fp16, add TP support.
    skip_tests=("sdp", "ms", "pp", "tp", GRAD_ACC, "fp16"),
)

_update_and_add_testing_config(
    # Tests mixture of experts, mixtral converter.
    "llama",
    "mixtral",
    updates={
        ("model", "base_model", "decoder", "block", "mlp", "type"): "moe",
        ("model", "base_model", "decoder", "block", "mlp", "router", "weight"): init_1,
        ("model", "base_model", "decoder", "block", "mlp", "experts"): 4,
        ("model", "base_model", "decoder", "block", "mlp", "experts_per_token"): 4,
    },
    megatron_args=[
        "--num-experts=4",
        "--moe-router-topk=4",
    ],
    checkpoint_format=MixtralCheckpointFormat,
    # TODO: New base image broke mixtral
    groups={
        ModelTestingGroup.basic: ModelTestingGroupAction.broken,
        ModelTestingGroup.checkpoint: ModelTestingGroupAction.broken,
        ModelTestingGroup.convert: ModelTestingGroupAction.broken,
        ModelTestingGroup.generate: ModelTestingGroupAction.broken,
        ModelTestingGroup.megatron: ModelTestingGroupAction.broken,
        ModelTestingGroup.distributed: ModelTestingGroupAction.broken,
    },
    compare_factor=2.0,
)


_update_and_add_testing_config(
    # Tests hybrid Mamba 2.
    "llama",
    "hybrid_mamba",
    updates={
        ("model", "base_model", "decoder"): {
            "type": "pattern",
            "blocks": {
                "t": copy.deepcopy(_llama_block),
                "m2": {
                    **copy.deepcopy(_llama_block),
                    "mixer": {
                        "type": "mamba",
                        "dt_layer": {"bias": {"enabled": True}},
                        "d_inner": 512,
                        "state_size": 8,
                        "dt_rank": 16,
                        "d_xb": 256,
                        "add_linear_biases": False,
                    },
                },
            },
            "num_blocks": 2,
            "pattern": ["t", "m2"],
        },
    },
    megatron_args=None,
    checkpoint_format=AprielHybridSSMCheckpointFormat,
    groups={
        ModelTestingGroup.basic: ModelTestingGroupAction.normal,
        ModelTestingGroup.checkpoint: ModelTestingGroupAction.normal,
<<<<<<< HEAD
        # TODO: Fix and bring back to `testing_groups`
=======
>>>>>>> 70ef5c42
        ModelTestingGroup.convert: ModelTestingGroupAction.normal,
        ModelTestingGroup.generate: ModelTestingGroupAction.not_implemented,
        ModelTestingGroup.megatron: ModelTestingGroupAction.not_implemented,
        ModelTestingGroup.distributed: ModelTestingGroupAction.normal,
    },
    compare_factor=2.0,
    # Micro-sequence split not supported.
    skip_tests=("sdp", "ms"),
)

_update_and_add_testing_config(
    # Tests vision multimodal.
<<<<<<< HEAD
    "llama",
    "llava",
    model_type="multimodal",
    updates={
        ("model", "base_model", "vision_encoder"): {
            "embeddings": {"patch_height": 4, "patch_width": 4, "normalization": {"type": "rms_norm"}},
            "encoder": copy.deepcopy(MODEL_CONFIGS["llama"].config_dict["model"]["base_model"]["decoder"]),
            "adapter": {"intermediate_size": 256},
            "hidden_size": 256,
        },
        ("model", "base_model", "decoder", "num_blocks"): 1,
        # Extend the vocab size to ensure the token id is not in the mock dataset.
        ("model", "base_model", "embeddings", "vocab_size"): 386,
        ("model", "base_model", "image_token_index"): 384,
        ("model", "base_model", "vision_encoder", "encoder", "block", "mixer", "rotary", "type"): "default_2d",
        ("model", "base_model", "vision_encoder", "encoder", "num_blocks"): 1,
        ("model", "base_model", "vision_encoder", "encoder", "block", "mixer", "causal"): False,
        ("model", "base_model", "vision_encoder", "encoder", "block", "mixer", "cross_document_attention"): False,
        # Pixtal doesn't support GQA
        ("model", "base_model", "vision_encoder", "encoder", "block", "mixer", "head_groups"): 8,
    },
    get_dataset=get_multimodal_test_dataset,
    megatron_args=None,
    checkpoint_format=LlavaCheckpointFormat,
    groups={
        ModelTestingGroup.basic: ModelTestingGroupAction.normal,
        ModelTestingGroup.checkpoint: ModelTestingGroupAction.normal,
        ModelTestingGroup.convert: ModelTestingGroupAction.normal,
        ModelTestingGroup.generate: ModelTestingGroupAction.not_implemented,
        ModelTestingGroup.megatron: ModelTestingGroupAction.not_implemented,
        # TODO: Implement
        ModelTestingGroup.distributed: ModelTestingGroupAction.normal,
    },
    compare_factor=6.0,
    # Micro-sequence split and sequence-first not supported.
    # TODO: Gradient accumulation works but comparison is broken.
    skip_tests=("sdp", "ms", GRAD_ACC),
    auto_model_class=transformers.AutoModelForImageTextToText,
)


_update_and_add_testing_config(
    # Tests hybrid with attention + gated delta net mixer.
    "llama",
=======
    "llama",
    "llava",
    model_type="multimodal",
    updates={
        ("model", "base_model", "vision_encoder"): {
            "embeddings": {"patch_height": 4, "patch_width": 4, "normalization": {"type": "rms_norm"}},
            "encoder": copy.deepcopy(MODEL_CONFIGS["llama"].config_dict["model"]["base_model"]["decoder"]),
            "adapter": {"intermediate_size": 256},
            "hidden_size": 256,
        },
        ("model", "base_model", "decoder", "num_blocks"): 1,
        # Extend the vocab size to ensure the token id is not in the mock dataset.
        ("model", "base_model", "embeddings", "vocab_size"): 386,
        ("model", "base_model", "image_token_index"): 384,
        ("model", "base_model", "vision_encoder", "encoder", "block", "mixer", "rotary", "type"): "default_2d",
        ("model", "base_model", "vision_encoder", "encoder", "num_blocks"): 1,
        ("model", "base_model", "vision_encoder", "encoder", "block", "mixer", "causal"): False,
        ("model", "base_model", "vision_encoder", "encoder", "block", "mixer", "cross_document_attention"): False,
        # Pixtal doesn't support GQA
        ("model", "base_model", "vision_encoder", "encoder", "block", "mixer", "head_groups"): 8,
    },
    get_dataset=get_multimodal_test_dataset,
    megatron_args=None,
    checkpoint_format=LlavaCheckpointFormat,
    groups={
        ModelTestingGroup.basic: ModelTestingGroupAction.normal,
        ModelTestingGroup.checkpoint: ModelTestingGroupAction.normal,
        ModelTestingGroup.convert: ModelTestingGroupAction.normal,
        ModelTestingGroup.generate: ModelTestingGroupAction.not_implemented,
        ModelTestingGroup.megatron: ModelTestingGroupAction.not_implemented,
        # TODO: Implement
        ModelTestingGroup.distributed: ModelTestingGroupAction.normal,
    },
    compare_factor=6.0,
    # Micro-sequence split and sequence-first not supported.
    # TODO: Gradient accumulation works but comparison is broken.
    skip_tests=("sdp", "ms", GRAD_ACC),
    auto_model_class=transformers.AutoModelForImageTextToText,
)


_update_and_add_testing_config(
    # Tests hybrid with attention + gated delta net mixer.
    "llama",
>>>>>>> 70ef5c42
    "apriel2_text_gdn_hybrid",
    updates={
        ("model", "base_model", "decoder"): {
            "type": "pattern",
            "blocks": {
                "attn": {
                    **copy.deepcopy(_llama_block),
                    "mixer": {
                        "type": "attention",
                        "rotary": {"type": "default", "theta": 10000},
                        "heads": 8,
                        "head_groups": 4,
                        "head_size": 32,
                        "add_linear_biases": False,
                    },
                },
                "gdn": {
                    **copy.deepcopy(_llama_block),
                    "mixer": {
                        "type": "gdn",
                        "value_heads": 4,
                        "key_heads": 4,
                        "key_head_dim": 16,
                        "value_head_dim": 16,
                    },
                },
            },
            "num_blocks": 2,
            "pattern": ["attn", "gdn"],
        },
    },
    megatron_args=None,
    checkpoint_format=Apriel2TextCheckpointFormat,
    groups={
        ModelTestingGroup.basic: ModelTestingGroupAction.normal,
        ModelTestingGroup.checkpoint: ModelTestingGroupAction.normal,
        # TODO: Fix (`fast_llm/models/gpt/conversion/apriel.py:235: KeyError: 'value_head_dim'`)
        ModelTestingGroup.convert: ModelTestingGroupAction.broken,
        ModelTestingGroup.generate: ModelTestingGroupAction.not_implemented,
        ModelTestingGroup.megatron: ModelTestingGroupAction.not_implemented,
        ModelTestingGroup.distributed: ModelTestingGroupAction.normal,
    },
    compare_factor=10.0,  # High diff for fp16 and bf16 due to rms_norm_gated from fla
    # note: tp is excluded because there is currently no gradient reductions implemented for tp norm in gdn.py (STP works though).
    # we should be using STP with this model, not TP!
    skip_tests=("sdp", "ms", TP_NO_STP),
)

_update_and_add_testing_config(
    # Tests apriel2 format with pattern decoder mixing all mixer types.
    # This comprehensive test exercises: attention, mamba, stochastic mixer, sliding window attention, gdn.
    "llama",
    "apriel2_text_all_hybrid",
    updates={
        ("model", "base_model", "tied_embedding_weight"): True,
        ("model", "base_model", "decoder"): {
            "type": "pattern",
            "blocks": {
                "attn_full": {
                    **copy.deepcopy(_llama_block),
                    "mixer": {
                        "type": "attention",
                        "rotary": {"type": "default", "theta": 10000},
                        "heads": 8,
                        "head_groups": 4,
                        "head_size": 32,
                        "add_linear_biases": False,
                    },
                },
                "mamba": {
                    **copy.deepcopy(_llama_block),
                    "mixer": {
                        "type": "mamba",
                        "d_inner": 512,
                        "state_size": 16,
                        "dt_rank": 16,
                        "d_xb": 256,
                        "add_linear_biases": False,
                    },
                },
                "stochastic": {
                    **copy.deepcopy(_llama_block),
                    "mixer": {
                        "type": "stochastic",
                        "mixers": {
                            "attn": {
                                "type": "attention",
                                "rotary": {"type": "default", "theta": 10000},
                                "heads": 8,
                                "head_groups": 4,
                                "head_size": 32,
                                "add_linear_biases": False,
                            },
                            "gdn": {
                                "type": "gdn",
                                "value_heads": 4,
                                "key_heads": 4,
                                "key_head_dim": 16,
                                "value_head_dim": 16,
                            },
                            "mamba": {
                                "type": "mamba",
                                "d_inner": 512,
                                "state_size": 16,
                                "dt_rank": 16,
                                "d_xb": 256,
                                "add_linear_biases": False,
                            },
                            "kda": {
                                "type": "kda",
                                "heads": 4,
                                "head_dim": 16,
                            },
                        },
                        "sampling_strategy": "uniform",
                        "main_mixer_name": "attn",
                    },
                },
                "attn_swa": {
                    **copy.deepcopy(_llama_block),
                    "mixer": {
                        "type": "attention",
                        "rotary": {"type": "default", "theta": 10000},
                        "heads": 8,
                        "head_groups": 4,
                        "head_size": 32,
                        "window_size": 128,
                        "add_linear_biases": False,
                    },
                },
                "gdn": {
                    **copy.deepcopy(_llama_block),
                    "mixer": {
                        "type": "gdn",
                        "value_heads": 4,
                        "key_heads": 4,
                        "key_head_dim": 16,
                        "value_head_dim": 16,
                    },
                },
                "kda": {
                    **copy.deepcopy(_llama_block),
                    "mixer": {
                        "type": "kda",
                        "heads": 4,
                        "head_dim": 16,
                    },
                },
            },
            "pattern": ["attn_full", "mamba", "stochastic", "attn_swa", "gdn", "kda", "stochastic"],
            "num_blocks": 7,
        },
    },
    megatron_args=None,
    checkpoint_format=Apriel2TextCheckpointFormat,
    groups={
        ModelTestingGroup.basic: ModelTestingGroupAction.normal,
        ModelTestingGroup.checkpoint: ModelTestingGroupAction.normal,
        ModelTestingGroup.convert: ModelTestingGroupAction.normal,
        ModelTestingGroup.generate: ModelTestingGroupAction.not_implemented,
        ModelTestingGroup.megatron: ModelTestingGroupAction.not_implemented,
        ModelTestingGroup.distributed: ModelTestingGroupAction.normal,
    },
    compare_factor=12.0,
    # Micro-sequence split not supported for Mamba.
    # Pipeline-parallel gives a different mixer selection.
    # TP excluded because no gradient reductions implemented for TP norm in GDN (use STP instead).
    skip_tests=("sdp", "ms", "pp", TP_NO_STP),
)


_update_and_add_testing_config(
    # Tests apriel2 multimodal format combining pattern decoder with vision encoder.
    # Uses the same decoder as apriel2_text_all_hybrid but adds vision capabilities.
    "apriel2_text_all_hybrid",
    "apriel2",
    model_type="multimodal",
    updates={
        ("model", "base_model", "vision_encoder"): {
            "embeddings": {"patch_height": 4, "patch_width": 4, "normalization": {"type": "rms_norm"}},
            "encoder": copy.deepcopy(MODEL_CONFIGS["llama"].config_dict["model"]["base_model"]["decoder"]),
            "adapter": {"intermediate_size": 256},
            "hidden_size": 256,
        },
        # Reduce decoder blocks for faster testing
        ("model", "base_model", "decoder", "num_blocks"): 2,
        # Extend the vocab size to ensure the image token id is not in the mock dataset.
        ("model", "base_model", "embeddings", "vocab_size"): 386,
        ("model", "base_model", "image_token_index"): 384,
        ("model", "base_model", "vision_encoder", "encoder", "block", "mixer", "rotary", "type"): "default_2d",
        ("model", "base_model", "vision_encoder", "encoder", "num_blocks"): 1,
        ("model", "base_model", "vision_encoder", "encoder", "block", "mixer", "causal"): False,
        ("model", "base_model", "vision_encoder", "encoder", "block", "mixer", "cross_document_attention"): False,
        # Pixtral doesn't support GQA
        ("model", "base_model", "vision_encoder", "encoder", "block", "mixer", "head_groups"): 8,
    },
    get_dataset=get_multimodal_test_dataset,
    megatron_args=None,
    checkpoint_format=Apriel2CheckpointFormat,
    groups={
        ModelTestingGroup.basic: ModelTestingGroupAction.normal,
        ModelTestingGroup.checkpoint: ModelTestingGroupAction.normal,
        ModelTestingGroup.convert: ModelTestingGroupAction.normal,
        ModelTestingGroup.generate: ModelTestingGroupAction.not_implemented,
        ModelTestingGroup.megatron: ModelTestingGroupAction.not_implemented,
        ModelTestingGroup.distributed: ModelTestingGroupAction.normal,
    },
    compare_factor=6.0,
    # Micro-sequence split and sequence-first not supported for Mamba.
    # TP excluded because no gradient reductions implemented for TP norm in GDN (use STP instead).
    skip_tests=("sdp", "ms", GRAD_ACC, TP_NO_STP),
)


_update_and_add_testing_config(
    # Tests hybrid with KDA mixer.
    "llama",
    "hybrid_kda",
    updates={
        ("model", "base_model", "decoder"): {
            "type": "pattern",
            "blocks": {
                "t": copy.deepcopy(_llama_block),
                "kda": {
                    **copy.deepcopy(_llama_block),
                    "mixer": {
                        "type": "kda",
                        "heads": 4,
                        "head_dim": 16,
                    },
                },
            },
            "num_blocks": 2,
            "pattern": ["t", "kda"],
        },
    },
    megatron_args=None,
    checkpoint_format=AprielHybridSSMCheckpointFormat,
    groups={
        ModelTestingGroup.basic: ModelTestingGroupAction.normal,
        ModelTestingGroup.checkpoint: ModelTestingGroupAction.broken,
        ModelTestingGroup.convert: ModelTestingGroupAction.broken,
        ModelTestingGroup.generate: ModelTestingGroupAction.not_implemented,
        ModelTestingGroup.megatron: ModelTestingGroupAction.not_implemented,
        ModelTestingGroup.distributed: ModelTestingGroupAction.normal,
    },
    compare_factor=10.0,  # similar to gdn with compare_factor 2 fails fp16 and bf16 tests in the normalizaiton layer when using rms_norm_gated from fla
    # note: tp is excluded because there is currently no gradient reductions implemented for tp norm in gdn.py (STP works though).
    # we should be using STP with this model, not TP!
    skip_tests=("sdp", "ms", TP_NO_STP),
)


@pytest.fixture(scope="session", params=MODEL_CONFIGS.keys())
def model_testing_config(request) -> ModelTestingConfig:
    models = request.config.getoption("--models")
    if models and request.param not in models:
        pytest.skip(f"Skipping model {request.param}")
    return MODEL_CONFIGS[request.param]


def testing_group_enabled(item: pytest.Function, skip_slow: bool, skip_extra_slow: bool, show_skipped: bool) -> bool:
    if "model_testing_group" in item.keywords:
        assert hasattr(item, "callspec") and "model_testing_config" in item.callspec.params, item.nodeid
        groups: tuple[ModelTestingGroup] = item.keywords["model_testing_group"].args
        model_testing_config = item.callspec.params["model_testing_config"]
        model_config: ModelTestingConfig = MODEL_CONFIGS[model_testing_config]
        for group in groups:
            action = model_config.groups[group]
            if action == ModelTestingGroupAction.main:
                pass
            elif action == ModelTestingGroupAction.normal and not skip_slow:
                pass
            elif (
                action in (ModelTestingGroupAction.broken, ModelTestingGroupAction.unimportant) and not skip_extra_slow
            ):
                pass
            elif show_skipped:
                item.add_marker(
                    pytest.mark.skip(reason=f"Skipping testing group {group} for model {model_testing_config}.")
                )
            else:
                return False
    elif hasattr(item, "callspec"):
        assert "model_testing_config" not in item.callspec.params, item.nodeid

    return True<|MERGE_RESOLUTION|>--- conflicted
+++ resolved
@@ -684,10 +684,6 @@
     groups={
         ModelTestingGroup.basic: ModelTestingGroupAction.normal,
         ModelTestingGroup.checkpoint: ModelTestingGroupAction.normal,
-<<<<<<< HEAD
-        # TODO: Fix and bring back to `testing_groups`
-=======
->>>>>>> 70ef5c42
         ModelTestingGroup.convert: ModelTestingGroupAction.normal,
         ModelTestingGroup.generate: ModelTestingGroupAction.not_implemented,
         ModelTestingGroup.megatron: ModelTestingGroupAction.not_implemented,
@@ -700,7 +696,6 @@
 
 _update_and_add_testing_config(
     # Tests vision multimodal.
-<<<<<<< HEAD
     "llama",
     "llava",
     model_type="multimodal",
@@ -745,52 +740,6 @@
 _update_and_add_testing_config(
     # Tests hybrid with attention + gated delta net mixer.
     "llama",
-=======
-    "llama",
-    "llava",
-    model_type="multimodal",
-    updates={
-        ("model", "base_model", "vision_encoder"): {
-            "embeddings": {"patch_height": 4, "patch_width": 4, "normalization": {"type": "rms_norm"}},
-            "encoder": copy.deepcopy(MODEL_CONFIGS["llama"].config_dict["model"]["base_model"]["decoder"]),
-            "adapter": {"intermediate_size": 256},
-            "hidden_size": 256,
-        },
-        ("model", "base_model", "decoder", "num_blocks"): 1,
-        # Extend the vocab size to ensure the token id is not in the mock dataset.
-        ("model", "base_model", "embeddings", "vocab_size"): 386,
-        ("model", "base_model", "image_token_index"): 384,
-        ("model", "base_model", "vision_encoder", "encoder", "block", "mixer", "rotary", "type"): "default_2d",
-        ("model", "base_model", "vision_encoder", "encoder", "num_blocks"): 1,
-        ("model", "base_model", "vision_encoder", "encoder", "block", "mixer", "causal"): False,
-        ("model", "base_model", "vision_encoder", "encoder", "block", "mixer", "cross_document_attention"): False,
-        # Pixtal doesn't support GQA
-        ("model", "base_model", "vision_encoder", "encoder", "block", "mixer", "head_groups"): 8,
-    },
-    get_dataset=get_multimodal_test_dataset,
-    megatron_args=None,
-    checkpoint_format=LlavaCheckpointFormat,
-    groups={
-        ModelTestingGroup.basic: ModelTestingGroupAction.normal,
-        ModelTestingGroup.checkpoint: ModelTestingGroupAction.normal,
-        ModelTestingGroup.convert: ModelTestingGroupAction.normal,
-        ModelTestingGroup.generate: ModelTestingGroupAction.not_implemented,
-        ModelTestingGroup.megatron: ModelTestingGroupAction.not_implemented,
-        # TODO: Implement
-        ModelTestingGroup.distributed: ModelTestingGroupAction.normal,
-    },
-    compare_factor=6.0,
-    # Micro-sequence split and sequence-first not supported.
-    # TODO: Gradient accumulation works but comparison is broken.
-    skip_tests=("sdp", "ms", GRAD_ACC),
-    auto_model_class=transformers.AutoModelForImageTextToText,
-)
-
-
-_update_and_add_testing_config(
-    # Tests hybrid with attention + gated delta net mixer.
-    "llama",
->>>>>>> 70ef5c42
     "apriel2_text_gdn_hybrid",
     updates={
         ("model", "base_model", "decoder"): {
