import dataclasses
import enum
import functools
import os
import typing

import pytest

from fast_llm.engine.checkpoint.config import CheckpointFormat
from fast_llm.engine.multi_stage.config import FastLLMModelConfig
from fast_llm.engine.training.config import TrainerConfig
from fast_llm.models.gpt.config import (
    DiffusionDreamGPTHuggingfaceCheckpointFormat,
    DiffusionLlamaGPTHuggingfaceCheckpointFormat,
    LlamaGPTHuggingfaceCheckpointFormat,
    LlavaGPTHuggingfaceCheckpointFormat,
    MistralGPTHuggingfaceCheckpointFormat,
    MixtralGPTHuggingfaceCheckpointFormat,
    MTPLlamaGPTHuggingfaceCheckpointFormat,
    Qwen2GPTHuggingfaceCheckpointFormat,
    Starcoder2GPTHuggingfaceCheckpointFormat,
)
from fast_llm.models.ssm.config import (
    AprielThinkerSSMHHybridHuggingfaceCheckpointFormat,
    LLambaHuggingfaceCheckpointFormat,
<<<<<<< HEAD
    LlavaHybridHuggingfaceCheckpointFormat,
=======
>>>>>>> e7d96368
)
from tests.utils.dataset import MODEL_DATASET_PREFIX, MODEL_TEST_VOCAB_SIZE
from tests.utils.distributed_configs import DistributedTestingConfig

from fast_llm.engine.evaluation.evaluators import (  # isort:skip  # needed for dynamic type registration
    EvaluatorsConfig,
)

_LOG_LEVEL = int(os.environ.get("LOG_LEVEL", 13))


class ModelTestingGroup(enum.StrEnum):
    basic = "basic"
    checkpoint = "checkpoint"
    convert = "convert"
    generate = "generate"
    megatron = "megatron"
    distributed = "distributed"


class ModelTestingGroupAction(enum.StrEnum):
    # Critical test, will always run.
    main = "main"
    # Standard test, treated as slow
    normal = "normal"
    # Feature is not important enough for frequent testing (ex. mostly redundant), treated as extra-slow.
    unimportant = "unimportant"
    # Test is known to fail, treated as extra-slow.
    broken = "broken"
    # Tested feature is unsupported for this model, skip unconditionally.
    not_implemented = "not_implemented"


@dataclasses.dataclass(kw_only=True, frozen=True)
class ModelTestingConfig:
    name: str = None
    model_type: str
    config_args: list[str]
    megatron_args: list[str] | None
    checkpoint_format: type[CheckpointFormat] | None
    groups: dict[ModelTestingGroup, ModelTestingGroupAction]
    # Scale the comparison thresholds for specific models.
    compare_factor: float = 1.0
    # Option to skip specific distributed configuration with name containing any of the provided strings.
    skip_tests: tuple[str] = ()

    @functools.cached_property
    def trainer_config_class(self) -> type[TrainerConfig]:
        return TrainerConfig.get_subclass(self.model_type)

    @functools.cached_property
    def trainer_config(self) -> TrainerConfig:
        # See `RunnableConfig._from_parsed_args`
        return self.trainer_config_class.from_dict(self.trainer_config_class._parse_updates(self.config_args))

    @functools.cached_property
    def evaluators_config_class(self) -> type[EvaluatorsConfig]:
        # EvaluatorsConfig is a base class that, during parse_and_run, replaces itself with the appropriate TrainingConfig subclass.
        # Therefore, the arguments passed to EvaluatorsConfig.parse_and_run must include the model type as the first element.
        return EvaluatorsConfig

    @functools.cached_property
    def evaluators_config(self) -> EvaluatorsConfig:
        # See `RunnableConfig._from_parsed_args`
        return self.evaluators_config_class.from_dict(self.evaluators_config_class._parse_updates(self.config_args))

    @functools.cached_property
    def model_config_class(self) -> type[FastLLMModelConfig]:
        # TODO: Ok to assume the model and trainer have the same name?
        return FastLLMModelConfig.get_subclass(self.model_type)

    @functools.cached_property
    def model_config(self) -> FastLLMModelConfig:
        return self.trainer_config.model

    @functools.cached_property
    def huggingface_model_for_causal_lm_class(self):
        return self.model_config_class.get_huggingface_model_for_causal_lm_class()

    @functools.cached_property
    def model_class(self):
        return self.model_config_class.get_model_class()

    @functools.cached_property
    def base_model_config_class(self):
        return self.model_config_class.get_base_model_config_class()

    def should_skip(self, distributed_config: DistributedTestingConfig) -> bool:
        return any(key in distributed_config.name for key in self.skip_tests)


def _update_and_add_testing_config(
    old_name: str,
    new_name: str,
    *,
    model_type: str | None = None,
    extra_args: list[str] | None = None,
    megatron_args: list[str] | None = ...,
    groups: dict[ModelTestingGroup, ModelTestingGroupAction],
    **kwargs,
):
    config = MODEL_CONFIGS[old_name]
    updates: dict[str, typing.Any] = {
        "name": new_name,
        "groups": groups,
    }
    if model_type is not None:
        updates["model_type"] = model_type
    if extra_args is not None:
        updates["config_args"] = config.config_args + extra_args
    if megatron_args is not ...:
        if megatron_args is None:
            updates["megatron_args"] = None
        elif config.megatron_args is None:
            updates["megatron_args"] = megatron_args
        else:
            updates["megatron_args"] = config.megatron_args + megatron_args
    updates.update(kwargs)

    MODEL_CONFIGS[new_name] = dataclasses.replace(config, **updates)


MODEL_CONFIGS: dict[str, ModelTestingConfig] = {}


MODEL_CONFIGS["gpt2"] = ModelTestingConfig(
    # Tests gpt2 features (absolute embeddings, layer norm,  relu activation, tied embeddings, MHA, linear biases).
    name="gpt2",
    model_type="gpt",
    config_args=[
        "training.logs.interval=1",
        "run.tensor_logs.save=True",
        "run.tensor_logs.show=False",
        "model.base_model.max_position_embeddings=512",
        "model.base_model.transformer.num_layers=2",
        "model.base_model.transformer.hidden_size=256",
        "model.base_model.transformer.num_attention_heads=8",
        "model.base_model.transformer.head_groups=8",
        "model.base_model.transformer.init_method_std=0.022",
        f"model.base_model.vocab_size={MODEL_TEST_VOCAB_SIZE}",
        f"model.multi_stage.debug_param_init={_LOG_LEVEL}",
        f"model.multi_stage.debug_layer_outputs={_LOG_LEVEL}",
        f"model.multi_stage.debug_layer_gradients={_LOG_LEVEL}",
        f"model.multi_stage.debug_all_param_gradients={_LOG_LEVEL}",
        "model.multi_stage.debug_tensor_parallel=True",
        "model.distributed.reproducible_init=True",
        "model.distributed.timeout=20",
        "training.train_iters=2",
        "training.num_workers=0",
        "training.timeout=30",
        "batch.batch_size=8",
        "batch.sequence_length=512",
        "data.datasets.training.type=slice",
        "data.datasets.training.end=0.969",
        "data.datasets.training.dataset.type=memmap",
        f"data.datasets.training.dataset.path={MODEL_DATASET_PREFIX}",
        "data.datasets.validation.type=slice",
        "data.datasets.validation.begin=0.969",
        "data.datasets.validation.end=0.999",
        "data.datasets.validation.dataset.type=memmap",
        f"data.datasets.validation.dataset.path={MODEL_DATASET_PREFIX}",
        "data.datasets.test.type=slice",
        "data.datasets.test.begin=0.999",
        "data.datasets.test.end=1",
        "data.datasets.test.dataset.type=memmap",
        f"data.datasets.test.dataset.path={MODEL_DATASET_PREFIX}",
        "optimizer.learning_rate.base=0.0001",
    ],
    megatron_args=[
        "--num-layers=2",
        "--hidden-size=256",
        "--num-attention-heads=8",
        "--log-interval=1",
        "--train-iters=2",
        "--eval-iters=0",
        "--hidden-dropout=0",
        "--attention-dropout=0",
        f"--debug_param_init={_LOG_LEVEL}",
        f"--debug_layer_outputs={_LOG_LEVEL}",
        f"--debug_layer_gradients={_LOG_LEVEL}",
        f"--debug_all_param_gradients={_LOG_LEVEL}",
        "--debug_param_update=0",
        "--global-batch-size=8",
        "--micro-batch-size=8",
        "--max-position-embeddings=512",
        "--seq-length=512",
        "--init-method-std=0.022",
        "--lr=0.0001",
        "--num-workers=0",
        "--valid-num-workers=0",
        "--tokenizer-type=NullTokenizer",
        # Megatron messes with the vocab size, so we have to subtract 1.
        f"--vocab-size={MODEL_TEST_VOCAB_SIZE - 1}",
        f"--data-path={MODEL_DATASET_PREFIX}",
        "--lr-decay-style=constant",
        # Initialization is set up to match MCore models (MCore inverts self-attn qkv and dense layers compared to original Megatron)
        "--use-mcore-models",
        # local implementation doesn't allow for RMS norm.
        "--transformer-impl=transformer_engine",
    ],
    checkpoint_format=None,
    groups={
        ModelTestingGroup.basic: ModelTestingGroupAction.main,
        ModelTestingGroup.checkpoint: ModelTestingGroupAction.main,
        ModelTestingGroup.convert: ModelTestingGroupAction.not_implemented,
        ModelTestingGroup.generate: ModelTestingGroupAction.not_implemented,
        ModelTestingGroup.megatron: ModelTestingGroupAction.normal,
        ModelTestingGroup.distributed: ModelTestingGroupAction.normal,
    },
)

_update_and_add_testing_config(
    # Tests MQA.
    "gpt2",
    "starcoder",
    extra_args=["model.base_model.transformer.head_groups=1"],
    megatron_args=["--group-query-attention"],
    checkpoint_format=None,
    groups={
        ModelTestingGroup.basic: ModelTestingGroupAction.normal,
        ModelTestingGroup.checkpoint: ModelTestingGroupAction.normal,
        ModelTestingGroup.convert: ModelTestingGroupAction.not_implemented,
        ModelTestingGroup.generate: ModelTestingGroupAction.not_implemented,
        ModelTestingGroup.megatron: ModelTestingGroupAction.unimportant,
        ModelTestingGroup.distributed: ModelTestingGroupAction.unimportant,
    },
)

_update_and_add_testing_config(
    # Tests intermediate between gpt2 and llama, closest converter to gpt2.
    "gpt2",
    "starcoder2",
    extra_args=[
        "model.base_model.transformer.head_groups=4",
        "model.base_model.transformer.rotary.type=default",
        # Unused, but prevents issues with conversion tests.
        "model.base_model.max_position_embeddings=2048",
    ],
    megatron_args=[
        "--group-query-attention",
        "--num-query-groups=4",
        "--use-rotary-position-embeddings",
        "--no-position-embedding",
    ],
    checkpoint_format=Starcoder2GPTHuggingfaceCheckpointFormat,
    # TODO: Add back generate as `normal` when stable.
    groups={
        ModelTestingGroup.basic: ModelTestingGroupAction.normal,
        ModelTestingGroup.checkpoint: ModelTestingGroupAction.normal,
        ModelTestingGroup.convert: ModelTestingGroupAction.normal,
        ModelTestingGroup.generate: ModelTestingGroupAction.broken,
        ModelTestingGroup.megatron: ModelTestingGroupAction.unimportant,
        ModelTestingGroup.distributed: ModelTestingGroupAction.unimportant,
    },
)

_update_and_add_testing_config(
    # Main tested model.
    "starcoder2",
    "llama",
    extra_args=[
        "model.base_model.transformer.gated=True",
        "model.base_model.transformer.activation_type=silu",
        "model.base_model.transformer.add_linear_biases=False",
        "model.base_model.transformer.normalization.type=rms_norm",
        "model.base_model.transformer.ffn_hidden_size=1024",
        "model.base_model.tie_word_embeddings=False",
    ],
    megatron_args=[
        "--swiglu",
        "--disable-bias-linear",
        "--normalization=RMSNorm",
        "--ffn-hidden-size=1024",
        "--untie-embeddings-and-output-weights",
    ],
    checkpoint_format=LlamaGPTHuggingfaceCheckpointFormat,
    # TODO: Add back generate as `normal` when stable.
    groups={
        ModelTestingGroup.basic: ModelTestingGroupAction.main,
        ModelTestingGroup.checkpoint: ModelTestingGroupAction.main,
        ModelTestingGroup.convert: ModelTestingGroupAction.main,
        ModelTestingGroup.generate: ModelTestingGroupAction.broken,
        ModelTestingGroup.megatron: ModelTestingGroupAction.normal,
        ModelTestingGroup.distributed: ModelTestingGroupAction.normal,
    },
)

_update_and_add_testing_config(
    # Tests llama3-style rotary embeddings.
    "llama",
    "llama3",
    extra_args=["model.base_model.transformer.rotary.type=llama3"],
    # Megatron doesn't support Llama3-style Rotary Embeddings
    megatron_args=None,
    checkpoint_format=LlamaGPTHuggingfaceCheckpointFormat,
    groups={
        ModelTestingGroup.basic: ModelTestingGroupAction.normal,
        ModelTestingGroup.checkpoint: ModelTestingGroupAction.normal,
        ModelTestingGroup.convert: ModelTestingGroupAction.unimportant,
        ModelTestingGroup.generate: ModelTestingGroupAction.unimportant,
        ModelTestingGroup.megatron: ModelTestingGroupAction.not_implemented,
        ModelTestingGroup.distributed: ModelTestingGroupAction.unimportant,
    },
)

_update_and_add_testing_config(
    # Tests yarn-style rotary embeddings.
    "llama",
    "llama_yarn",
    extra_args=["model.base_model.transformer.rotary.type=yarn"],
    # Megatron doesn't support Yarn-style Rotary Embeddings
    megatron_args=None,
    checkpoint_format=LlamaGPTHuggingfaceCheckpointFormat,
    groups={
        ModelTestingGroup.basic: ModelTestingGroupAction.normal,
        ModelTestingGroup.checkpoint: ModelTestingGroupAction.normal,
        ModelTestingGroup.convert: ModelTestingGroupAction.unimportant,
        ModelTestingGroup.generate: ModelTestingGroupAction.unimportant,
        ModelTestingGroup.megatron: ModelTestingGroupAction.not_implemented,
        ModelTestingGroup.distributed: ModelTestingGroupAction.unimportant,
    },
)

_update_and_add_testing_config(
    # Tests diffusion llama converter.
    "llama_yarn",
    "diffusion_llama",
    extra_args=[],
    # Megatron doesn't support Yarn-style Rotary Embeddings
    megatron_args=None,
    checkpoint_format=DiffusionLlamaGPTHuggingfaceCheckpointFormat,
    # TODO: Conversion is broken.
    # TODO: Add back generate as `normal` when stable.
    groups={
        ModelTestingGroup.basic: ModelTestingGroupAction.unimportant,
        ModelTestingGroup.checkpoint: ModelTestingGroupAction.normal,
        ModelTestingGroup.convert: ModelTestingGroupAction.broken,
        ModelTestingGroup.generate: ModelTestingGroupAction.broken,
        ModelTestingGroup.megatron: ModelTestingGroupAction.not_implemented,
        ModelTestingGroup.distributed: ModelTestingGroupAction.unimportant,
    },
)

_update_and_add_testing_config(
    # Tests multi-token prediction, custom HF model and converter.
    "llama",
    "llama_mtp",
    extra_args=["model.base_model.prediction_heads=4"],
    # Megatron doesn't support multi-token prediction.
    megatron_args=None,
    checkpoint_format=MTPLlamaGPTHuggingfaceCheckpointFormat,
    # TODO: Add back generate as `normal` when stable.
    groups={
        ModelTestingGroup.basic: ModelTestingGroupAction.normal,
        ModelTestingGroup.checkpoint: ModelTestingGroupAction.normal,
        ModelTestingGroup.convert: ModelTestingGroupAction.normal,
        ModelTestingGroup.generate: ModelTestingGroupAction.broken,
        ModelTestingGroup.megatron: ModelTestingGroupAction.not_implemented,
        ModelTestingGroup.distributed: ModelTestingGroupAction.unimportant,
    },
    compare_factor=2.0,
)

_update_and_add_testing_config(
    # Tests partial linear biases, Qwen2 converter.
    "llama",
    "qwen2",
    extra_args=["model.base_model.transformer.add_linear_biases=only_attn_qkv"],
    # Megatron doesn't support per sub layer biases.
    megatron_args=None,
    checkpoint_format=Qwen2GPTHuggingfaceCheckpointFormat,
    # TODO: Add back generate as `normal` when stable.
    groups={
        ModelTestingGroup.basic: ModelTestingGroupAction.normal,
        ModelTestingGroup.checkpoint: ModelTestingGroupAction.normal,
        ModelTestingGroup.convert: ModelTestingGroupAction.normal,
        ModelTestingGroup.generate: ModelTestingGroupAction.broken,
        ModelTestingGroup.megatron: ModelTestingGroupAction.not_implemented,
        ModelTestingGroup.distributed: ModelTestingGroupAction.unimportant,
    },
)

_update_and_add_testing_config(
    # Tests diffusion dream converter.
    "qwen2",
    "dream",
    extra_args=[],
    # Megatron doesn't support per sub layer biases.
    megatron_args=None,
    checkpoint_format=DiffusionDreamGPTHuggingfaceCheckpointFormat,
    # TODO: Conversion is broken.
    # TODO: Add back generate as `normal` when stable.
    groups={
        ModelTestingGroup.basic: ModelTestingGroupAction.unimportant,
        ModelTestingGroup.checkpoint: ModelTestingGroupAction.normal,
        ModelTestingGroup.convert: ModelTestingGroupAction.broken,
        ModelTestingGroup.generate: ModelTestingGroupAction.broken,
        ModelTestingGroup.megatron: ModelTestingGroupAction.not_implemented,
        ModelTestingGroup.distributed: ModelTestingGroupAction.unimportant,
    },
)

_update_and_add_testing_config(
    # Tests sliding window attention, mistral converter.
    "llama",
    "mistral",
    extra_args=["model.base_model.transformer.window_size=128"],
    # Megatron doesn't support sliding windows.
    megatron_args=None,
    checkpoint_format=MistralGPTHuggingfaceCheckpointFormat,
    # TODO: Add back generate as `normal` when stable.
    groups={
        ModelTestingGroup.basic: ModelTestingGroupAction.normal,
        ModelTestingGroup.checkpoint: ModelTestingGroupAction.normal,
        ModelTestingGroup.convert: ModelTestingGroupAction.normal,
        ModelTestingGroup.generate: ModelTestingGroupAction.broken,
        ModelTestingGroup.megatron: ModelTestingGroupAction.not_implemented,
        ModelTestingGroup.distributed: ModelTestingGroupAction.unimportant,
    },
)

_update_and_add_testing_config(
    # Tests mixture of experts, mixtral converter.
    "llama",
    "mixtral",
    extra_args=[
        "model.base_model.transformer.num_experts=4",
        "model.base_model.transformer.num_experts_per_token=4",
    ],
    megatron_args=[
        "--num-experts=4",
        "--moe-router-topk=4",
    ],
    checkpoint_format=MixtralGPTHuggingfaceCheckpointFormat,
    # TODO: New base image broke mixtral
    groups={
        ModelTestingGroup.basic: ModelTestingGroupAction.normal,
        ModelTestingGroup.checkpoint: ModelTestingGroupAction.normal,
        ModelTestingGroup.convert: ModelTestingGroupAction.normal,
        ModelTestingGroup.generate: ModelTestingGroupAction.broken,
        ModelTestingGroup.megatron: ModelTestingGroupAction.normal,
        ModelTestingGroup.distributed: ModelTestingGroupAction.normal,
    },
    compare_factor=2.0,
)

_update_and_add_testing_config(
    # Tests hybrid Mamba, llamba converter.
    "llama",
    "llava",
    extra_args=[
        "batch.max_image_size=128",
        "model.base_model.vision_encoder.type=pixtral",
        "model.base_model.vision_encoder.patch_norm.type=rms_norm",
        "model.base_model.vision_encoder.transformer.add_linear_biases=False",
        "model.base_model.vision_encoder.transformer.causal=False",
        "model.base_model.vision_encoder.transformer.normalization.type=rms_norm",
        "model.base_model.vision_encoder.transformer.type=image_encoder",
        "model.base_model.vision_encoder.transformer.gated=True",
        "model.base_model.vision_encoder.transformer.num_layers=2",
        "model.base_model.vision_encoder.transformer.hidden_size=256",
        "model.base_model.vision_encoder.transformer.num_attention_heads=8",
        "model.base_model.vision_encoder.transformer.head_groups=8",
        "model.base_model.vision_encoder.transformer.init_method_std=0.022",
        "model.base_model.vision_encoder.transformer.rotary.type=rope_2d",
        "model.base_model.vision_encoder.adapter_size=256",
        "model.distributed.training_dtype=torch.bfloat16",
    ],
    megatron_args=None,
    checkpoint_format=LlavaGPTHuggingfaceCheckpointFormat,
    groups={
        ModelTestingGroup.basic: ModelTestingGroupAction.normal,
        ModelTestingGroup.checkpoint: ModelTestingGroupAction.normal,
        ModelTestingGroup.convert: ModelTestingGroupAction.normal,
        ModelTestingGroup.generate: ModelTestingGroupAction.not_implemented,
        ModelTestingGroup.megatron: ModelTestingGroupAction.not_implemented,
        ModelTestingGroup.distributed: ModelTestingGroupAction.unimportant,
    },
    compare_factor=8.0,
)

_update_and_add_testing_config(
    # Tests hybrid ssm, llamba converter.
    "llama",
    "llamba",
    model_type="hybrid_ssm",
    extra_args=[
        "model.base_model.hybrid_block_layout=['t','m']",
        "model.base_model.ssm.d_inner=512",
        "model.base_model.ssm.state_size=16",
    ],
    megatron_args=None,
    checkpoint_format=LLambaHuggingfaceCheckpointFormat,
    # TODO: Add back generate as `normal` when stable.
    groups={
        ModelTestingGroup.basic: ModelTestingGroupAction.normal,
        ModelTestingGroup.checkpoint: ModelTestingGroupAction.normal,
        # TODO: Fix and bring back to `testing_groups`
        ModelTestingGroup.convert: ModelTestingGroupAction.broken,
        ModelTestingGroup.generate: ModelTestingGroupAction.broken,
        ModelTestingGroup.megatron: ModelTestingGroupAction.not_implemented,
        ModelTestingGroup.distributed: ModelTestingGroupAction.not_implemented,
    },
    compare_factor=2.0,
    # Micro-sequence split not supported.
    skip_tests=("sdp", "ms"),
)

_update_and_add_testing_config(
    # Tests hybrid Mamba 2.
    "llama",
    "hybrid_mamba2",
    model_type="hybrid_ssm",
    extra_args=[
        "model.base_model.hybrid_block_layout=['t','m2']",
        "model.base_model.ssm.d_inner=512",
        "model.base_model.ssm.state_size=8",
        "model.base_model.ssm.d_xb=256",
        # f"model.base_model.transformer.debug_transformer={_LOG_LEVEL}"
    ],
    megatron_args=None,
    checkpoint_format=AprielThinkerSSMHHybridHuggingfaceCheckpointFormat,
    groups={
        ModelTestingGroup.basic: ModelTestingGroupAction.normal,
        ModelTestingGroup.checkpoint: ModelTestingGroupAction.normal,
        ModelTestingGroup.convert: ModelTestingGroupAction.normal,
        ModelTestingGroup.generate: ModelTestingGroupAction.not_implemented,
        ModelTestingGroup.megatron: ModelTestingGroupAction.not_implemented,
        ModelTestingGroup.distributed: ModelTestingGroupAction.normal,
    },
    compare_factor=2.0,
    # Micro-sequence split not supported.
    skip_tests=(
        "sdp",
        "ms",
    ),  # "pp","dp", "ce","16", "bf", "df", "stp"),
)


_update_and_add_testing_config(
    # Tests hybrid discrete Mamba 2.
    "llama",
    "hybrid_discrete_mamba2",
    model_type="hybrid_ssm",
    extra_args=[
        "model.base_model.hybrid_block_layout=['t','m2d']",
        "model.base_model.ssm.d_inner=512",
        "model.base_model.ssm.state_size=8",
        "model.base_model.ssm.n_qk_heads=8",
        "model.base_model.ssm.n_v_heads=16",
        "model.base_model.ssm.chunk_size=32",
    ],
    megatron_args=None,
    checkpoint_format=AprielThinkerSSMHHybridHuggingfaceCheckpointFormat,
    groups={
        ModelTestingGroup.basic: ModelTestingGroupAction.normal,
        ModelTestingGroup.checkpoint: ModelTestingGroupAction.normal,
        ModelTestingGroup.convert: ModelTestingGroupAction.normal,
        ModelTestingGroup.generate: ModelTestingGroupAction.not_implemented,
        ModelTestingGroup.megatron: ModelTestingGroupAction.not_implemented,
        ModelTestingGroup.distributed: ModelTestingGroupAction.unimportant,
    },
)

_update_and_add_testing_config(
    # Tests hybrid ssm, llamba converter.
    "hybrid_mamba2",
    "vision_hybrid_mamba2",
    model_type="hybrid_ssm",
    extra_args=[
        "batch.max_image_size=128",
        "model.base_model.vision_encoder.type=pixtral",
        "model.base_model.vision_encoder.patch_norm.type=rms_norm",
        "model.base_model.vision_encoder.transformer.add_linear_biases=False",
        "model.base_model.vision_encoder.transformer.causal=False",
        "model.base_model.vision_encoder.transformer.normalization.type=rms_norm",
        "model.base_model.vision_encoder.transformer.type=image_encoder",
        "model.base_model.vision_encoder.transformer.gated=True",
        "model.base_model.vision_encoder.transformer.num_layers=2",
        "model.base_model.vision_encoder.transformer.hidden_size=256",
        "model.base_model.vision_encoder.transformer.num_attention_heads=8",
        "model.base_model.vision_encoder.transformer.head_groups=8",
        "model.base_model.vision_encoder.transformer.init_method_std=0.022",
        "model.base_model.vision_encoder.transformer.rotary.type=rope_2d",
        "model.base_model.vision_encoder.adapter_size=512",
        "model.distributed.training_dtype=torch.bfloat16",
    ],
    megatron_args=None,
    checkpoint_format=LlavaHybridHuggingfaceCheckpointFormat,
    groups={
        ModelTestingGroup.basic: ModelTestingGroupAction.normal,
        ModelTestingGroup.checkpoint: ModelTestingGroupAction.normal,
        ModelTestingGroup.convert: ModelTestingGroupAction.normal,
        ModelTestingGroup.generate: ModelTestingGroupAction.not_implemented,
        ModelTestingGroup.megatron: ModelTestingGroupAction.not_implemented,
        # TODO: Implement
        ModelTestingGroup.distributed: ModelTestingGroupAction.not_implemented,
    },
<<<<<<< HEAD
    compare_factor=16.0,
=======
    compare_factor=2.0,
    # Micro-sequence split and sequence-first not supported.
    skip_tests=("sf", "stp", "sdp", "ms"),
>>>>>>> e7d96368
)


@pytest.fixture(scope="session", params=MODEL_CONFIGS.keys())
def model_testing_config(request) -> ModelTestingConfig:
    models = request.config.getoption("--models")
    if models and request.param not in models:
        pytest.skip(f"Skipping model {request.param}")
    return MODEL_CONFIGS[request.param]


def testing_group_enabled(item: pytest.Function, skip_slow: bool, skip_extra_slow: bool, show_skipped: bool) -> bool:
    if "model_testing_group" in item.keywords:
        assert hasattr(item, "callspec") and "model_testing_config" in item.callspec.params, item.nodeid
        groups: tuple[ModelTestingGroup] = item.keywords["model_testing_group"].args
        model_testing_config = item.callspec.params["model_testing_config"]
        model_config: ModelTestingConfig = MODEL_CONFIGS[model_testing_config]
        for group in groups:
            action = model_config.groups[group]
            if action == ModelTestingGroupAction.main:
                pass
            elif action == ModelTestingGroupAction.normal and not skip_slow:
                pass
            elif (
                action in (ModelTestingGroupAction.broken, ModelTestingGroupAction.unimportant) and not skip_extra_slow
            ):
                pass
            elif show_skipped:
                item.add_marker(
                    pytest.mark.skip(reason=f"Skipping testing group {group} for model {model_testing_config}.")
                )
            else:
                return False
    elif hasattr(item, "callspec"):
        assert "model_testing_config" not in item.callspec.params, item.nodeid

    return True<|MERGE_RESOLUTION|>--- conflicted
+++ resolved
@@ -23,10 +23,7 @@
 from fast_llm.models.ssm.config import (
     AprielThinkerSSMHHybridHuggingfaceCheckpointFormat,
     LLambaHuggingfaceCheckpointFormat,
-<<<<<<< HEAD
     LlavaHybridHuggingfaceCheckpointFormat,
-=======
->>>>>>> e7d96368
 )
 from tests.utils.dataset import MODEL_DATASET_PREFIX, MODEL_TEST_VOCAB_SIZE
 from tests.utils.distributed_configs import DistributedTestingConfig
@@ -587,8 +584,12 @@
         ModelTestingGroup.convert: ModelTestingGroupAction.normal,
         ModelTestingGroup.generate: ModelTestingGroupAction.not_implemented,
         ModelTestingGroup.megatron: ModelTestingGroupAction.not_implemented,
-        ModelTestingGroup.distributed: ModelTestingGroupAction.unimportant,
-    },
+        # TODO: Implement
+        ModelTestingGroup.distributed: ModelTestingGroupAction.not_implemented,
+    },
+    compare_factor=2.0,
+    # Micro-sequence split and sequence-first not supported.
+    skip_tests=("sf", "stp", "sdp", "ms"),
 )
 
 _update_and_add_testing_config(
@@ -622,16 +623,9 @@
         ModelTestingGroup.convert: ModelTestingGroupAction.normal,
         ModelTestingGroup.generate: ModelTestingGroupAction.not_implemented,
         ModelTestingGroup.megatron: ModelTestingGroupAction.not_implemented,
-        # TODO: Implement
-        ModelTestingGroup.distributed: ModelTestingGroupAction.not_implemented,
-    },
-<<<<<<< HEAD
+        ModelTestingGroup.distributed: ModelTestingGroupAction.unimportant,
+    },
     compare_factor=16.0,
-=======
-    compare_factor=2.0,
-    # Micro-sequence split and sequence-first not supported.
-    skip_tests=("sf", "stp", "sdp", "ms"),
->>>>>>> e7d96368
 )
 
 
