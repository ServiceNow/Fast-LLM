import copy
import dataclasses
import enum
import functools
import os
import pathlib
import re
import typing

import pytest
import transformers

from fast_llm.config import set_nested_dict_value
from fast_llm.engine.checkpoint.config import CheckpointFormat
from fast_llm.engine.multi_stage.config import FastLLMModelConfig
from fast_llm.engine.training.config import TrainerConfig
from fast_llm.models.gpt.conversion.config import (
    Apriel2TextCheckpointFormat,
    AprielHybridSSMCheckpointFormat,
    DiffusionDreamCheckpointFormat,
    DiffusionLlamaCheckpointFormat,
    LlamaCheckpointFormat,
    MistralCheckpointFormat,
    MixtralCheckpointFormat,
    MTPLlamaCheckpointFormat,
    Qwen2CheckpointFormat,
)
from fast_llm.models.multimodal.conversion.config import Apriel2CheckpointFormat, LlavaCheckpointFormat
from tests.utils.dataset import get_model_test_dataset, get_multimodal_test_dataset
from tests.utils.distributed_configs import DistributedTestingConfig
from tests.utils.global_variables import MODEL_TEST_VOCAB_SIZE

from fast_llm.engine.evaluation.evaluators import (  # isort:skip  # needed for dynamic type registration
    EvaluatorsConfig,
)

if typing.TYPE_CHECKING:
    import transformers.models.auto.auto_factory

_LOG_LEVEL = int(os.environ.get("LOG_LEVEL", 13))


class ModelTestingGroup(enum.StrEnum):
    basic = "basic"
    checkpoint = "checkpoint"
    convert = "convert"
    generate = "generate"
    megatron = "megatron"
    distributed = "distributed"


class ModelTestingGroupAction(enum.StrEnum):
    # Critical test, will always run.
    main = "main"
    # Standard test, treated as slow
    normal = "normal"
    # Feature is not important enough for frequent testing (ex. mostly redundant), treated as extra-slow.
    unimportant = "unimportant"
    # Test is known to fail, treated as extra-slow.
    broken = "broken"
    # Tested feature is unsupported for this model, skip unconditionally.
    not_implemented = "not_implemented"


def _config_dict_to_args(config_dict: dict[str, typing.Any], keys=()):
    """
    Converts a config dict to cli arguments. Not generic but good enough for the tests.
    """
    args = []
    for key, value in config_dict.items():
        if isinstance(value, dict):
            args += _config_dict_to_args(value, (*keys, key))
        else:
            args.append(f"{'.'.join((*keys, key))}={value}")
    return args


@dataclasses.dataclass(kw_only=True, frozen=True)
class ModelTestingConfig:
    name: str = None
    model_type: str
    config_dict: dict[str, typing.Any]
    megatron_args: list[str] | None
    checkpoint_format: type[CheckpointFormat] | None
    groups: dict[ModelTestingGroup, ModelTestingGroupAction]
    # Scale the comparison thresholds for specific models.
    compare_factor: float = 1.0
    # Option to skip specific distributed configuration with name matching any of the provided regex patterns.
    skip_tests: tuple[str] = ()
    get_dataset: typing.Callable[[bool], tuple[pathlib.Path, dict[str, typing.Any], pathlib.Path]] = (
        get_model_test_dataset
    )
    auto_model_class: type["transformers.models.auto.auto_factory._BaseAutoModelClass"] = (
        transformers.AutoModelForCausalLM
    )

    def __post_init__(self):
        _, config, _ = self.get_dataset(config_only=True)
        self.config_dict["data"]["datasets"] = config

    @functools.cached_property
    def config_args(self):
        return _config_dict_to_args(self.config_dict)

    @functools.cached_property
    def trainer_config_class(self) -> type[TrainerConfig]:
        return TrainerConfig.get_subclass(self.model_type)

    @functools.cached_property
    def trainer_config(self) -> TrainerConfig:
        # See `RunnableConfig._from_parsed_args`
        return self.trainer_config_class.from_dict(self.config_dict)

    @functools.cached_property
    def evaluators_config_class(self) -> type[EvaluatorsConfig]:
        # EvaluatorsConfig is a base class that, during parse_and_run, replaces itself with the appropriate TrainingConfig subclass.
        # Therefore, the arguments passed to EvaluatorsConfig.parse_and_run must include the model type as the first element.
        return EvaluatorsConfig

    @functools.cached_property
    def evaluators_config(self) -> EvaluatorsConfig:
        # See `RunnableConfig._from_parsed_args`
        return self.evaluators_config_class.from_dict(self.config_dict)

    @functools.cached_property
    def model_config_class(self) -> type[FastLLMModelConfig]:
        # TODO: Ok to assume the model and trainer have the same name?
        return FastLLMModelConfig.get_subclass(self.model_type)

    @functools.cached_property
    def model_config(self) -> FastLLMModelConfig:
        return self.trainer_config.model

    @functools.cached_property
    def huggingface_model_for_causal_lm_class(self):
        return self.model_config_class.get_huggingface_model_for_causal_lm_class()

    @functools.cached_property
    def model_class(self):
        return self.model_config_class.get_model_class()

    @functools.cached_property
    def base_model_config_class(self):
        return self.model_config_class.get_base_model_config_class()

    def should_skip(self, distributed_config: DistributedTestingConfig) -> bool:
        return any(re.search(pattern, distributed_config.name) for pattern in self.skip_tests)


def _update_and_add_testing_config(
    old_name: str,
    new_name: str,
    *,
    model_type: str | None = None,
    updates: dict[str | tuple[str, ...], typing.Any] | None = None,
    megatron_args: list[str] | None = ...,
    groups: dict[ModelTestingGroup, ModelTestingGroupAction],
    **kwargs,
) -> ModelTestingConfig:

    config = MODEL_CONFIGS[old_name]
    config_dict = copy.deepcopy(config.config_dict)
    if updates is not None:
        for keys, update in updates.items():
            set_nested_dict_value(config_dict, keys, update)
    if megatron_args is not ...:
        if megatron_args is None:
            megatron_args = None
        elif config.megatron_args is not None:
            megatron_args = config.megatron_args + megatron_args
    new_config = dataclasses.replace(
        config,
        name=new_name,
        model_type=config.model_type if model_type is None else model_type,
        groups=groups,
        config_dict=config_dict,
        megatron_args=megatron_args,
        **kwargs,
    )
    MODEL_CONFIGS[new_name] = new_config
    return new_config


MODEL_CONFIGS: dict[str, ModelTestingConfig] = {}

# We use a smaller initialization scheme than the default to lower variance in layer outputs during comparisons.
# This is as if we had a hidden size of 2048
init_1 = {"initialization": {"type": "normal", "std": 2**-5.5}}
# Needed to match Megatron (init_1 / (2 * num_layers) ** 0.5)
init_2 = {"initialization": {"type": "normal", "std": 2**-6.5}}

MODEL_CONFIGS["gpt_2"] = ModelTestingConfig(
    # Tests gpt2 features (absolute embeddings, layer norm,  relu activation, tied embeddings, MHA, linear biases).
    name="gpt_2",
    model_type="gpt",
    config_dict={
        "run": {
            "tensor_logs": {
                "save": True,
                "show": False,
            },
        },
        "training": {
            "logs": {"interval": 1},
            "train_iters": 2,
            "num_workers": 0,
            "timeout": 30,
        },
        "model": {
            "base_model": {
                "embeddings": {
                    "word_embeddings": init_1,
                    "position_embeddings": {"enabled": True, **init_1},
                    "num_position_embeddings": 512,
                    "vocab_size": MODEL_TEST_VOCAB_SIZE,
                },
                "decoder": {
                    "block": {
                        "mixer": {
                            "query_layer": {"weight": init_1},
                            "key_layer": {"weight": init_1},
                            "value_layer": {"weight": init_1},
                            "dense_layer": {"weight": init_2},
                            "heads": 8,
                            "head_groups": 8,
                            "head_size": 32,
                            # "cross_document_attention":False,
                        },
                        "mlp": {
                            "layer_1": {"weight": init_1},
                            "layer_2": {"weight": init_2},
                            "intermediate_size": 1024,
                        },
                    },
                    "num_blocks": 2,
                },
                "head": {"output_weight": init_1},
                "hidden_size": 256,
                "tied_embedding_weight": True,
            },
            "multi_stage": {
                "debug_param_init": _LOG_LEVEL,
                "debug_layer_outputs": _LOG_LEVEL,
                "debug_layer_gradients": _LOG_LEVEL,
                "debug_all_param_gradients": _LOG_LEVEL,
                "debug_tensor_parallel": True,
            },
            "distributed": {
                "reproducible_init": True,
                "timeout": 20,
            },
        },
        "batch": {"batch_size": 8, "sequence_length": 512},
        "data": {},
        "optimizer": {"learning_rate": {"base": 0.0001}},
    },
    megatron_args=[
        "--num-layers=2",
        "--hidden-size=256",
        "--num-attention-heads=8",
        "--log-interval=1",
        "--train-iters=2",
        "--eval-iters=0",
        "--hidden-dropout=0",
        "--attention-dropout=0",
        f"--debug_param_init={_LOG_LEVEL}",
        f"--debug_layer_outputs={_LOG_LEVEL}",
        f"--debug_layer_gradients={_LOG_LEVEL}",
        f"--debug_all_param_gradients={_LOG_LEVEL}",
        "--debug_param_update=0",
        "--global-batch-size=8",
        "--micro-batch-size=8",
        "--max-position-embeddings=512",
        "--seq-length=512",
        f"--init-method-std={2**-5.5}",
        "--lr=0.0001",
        "--num-workers=0",
        "--valid-num-workers=0",
        "--tokenizer-type=NullTokenizer",
        # Megatron messes with the vocab size, so we have to subtract 1.
        f"--vocab-size={MODEL_TEST_VOCAB_SIZE - 1}",
        "--split=1,0,0",
        "--lr-decay-style=constant",
        # Initialization is set up to match MCore models (MCore inverts self-attn qkv and dense layers compared to original Megatron)
        "--use-mcore-models",
        # local implementation doesn't allow for RMS norm.
        "--transformer-impl=transformer_engine",
    ],
    checkpoint_format=None,
    groups={
        ModelTestingGroup.basic: ModelTestingGroupAction.main,
        ModelTestingGroup.checkpoint: ModelTestingGroupAction.main,
        # TODO: PP checkpoint failing for tied weights.
        ModelTestingGroup.convert: ModelTestingGroupAction.broken,
        ModelTestingGroup.generate: ModelTestingGroupAction.not_implemented,
        ModelTestingGroup.megatron: ModelTestingGroupAction.normal,
        ModelTestingGroup.distributed: ModelTestingGroupAction.normal,
    },
)

_update_and_add_testing_config(
    # Tests MQA.
    "gpt_2",
    "starcoder",
    updates={
        ("model", "base_model", "decoder", "block", "mixer", "head_groups"): 1,
    },
    megatron_args=["--group-query-attention"],
    checkpoint_format=None,
    groups={
        ModelTestingGroup.basic: ModelTestingGroupAction.normal,
        ModelTestingGroup.checkpoint: ModelTestingGroupAction.normal,
        ModelTestingGroup.convert: ModelTestingGroupAction.not_implemented,
        ModelTestingGroup.generate: ModelTestingGroupAction.not_implemented,
        ModelTestingGroup.megatron: ModelTestingGroupAction.unimportant,
        ModelTestingGroup.distributed: ModelTestingGroupAction.unimportant,
    },
)

_update_and_add_testing_config(
    # Tests intermediate between gpt2 and llama, closest converter to gpt2.
    "gpt_2",
    "starcoder_2",
    updates={
        ("model", "base_model", "decoder", "block", "mixer", "head_groups"): 4,
        ("model", "base_model", "decoder", "block", "mixer", "rotary", "type"): "default",
        ("model", "base_model", "embeddings", "position_embeddings", "enabled"): False,
    },
    megatron_args=[
        "--group-query-attention",
        "--num-query-groups=4",
        "--use-rotary-position-embeddings",
        "--no-position-embedding",
    ],
    checkpoint_format=None,
    # TODO: Add back generate as `normal` when stable.
    groups={
        ModelTestingGroup.basic: ModelTestingGroupAction.normal,
        ModelTestingGroup.checkpoint: ModelTestingGroupAction.normal,
        ModelTestingGroup.convert: ModelTestingGroupAction.normal,
        ModelTestingGroup.generate: ModelTestingGroupAction.broken,
        ModelTestingGroup.megatron: ModelTestingGroupAction.unimportant,
        ModelTestingGroup.distributed: ModelTestingGroupAction.unimportant,
    },
)
del MODEL_CONFIGS["starcoder_2"].config_dict["model"]["base_model"]["embeddings"]["num_position_embeddings"]


_update_and_add_testing_config(
    # Main tested model.
    "starcoder_2",
    "llama",
    updates={
        ("model", "base_model", "decoder", "block", "mixer", "add_linear_biases"): False,
        ("model", "base_model", "decoder", "block", "mlp", "gated"): True,
        ("model", "base_model", "decoder", "block", "mlp", "activation"): "silu",
        ("model", "base_model", "decoder", "block", "mlp", "add_linear_biases"): False,
        ("model", "base_model", "decoder", "block", "normalization", "type"): "rms_norm",
        ("model", "base_model", "head", "normalization", "type"): "rms_norm",
        ("model", "base_model", "tied_embedding_weight"): False,
    },
    megatron_args=[
        "--swiglu",
        "--disable-bias-linear",
        "--normalization=RMSNorm",
        "--ffn-hidden-size=1024",
        "--untie-embeddings-and-output-weights",
    ],
    checkpoint_format=LlamaCheckpointFormat,
    # TODO: Add back generate as `normal` when stable.
    groups={
        ModelTestingGroup.basic: ModelTestingGroupAction.main,
        ModelTestingGroup.checkpoint: ModelTestingGroupAction.main,
        ModelTestingGroup.convert: ModelTestingGroupAction.main,
        ModelTestingGroup.generate: ModelTestingGroupAction.broken,
        ModelTestingGroup.megatron: ModelTestingGroupAction.normal,
        ModelTestingGroup.distributed: ModelTestingGroupAction.normal,
    },
)

_update_and_add_testing_config(
    # Tests llama3-style rotary embeddings.
    "llama",
    "llama_3",
    updates={
        ("model", "base_model", "decoder", "block", "mixer", "rotary", "type"): "llama3",
    },
    # Megatron doesn't support Llama3-style Rotary Embeddings
    megatron_args=None,
    checkpoint_format=LlamaCheckpointFormat,
    groups={
        ModelTestingGroup.basic: ModelTestingGroupAction.normal,
        ModelTestingGroup.checkpoint: ModelTestingGroupAction.normal,
        ModelTestingGroup.convert: ModelTestingGroupAction.unimportant,
        ModelTestingGroup.generate: ModelTestingGroupAction.unimportant,
        ModelTestingGroup.megatron: ModelTestingGroupAction.not_implemented,
        ModelTestingGroup.distributed: ModelTestingGroupAction.unimportant,
    },
)

_update_and_add_testing_config(
    # Tests yarn-style rotary embeddings.
    "llama",
    "llama_yarn",
    updates={
        ("model", "base_model", "decoder", "block", "mixer", "rotary", "type"): "yarn",
    },
    # Megatron doesn't support Yarn-style Rotary Embeddings
    megatron_args=None,
    checkpoint_format=LlamaCheckpointFormat,
    groups={
        ModelTestingGroup.basic: ModelTestingGroupAction.normal,
        ModelTestingGroup.checkpoint: ModelTestingGroupAction.normal,
        ModelTestingGroup.convert: ModelTestingGroupAction.unimportant,
        ModelTestingGroup.generate: ModelTestingGroupAction.unimportant,
        ModelTestingGroup.megatron: ModelTestingGroupAction.not_implemented,
        ModelTestingGroup.distributed: ModelTestingGroupAction.unimportant,
    },
)

_update_and_add_testing_config(
    # Tests diffusion llama converter.
    "llama_yarn",
    "diffusion_llama",
    updates={},
    # Megatron doesn't support Yarn-style Rotary Embeddings
    megatron_args=None,
    checkpoint_format=DiffusionLlamaCheckpointFormat,
    # TODO: Conversion is broken.
    # TODO: Add back generate as `normal` when stable.
    groups={
        ModelTestingGroup.basic: ModelTestingGroupAction.unimportant,
        ModelTestingGroup.checkpoint: ModelTestingGroupAction.normal,
        ModelTestingGroup.convert: ModelTestingGroupAction.broken,
        ModelTestingGroup.generate: ModelTestingGroupAction.broken,
        ModelTestingGroup.megatron: ModelTestingGroupAction.not_implemented,
        ModelTestingGroup.distributed: ModelTestingGroupAction.unimportant,
    },
    auto_model_class=transformers.AutoModel,
)


_llama_block = MODEL_CONFIGS["llama"].config_dict["model"]["base_model"]["decoder"]["block"]


_update_and_add_testing_config(
    # Tests multi-token prediction, custom HF model and converter.
    "llama",
    "mtp_llama",
    updates={
        ("model", "base_model", "head"): {
            "type": "multi_token_prediction",
            "block": _llama_block,
            "head": MODEL_CONFIGS["llama"].config_dict["model"]["base_model"]["head"],
            "prediction_heads": 2,
        },
        ("model", "base_model", "decoder", "num_blocks"): 1,
    },
    # Megatron doesn't support multi-token prediction.
    megatron_args=None,
    checkpoint_format=MTPLlamaCheckpointFormat,
    # TODO: Add back generate as `normal` when stable.
    groups={
        ModelTestingGroup.basic: ModelTestingGroupAction.normal,
        ModelTestingGroup.checkpoint: ModelTestingGroupAction.normal,
        ModelTestingGroup.convert: ModelTestingGroupAction.normal,
        ModelTestingGroup.generate: ModelTestingGroupAction.broken,
        ModelTestingGroup.megatron: ModelTestingGroupAction.not_implemented,
        ModelTestingGroup.distributed: ModelTestingGroupAction.unimportant,
    },
    compare_factor=2.0,
    # Arg update for cross-entropy splits doesn't work here.
    skip_tests=(r"ce4", r"ms"),
)

_update_and_add_testing_config(
    # Tests partial linear biases, Qwen2 converter.
    "llama",
    "qwen_2",
    # TODO: replace
    updates={
        ("model", "base_model", "decoder", "block", "add_linear_biases"): "only_attn_qkv",
    },
    # Megatron doesn't support per sub layer biases.
    megatron_args=None,
    checkpoint_format=Qwen2CheckpointFormat,
    # TODO: Add back generate as `normal` when stable.
    groups={
        ModelTestingGroup.basic: ModelTestingGroupAction.broken,
        ModelTestingGroup.checkpoint: ModelTestingGroupAction.broken,
        ModelTestingGroup.convert: ModelTestingGroupAction.broken,
        ModelTestingGroup.generate: ModelTestingGroupAction.broken,
        ModelTestingGroup.megatron: ModelTestingGroupAction.not_implemented,
        ModelTestingGroup.distributed: ModelTestingGroupAction.unimportant,
    },
)

_update_and_add_testing_config(
    # Tests diffusion dream converter.
    "qwen_2",
    "dream",
    # TODO: replace only_attn_qkv
    updates={},
    # Megatron doesn't support per sub layer biases.
    megatron_args=None,
    checkpoint_format=DiffusionDreamCheckpointFormat,
    # TODO: Conversion is broken.
    # TODO: Add back generate as `normal` when stable.
    groups={
        ModelTestingGroup.basic: ModelTestingGroupAction.unimportant,
        ModelTestingGroup.checkpoint: ModelTestingGroupAction.broken,
        ModelTestingGroup.convert: ModelTestingGroupAction.broken,
        ModelTestingGroup.generate: ModelTestingGroupAction.broken,
        ModelTestingGroup.megatron: ModelTestingGroupAction.not_implemented,
        ModelTestingGroup.distributed: ModelTestingGroupAction.unimportant,
    },
    auto_model_class=transformers.AutoModel,
)

_update_and_add_testing_config(
    # Tests sliding window attention, mistral converter.
    "llama",
    "mistral",
    updates={
        ("model", "base_model", "decoder", "block", "mixer", "window_size"): 128,
    },
    # Megatron doesn't support sliding windows.
    megatron_args=None,
    checkpoint_format=MistralCheckpointFormat,
    # TODO: Add back generate as `normal` when stable.
    groups={
        ModelTestingGroup.basic: ModelTestingGroupAction.normal,
        ModelTestingGroup.checkpoint: ModelTestingGroupAction.normal,
        ModelTestingGroup.convert: ModelTestingGroupAction.normal,
        ModelTestingGroup.generate: ModelTestingGroupAction.broken,
        ModelTestingGroup.megatron: ModelTestingGroupAction.not_implemented,
        ModelTestingGroup.distributed: ModelTestingGroupAction.unimportant,
    },
)

_update_and_add_testing_config(
    # Tests mixture of experts, mixtral converter.
    "llama",
    "mixtral",
    updates={
        ("model", "base_model", "decoder", "block", "mlp", "type"): "moe",
        ("model", "base_model", "decoder", "block", "mlp", "router", "weight"): init_1,
        ("model", "base_model", "decoder", "block", "mlp", "experts"): 4,
        ("model", "base_model", "decoder", "block", "mlp", "experts_per_token"): 4,
    },
    megatron_args=[
        "--num-experts=4",
        "--moe-router-topk=4",
    ],
    checkpoint_format=MixtralCheckpointFormat,
    # TODO: New base image broke mixtral
    groups={
        ModelTestingGroup.basic: ModelTestingGroupAction.normal,
        ModelTestingGroup.checkpoint: ModelTestingGroupAction.normal,
        ModelTestingGroup.convert: ModelTestingGroupAction.normal,
        ModelTestingGroup.generate: ModelTestingGroupAction.broken,
        ModelTestingGroup.megatron: ModelTestingGroupAction.normal,
        ModelTestingGroup.distributed: ModelTestingGroupAction.normal,
    },
    compare_factor=2.0,
)


_update_and_add_testing_config(
    # Tests hybrid Mamba, llamba converter.
    "llama",
    "hybrid_mamba",
    updates={
        ("model", "base_model", "decoder"): {
            "type": "pattern",
            "blocks": {
                "t": copy.deepcopy(_llama_block),
                "m": {
                    **copy.deepcopy(_llama_block),
                    "mixer": {
                        "type": "mamba",
                        "d_inner": 512,
                        "state_size": 16,
                        "dt_rank": 16,
                        "add_linear_biases": False,
                    },
                },
            },
            "num_blocks": 2,
            "pattern": ["t", "m"],
        },
    },
    megatron_args=None,
    checkpoint_format=AprielHybridSSMCheckpointFormat,
    # TODO: Add back generate as `normal` when stable.
    groups={
        ModelTestingGroup.basic: ModelTestingGroupAction.normal,
        ModelTestingGroup.checkpoint: ModelTestingGroupAction.normal,
        # TODO: Fix and bring back to `testing_groups`
        ModelTestingGroup.convert: ModelTestingGroupAction.not_implemented,
        ModelTestingGroup.generate: ModelTestingGroupAction.broken,
        ModelTestingGroup.megatron: ModelTestingGroupAction.not_implemented,
        ModelTestingGroup.distributed: ModelTestingGroupAction.not_implemented,
    },
    compare_factor=2.0,
    # Micro-sequence split not supported.
    skip_tests=(r"sdp", r"ms"),
)

_update_and_add_testing_config(
    # Tests hybrid Mamba 2.
    "llama",
    "hybrid_mamba_2",
    updates={
        ("model", "base_model", "decoder"): {
            "type": "pattern",
            "blocks": {
                "t": copy.deepcopy(_llama_block),
                "m2": {
                    **copy.deepcopy(_llama_block),
                    "mixer": {
                        "type": "mamba_2",
                        "dt_layer": {"bias": {"enabled": True}},
                        "d_inner": 512,
                        "state_size": 8,
                        "dt_rank": 16,
                        "d_xb": 256,
                        "add_linear_biases": False,
                    },
                },
            },
            "num_blocks": 2,
            "pattern": ["t", "m2"],
        },
    },
    megatron_args=None,
    checkpoint_format=AprielHybridSSMCheckpointFormat,
    groups={
        ModelTestingGroup.basic: ModelTestingGroupAction.normal,
        ModelTestingGroup.checkpoint: ModelTestingGroupAction.normal,
        ModelTestingGroup.convert: ModelTestingGroupAction.normal,
        ModelTestingGroup.generate: ModelTestingGroupAction.not_implemented,
        ModelTestingGroup.megatron: ModelTestingGroupAction.not_implemented,
        ModelTestingGroup.distributed: ModelTestingGroupAction.normal,
    },
    compare_factor=2.0,
    # Micro-sequence split not supported.
    skip_tests=(
        r"sdp",
        r"ms",
    ),  # "pp","dp", "ce","16", "bf", "df", "stp"),
)


_update_and_add_testing_config(
    # Tests hybrid discrete Mamba 2.
    "llama",
    "hybrid_discrete_mamba_2",
    updates={
        ("model", "base_model", "decoder"): {
            "type": "pattern",
            "blocks": {
                "t": copy.deepcopy(_llama_block),
                "m2d": {
                    **copy.deepcopy(_llama_block),
                    "mixer": {
                        "type": "discrete_mamba_2",
                        "d_inner": 512,
                        "state_size": 8,
                        "n_qk_heads": 8,
                        "n_v_heads": 16,
                        "chunk_size": 32,
                        "add_linear_biases": False,
                    },
                },
            },
            "num_blocks": 2,
            "pattern": ["t", "m2d"],
        },
    },
    megatron_args=None,
    checkpoint_format=AprielHybridSSMCheckpointFormat,
    groups={
        ModelTestingGroup.basic: ModelTestingGroupAction.unimportant,
        ModelTestingGroup.checkpoint: ModelTestingGroupAction.unimportant,
        ModelTestingGroup.convert: ModelTestingGroupAction.unimportant,
        ModelTestingGroup.generate: ModelTestingGroupAction.not_implemented,
        ModelTestingGroup.megatron: ModelTestingGroupAction.not_implemented,
        ModelTestingGroup.distributed: ModelTestingGroupAction.unimportant,
    },
    compare_factor=2.0,
    # Micro-sequence split and sequence-first not supported.
    skip_tests=("sdp", "ms"),
)


_update_and_add_testing_config(
    # Tests vision multimodal.
    "llama",
    "llava",
    model_type="multimodal",
    updates={
        ("model", "base_model", "vision_encoder"): {
            "embeddings": {"patch_height": 4, "patch_width": 4, "normalization": {"type": "rms_norm"}},
            "encoder": copy.deepcopy(MODEL_CONFIGS["llama"].config_dict["model"]["base_model"]["decoder"]),
            "adapter": {"intermediate_size": 256},
            "hidden_size": 256,
        },
        ("model", "base_model", "decoder", "num_blocks"): 1,
        # Extend the vocab size to ensure the token id is not in the mock dataset.
        ("model", "base_model", "embeddings", "vocab_size"): 386,
        ("model", "base_model", "image_token_index"): 384,
        ("model", "base_model", "vision_encoder", "encoder", "block", "mixer", "rotary", "type"): "default_2d",
        ("model", "base_model", "vision_encoder", "encoder", "num_blocks"): 1,
        ("model", "base_model", "vision_encoder", "encoder", "block", "mixer", "causal"): False,
        ("model", "base_model", "vision_encoder", "encoder", "block", "mixer", "cross_document_attention"): False,
        # Pixtal doesn't support GQA
        ("model", "base_model", "vision_encoder", "encoder", "block", "mixer", "head_groups"): 8,
    },
    get_dataset=get_multimodal_test_dataset,
    megatron_args=None,
    checkpoint_format=LlavaCheckpointFormat,
    groups={
        ModelTestingGroup.basic: ModelTestingGroupAction.normal,
        ModelTestingGroup.checkpoint: ModelTestingGroupAction.normal,
        ModelTestingGroup.convert: ModelTestingGroupAction.normal,
        ModelTestingGroup.generate: ModelTestingGroupAction.not_implemented,
        ModelTestingGroup.megatron: ModelTestingGroupAction.not_implemented,
        # TODO: Implement
        ModelTestingGroup.distributed: ModelTestingGroupAction.normal,
    },
    compare_factor=6.0,
    # Micro-sequence split and sequence-first not supported.
    # TODO: Gradient accumulation works but comparison is broken.
    skip_tests=("sdp", "ms", "bf4", "df"),
    auto_model_class=transformers.AutoModelForImageTextToText,
)


_update_and_add_testing_config(
<<<<<<< HEAD
    # Tests apriel2_text format with pattern decoder mixing all mixer types.
=======
    # Tests hybrid with gated delta net mixer.
    "llama",
    "hybrid_gdn",
    updates={
        ("model", "base_model", "decoder"): {
            "type": "pattern",
            "blocks": {
                "t": copy.deepcopy(_llama_block),
                "gdn": {
                    **copy.deepcopy(_llama_block),
                    "mixer": {
                        "type": "gdn",
                        "value_heads": 4,
                        "key_heads": 4,
                        "key_head_dim": 16,
                        "value_head_dim": 16,
                    },
                },
            },
            "num_blocks": 2,
            "pattern": ["t", "gdn"],
        },
    },
    megatron_args=None,
    checkpoint_format=AprielHybridSSMCheckpointFormat,
    groups={
        ModelTestingGroup.basic: ModelTestingGroupAction.normal,
        ModelTestingGroup.checkpoint: ModelTestingGroupAction.normal,
        ModelTestingGroup.convert: ModelTestingGroupAction.normal,
        ModelTestingGroup.generate: ModelTestingGroupAction.not_implemented,
        ModelTestingGroup.megatron: ModelTestingGroupAction.not_implemented,
        ModelTestingGroup.distributed: ModelTestingGroupAction.normal,
    },
    compare_factor=10.0,  # with compare_factor 2 fails fp16 and bf16 tests in the normalizaiton layer when using rms_norm_gated from fla
    # note: tp is excluded because there is currently no gradient reductions implemented for tp norm in gdn.py (STP works though).
    # we should be using STP with this model, not TP!
    skip_tests=(r"sdp", r"ms", r"^tp2$"),
)

_update_and_add_testing_config(
    # Tests apriel2 format with pattern decoder mixing all mixer types.
>>>>>>> 9f81b96f
    # This comprehensive test exercises: attention, mamba, stochastic mixer, sliding window attention.
    "llama",
    "apriel2_text",
    updates={
        ("model", "base_model", "tied_embedding_weight"): True,
        ("model", "base_model", "decoder"): {
            "type": "pattern",
            "blocks": {
                "attn_full": {
                    **copy.deepcopy(_llama_block),
                    "mixer": {
                        "type": "attention",
                        "rotary": {"type": "default", "theta": 10000},
                        "heads": 8,
                        "head_groups": 4,
                        "head_size": 32,
                        "add_linear_biases": False,
                    },
                },
                "mamba": {
                    **copy.deepcopy(_llama_block),
                    "mixer": {
                        "type": "mamba_2",
                        "d_inner": 512,
                        "state_size": 16,
                        "dt_rank": 16,
                        "d_xb": 256,
                        "add_linear_biases": False,
                    },
                },
                "stochastic": {
                    **copy.deepcopy(_llama_block),
                    "mixer": {
                        "type": "stochastic",
                        "mixers": {
                            "attn": {
                                "type": "attention",
                                "rotary": {"type": "default", "theta": 10000},
                                "heads": 8,
                                "head_groups": 4,
                                "head_size": 32,
                                "add_linear_biases": False,
                            },
                            "mamba": {
                                "type": "mamba_2",
                                "d_inner": 512,
                                "state_size": 16,
                                "dt_rank": 16,
                                "d_xb": 256,
                                "add_linear_biases": False,
                            },
                        },
                        "sampling_strategy": "uniform",
                        "main_mixer_name": "attn",
                    },
                },
                "attn_swa": {
                    **copy.deepcopy(_llama_block),
                    "mixer": {
                        "type": "attention",
                        "rotary": {"type": "default", "theta": 10000},
                        "heads": 8,
                        "head_groups": 4,
                        "head_size": 32,
                        "window_size": 128,
                        "add_linear_biases": False,
                    },
                },
            },
            "pattern": ["attn_full", "mamba", "stochastic", "attn_swa"],
            "num_blocks": 4,
        },
    },
    megatron_args=None,
    checkpoint_format=Apriel2TextCheckpointFormat,
    groups={
        ModelTestingGroup.basic: ModelTestingGroupAction.normal,
        ModelTestingGroup.checkpoint: ModelTestingGroupAction.normal,
        ModelTestingGroup.convert: ModelTestingGroupAction.normal,
        ModelTestingGroup.generate: ModelTestingGroupAction.not_implemented,
        ModelTestingGroup.megatron: ModelTestingGroupAction.not_implemented,
        ModelTestingGroup.distributed: ModelTestingGroupAction.normal,
    },
    compare_factor=10.0,
    # Micro-sequence split not supported for Mamba.
    # Pipeline-parallel gives a different mixer selection.
    skip_tests=("sdp", "ms", "pp"),
)


_update_and_add_testing_config(
    # Tests apriel2 multimodal format combining pattern decoder with vision encoder.
    # Uses the same decoder as apriel2_text but adds vision capabilities.
    "apriel2_text",
    "apriel2",
    model_type="multimodal",
    updates={
        ("model", "base_model", "vision_encoder"): {
            "embeddings": {"patch_height": 4, "patch_width": 4, "normalization": {"type": "rms_norm"}},
            "encoder": copy.deepcopy(MODEL_CONFIGS["llama"].config_dict["model"]["base_model"]["decoder"]),
            "adapter": {"intermediate_size": 256},
            "hidden_size": 256,
        },
        # Reduce decoder blocks for faster testing
        ("model", "base_model", "decoder", "num_blocks"): 2,
        # Extend the vocab size to ensure the image token id is not in the mock dataset.
        ("model", "base_model", "embeddings", "vocab_size"): 386,
        ("model", "base_model", "image_token_index"): 384,
        ("model", "base_model", "vision_encoder", "encoder", "block", "mixer", "rotary", "type"): "default_2d",
        ("model", "base_model", "vision_encoder", "encoder", "num_blocks"): 1,
        ("model", "base_model", "vision_encoder", "encoder", "block", "mixer", "causal"): False,
        ("model", "base_model", "vision_encoder", "encoder", "block", "mixer", "cross_document_attention"): False,
        # Pixtral doesn't support GQA
        ("model", "base_model", "vision_encoder", "encoder", "block", "mixer", "head_groups"): 8,
    },
    get_dataset=get_multimodal_test_dataset,
    megatron_args=None,
    checkpoint_format=Apriel2CheckpointFormat,
    groups={
        ModelTestingGroup.basic: ModelTestingGroupAction.normal,
        ModelTestingGroup.checkpoint: ModelTestingGroupAction.normal,
        ModelTestingGroup.convert: ModelTestingGroupAction.normal,
        ModelTestingGroup.generate: ModelTestingGroupAction.not_implemented,
        ModelTestingGroup.megatron: ModelTestingGroupAction.not_implemented,
        ModelTestingGroup.distributed: ModelTestingGroupAction.normal,
    },
    compare_factor=6.0,
    # Micro-sequence split and sequence-first not supported for Mamba.
    skip_tests=("sdp", "ms", "bf4", "df"),
)


@pytest.fixture(scope="session", params=MODEL_CONFIGS.keys())
def model_testing_config(request) -> ModelTestingConfig:
    models = request.config.getoption("--models")
    if models and request.param not in models:
        pytest.skip(f"Skipping model {request.param}")
    return MODEL_CONFIGS[request.param]


def testing_group_enabled(item: pytest.Function, skip_slow: bool, skip_extra_slow: bool, show_skipped: bool) -> bool:
    if "model_testing_group" in item.keywords:
        assert hasattr(item, "callspec") and "model_testing_config" in item.callspec.params, item.nodeid
        groups: tuple[ModelTestingGroup] = item.keywords["model_testing_group"].args
        model_testing_config = item.callspec.params["model_testing_config"]
        model_config: ModelTestingConfig = MODEL_CONFIGS[model_testing_config]
        for group in groups:
            action = model_config.groups[group]
            if action == ModelTestingGroupAction.main:
                pass
            elif action == ModelTestingGroupAction.normal and not skip_slow:
                pass
            elif (
                action in (ModelTestingGroupAction.broken, ModelTestingGroupAction.unimportant) and not skip_extra_slow
            ):
                pass
            elif show_skipped:
                item.add_marker(
                    pytest.mark.skip(reason=f"Skipping testing group {group} for model {model_testing_config}.")
                )
            else:
                return False
    elif hasattr(item, "callspec"):
        assert "model_testing_config" not in item.callspec.params, item.nodeid

    return True<|MERGE_RESOLUTION|>--- conflicted
+++ resolved
@@ -738,9 +738,6 @@
 
 
 _update_and_add_testing_config(
-<<<<<<< HEAD
-    # Tests apriel2_text format with pattern decoder mixing all mixer types.
-=======
     # Tests hybrid with gated delta net mixer.
     "llama",
     "hybrid_gdn",
@@ -782,7 +779,6 @@
 
 _update_and_add_testing_config(
     # Tests apriel2 format with pattern decoder mixing all mixer types.
->>>>>>> 9f81b96f
     # This comprehensive test exercises: attention, mamba, stochastic mixer, sliding window attention.
     "llama",
     "apriel2_text",
