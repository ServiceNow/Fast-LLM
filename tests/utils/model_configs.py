--- conflicted
+++ resolved
@@ -707,11 +707,7 @@
     groups={
         ModelTestingGroup.basic: ModelTestingGroupAction.normal,
         ModelTestingGroup.checkpoint: ModelTestingGroupAction.normal,
-<<<<<<< HEAD
-        ModelTestingGroup.convert: ModelTestingGroupAction.broken,
-=======
         ModelTestingGroup.convert: ModelTestingGroupAction.not_implemented,
->>>>>>> 13e0517f
         ModelTestingGroup.generate: ModelTestingGroupAction.not_implemented,
         ModelTestingGroup.megatron: ModelTestingGroupAction.not_implemented,
         # TODO: Implement
