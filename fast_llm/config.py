import dataclasses
import enum
import logging
import pathlib
import traceback
import types
import typing
import warnings

import yaml

from fast_llm.utils import Assert, Tag, get_type_name, header, log

logger = logging.getLogger(__name__)


_AUTO_VALIDATE = True

MISSING = Tag("<MISSING>")


class NoAutoValidate:
    """
    A context for skipping config validation to allow modifications.
    The caller is responsible for the validation.
    """

    def __enter__(self):
        global _AUTO_VALIDATE
        self._old_value = _AUTO_VALIDATE
        _AUTO_VALIDATE = False

    def __exit__(self, exc_type, exc_val, exc_tb):
        global _AUTO_VALIDATE
        _AUTO_VALIDATE = self._old_value


class _ConfigDictFormat(str, enum.Enum):
    # TODO v0.2: delete class
    flat = "flat"
    nested = "nested"
    tuple = "tuple"


class FieldHint:
    """
    A label defined for each config field, to let the user and some methods know how important each field is.
    * core:
    """

    core = "core"
    optional = "optional"
    performance = "performance"
    stability = "stability"
    feature = "feature"
    expert = "expert"
    unknown = "unknown"
    logging = "logging"
    testing = "testing"
    derived = "derived"
    setup = "setup"
    deprecated = "deprecated"
    wip = "wip"


FieldHintImportance = {
    FieldHint.core: 0,
    FieldHint.optional: 10,
    FieldHint.performance: 20,
    FieldHint.stability: 20,
    FieldHint.feature: 10,
    FieldHint.expert: 40,
    FieldHint.unknown: 20,
    FieldHint.logging: 30,
    FieldHint.testing: 40,
    FieldHint.derived: 100,
    FieldHint.setup: 90,
    FieldHint.deprecated: 80,
    FieldHint.wip: 80,
}


class FieldVerboseLevel:
    nothing = -1
    core = 0
    optional = 10
    performance = 20
    debug = 50
    everything = None


FieldHintDoc = {
    FieldHint.core: "A core configuration parameter that is expected to always be provided explicitly.",
    FieldHint.optional: "An optional parameter that may be ignored as the default tends to be good enough.",
    FieldHint.performance: "An optional parameter related to computational performance.",
    FieldHint.stability: "An optional parameter related to numerical precision and computational stability.",
    FieldHint.feature: "An parameter related to an optional feature, that should only be defined if that feature is enabled.",
    FieldHint.expert: "An advanced parameter that needs some additional expertise to be handled.",
    FieldHint.unknown: "No hint has been provided for this parameter.",
    FieldHint.logging: "An optional parameter related to logging or debug logs",
    FieldHint.testing: "A rarely defined parameter that is only meant for testing and debugging.",
    FieldHint.derived: "A parameter that is typically calculated from others.",
    FieldHint.setup: "An external parameter that must be provided in `setup` after initialization.",
    FieldHint.deprecated: "The feature is deprecated and may be removed renamed or replaced soon.",
    FieldHint.wip: "The parameter is not fully implemented yet.",
}


class Field(dataclasses.Field):
    __slots__ = (
        "desc",
        "doc",
        "hint",
        "valid",
    )

    def __init__(
        self,
        *,
        desc: str | None = None,
        doc: str | None = None,
        hint: str = FieldHint.unknown,
        # Validation function on the field to satisfy.
        # Should raise an Exception in case of failure, and return the validated value.
        # Run before the default validation (type check).
        valid: typing.Optional[typing.Callable[[typing.Any], typing.Any]] = None,
        default=dataclasses.MISSING,
        default_factory=dataclasses.MISSING,
        init: bool = True,
        repr: bool = True,
        hash=None,
        compare: bool = True,
        metadata=None,
        kw_only=dataclasses.MISSING,
    ):
        if default is not dataclasses.MISSING and default_factory is not dataclasses.MISSING:
            raise ValueError("cannot specify both default and default_factory")
        if isinstance(default_factory, type) and issubclass(default_factory, Config):
            default_factory = _ConfigFactory(default_factory)
        super().__init__(
            default=default,
            default_factory=default_factory,
            init=init,
            repr=repr,
            hash=hash,
            compare=compare,
            metadata=metadata,
            kw_only=kw_only,
        )
        self.desc = desc
        self.doc = doc
        self.hint = hint
        self.valid = valid


class FieldUpdate(dict):
    """
    Specify some entries in the field that should be updated from the base class.
    Useful for changing the default or description in a derived class.
    Processed in `__init_subclass__`.
    """


def check_field(fn, *args, **kwargs):
    """
    Helper function to define a condition that a config field should satisfy,
    in the form of a method that may raise an exception.
    """

    def valid(x):
        fn(x, *args, **kwargs)
        return x

    return valid


def test_field(fn, *args, **kwargs):
    """
    Helper function to define a condition that a config field should satisfy,
    in the form of a function that returns a boolean.
    """

    def valid(x):
        if not fn(x, *args, **kwargs):
            raise ValueError(fn, x, args, kwargs)
        return x

    return valid


def process_field(fn, *args, **kwargs):
    """
    Helper function to apply non-standard processing during validation,
    in the form of a function that returns the processed value,
    and may raise an exception in case of an unexpected input.
    """

    def valid(x):
        return fn(x, *args, **kwargs)

    return valid


def skip_valid_if_none(fn, *args, **kwargs):
    """
    Field validation wrapper that skips validation if the field is None.
    """

    def valid(x):
        return None if x is None else fn(x, *args, **kwargs)

    return valid


class _ConfigFactory:
    """
    A dataclass default factory that prevents early validation.
    Validation is still done through the parent config if needed.
    """

    def __init__(self, factory: typing.Callable[[], "Config"] | type["Config"]):
        self._factory = factory

    def __call__(self):
        with NoAutoValidate():
            return self._factory()


class ValidationError(ValueError):
    pass


class NestedValidationError(ValidationError):
    pass


class FieldTypeError(ValueError):
    pass


def _process_config_class(cls: type["Config"]):
    for _, field in cls.fields():
        if field._field_type is dataclasses._FIELD:
            Assert.custom(isinstance, field, Field)
    cls.__class_validated__ = True
    return cls


def config_class(cls=None):
    """
    Fast-LLM replacement for the default dataclass wrapper. Performs additional verifications.
    """

    def wrap(cls):
        Assert.custom(issubclass, cls, Config)
        return _process_config_class(dataclasses.dataclass(cls))

    # See if we're being called as @config_class or @config_class().
    if cls is None:
        # We're called with parens.
        return wrap

    # We're called as @config_class without parens.
    return wrap(cls)


@dataclasses.dataclass()
class Config:
    """
    An advanced `dataclass` with basic type checking, validation and argparse support.
    Typically, a subclass will:
    * Add some dataclass parameters.
    * Implement `_validate` which post-processes and validates a config.
    * Add new functionality.
    """

    # We can't use @config_class on this one because it needs this class to be defined, so we assume this one is OK.
    __class_validated__: typing.ClassVar[bool] = True
    _abstract: typing.ClassVar[bool] = False
    _validated: bool = Field(init=False, repr=False)
    _unknown_fields: dict[str, typing.Any] = Field(init=False, repr=False)

    def __post_init__(self):
        """
        Perform validation unless prevented with `NoAutoValidate`.
        In general this should not be overridden in derived classes,
        and all post-processing should be done in `_validate`
        """
        self._check_abstract()
        self._validated = False
        if _AUTO_VALIDATE:
            self.validate()

    def __setattr__(self, key, value):
        """
        Make the class read-only after validation.
        """
        # `_validated` may not be set yet.
        if getattr(self, "_validated", False):
            if value is getattr(self, key):
                # Allow setting the exact same object to facilitate setup of cross-dependencies.
                # Ex. allow re-setting cross-dependencies of already validated sub-configs.
                return
<<<<<<< HEAD
            raise RuntimeError(f"Cannot set attribute `{key}` after validation.")
=======
            raise RuntimeError(
                f"Cannot set attribute `{key}`"
                f" in configuration class `{get_type_name(type(self))}` after validation."
            )
>>>>>>> 2905d38c
        super().__setattr__(key, value)

    def __delattr__(self, key):
        """
        Make the class read-only after validation.
        """
        if getattr(self, "_validated", False):
<<<<<<< HEAD
            raise RuntimeError(f"Cannot delete attribute `{key}` after validation.")
=======
            raise RuntimeError(
                f"Cannot delete attribute `{key}`"
                f" in configuration class `{get_type_name(type(self))}` after validation."
            )
>>>>>>> 2905d38c
        super().__delattr__(key)

    def validate(self, *, _is_validating=False):
        """
        Validate a class and mark it as read-only
        This should not be overridden in derived classes.
        """
        if not self._validated:
            try:
                self._validate()
            except (ValidationError, FieldTypeError) as e:
                if _is_validating:
                    raise
                else:
                    raise type(e)("\n".join(e.args)) from None
            self._validated = True
        return self

    def _validate(self):
        """
        Verify that the type hints are respected,
        and fix some know entries compatible with the type hint (ex. `int -> float`, `str -> pathlib.Path`)

        Can be extended to add custom post-processing (typically before the super() call)
        and validation (typically after)
        """
        errors = []
        for name, field in self.fields():
            if not field.init or field._field_type == dataclasses._FIELD_CLASSVAR:  # noqa
                continue
            value = getattr(self, name)
            new_value = self._validate_nested(value, field.type, field.name, field.valid, errors, False)
            setattr(self, name, new_value)
        for name in getattr(self, "_unknown_fields", {}):
            errors.append(f"Unknown field `{name}` in class {self._get_class_name()}")
        if errors:
            # TODO: Option to show traceback for errors.
            raise NestedValidationError(*errors)

    @classmethod
    def _validate_nested(cls, value, type_, name: str, valid_fn: typing.Optional[typing.Callable], errors, nested):
        try:
            value = value if valid_fn is None else valid_fn(value)
            value = cls._validate_element(value, type_, name)
        except FieldTypeError as e:
            # There is a problem with the config class itself, no point in continuing.
            raise FieldTypeError(
                f"Invalid field type `{get_type_name(type_)}` in class {cls._get_class_name()}:",
                *["  " + arg for arg in e.args],
            )
        except ValidationError as e:
            # This is a known error, `e.args` should have all the required information.
            message = f"Validation failed for field `{name}`" + (
                ":" if nested else f" of type `{get_type_name(type_)}` in class {cls._get_class_name()}:"
            )
            if len(e.args) > 1 or isinstance(e, NestedValidationError):
                errors.extend([message] + ["  " + arg for arg in e.args])
            else:
                # No need to have the error description on a separate line.
                errors.append(f"{message} {e.args[0]}")
        except Exception as e:
            # This is an unknown error, so we need to provide the stack trace so the user can tell what the problem is.
            errors.append(
                f"Validation failed for field `{name}` in class {cls._get_class_name()}: {', '.join(e.args)}"
                f"\n\n====================== stack trace ========================\n"
                + traceback.format_exc()
                + "===========================================================\n"
            )
        return value

    @classmethod
    def _validate_element(cls, value, type_, name: str):
        if type_ is typing.Any:
            # TODO: Check if x is or contains a config?
            pass
        elif type_ is types.NoneType:
            if value == "":
                value = None
            if value is not None:
                raise ValidationError(f"Unexpected type `{get_type_name(type(value))}`")
        elif isinstance(type_, types.UnionType):
            # Takes care of Optional too
            value = cls._validate_union(value, type_, name)
        elif hasattr(type_, "__origin__"):
            # TODO: Improve error messages for nested entries.
            origin = type_.__origin__
            if origin in (list, set, tuple):
                value = cls._validate_array(value, type_, name)
            elif issubclass(origin, dict):
                value = cls._validate_dict(value, type_, name)
            elif origin is type:
                cls._validate_type(value, type_, name)
            else:
                raise FieldTypeError(f"Unsupported __origin__ `{origin}`")
        elif not isinstance(type_, type):
            raise FieldTypeError(f"Not a type.")
        elif issubclass(type_, Config):
            cls._validate_element_type(value, type_, name)
            value.validate(_is_validating=True)
        else:
            value = cls._validate_simple(value, type_, name)
        return value

    @classmethod
    def _validate_union(cls, value, type_, name: str):
        errors = []
        for subtype in type_.__args__:
            errors_ = []
            x_ = cls._validate_nested(value, subtype, f"{name}[{get_type_name(subtype)}]", None, errors_, True)
            if errors_:
                errors.extend(errors_)
            else:
                # Only need one valid subtype, we return the first one.
                return x_
        # If none of the subtype works, we provide information for all of them.
        raise ValidationError(*errors)

    @classmethod
    def _validate_array(cls, value, type_, name: str):
        origin = type_.__origin__
        cls._validate_element_type(value, (origin, list, tuple), name)
        args = getattr(type_, "__args__", [typing.Any, ...] if origin is tuple else [typing.Any])
        errors = []
        if issubclass(origin, tuple) and not (len(args) == 2 and args[1] is ...):
            if len(value) != len(args):
                raise ValidationError(f"Invalid length {len(value)} (expected {len(args)})")
            new_value = origin(
                cls._validate_nested(value_, arg, f"{name}[{i}]", None, errors, True)
                for i, (value_, arg) in enumerate(zip(value, args))
            )
        else:
            if not issubclass(origin, tuple) and len(args) != 1:
                FieldTypeError(f"Invalid array specification")
            new_value = origin(
                cls._validate_nested(value_, args[0], f"{name}[{i}]", None, errors, True)
                for i, value_ in enumerate(value)
            )
        if errors:
            raise ValidationError(*errors)
        return new_value

    @classmethod
    def _validate_dict(cls, value, type_, name: str):
        args = list(getattr(type_, "__args__", []))
        if len(args) > 2:
            raise FieldTypeError(f"Invalid dict specification `{get_type_name(type_)}` for field `{name}`")
        args.extend([typing.Any for _ in range(2 - len(args))])
        cls._validate_element_type(value, type_.__origin__, name)
        errors = []
        new_value = {}
        old_keys = {}
        for key, value_ in value.items():
            new_key = cls._validate_nested(key, args[0], f"{name}(key {key})", None, errors, True)
            new_value_ = cls._validate_nested(value_, args[1], f"{name}[{key}]", None, errors, True)
            if key in new_value:
                errors.append(f"Duplicate key `{new_key}` after validation (from `{old_keys[new_key]}`, `{key}`)")
            old_keys[new_key] = key
            new_value[new_key] = new_value_
        if errors:
            raise ValidationError(*errors)
        return new_value

    @classmethod
    def _validate_simple(cls, value, type_, name: str):
        if hasattr(type_, "__fast_llm_validator__"):
            value = type_.__fast_llm_validator__(value)
        elif type_ is float and isinstance(value, int):
            # Ints are ok too.
            value = float(value)
        elif issubclass(type_, enum.Enum) and not isinstance(value, type_) and issubclass(type_, type(value)):
            # Enum values are ok too.
            value = type_(value)
        elif issubclass(type_, pathlib.PurePath) and isinstance(value, str):
            # Str paths are ok too.
            value = type_(value)
        cls._validate_element_type(value, type_, name)
        return value

    @classmethod
    def _validate_type(cls, value, type_: type | tuple[type, ...], name):
        args = list(getattr(type_, "__args__", []))
        if len(args) != 1:
            raise FieldTypeError(f"Invalid type specification `{get_type_name(type_)}` for field `{name}`")
        if not isinstance(value, type):
            raise ValidationError(f"Unexpected type `{get_type_name(type(value))}`")
        if not issubclass(value, args[0]):
            raise ValidationError(f"Field value `{value} is not a subclass of `{get_type_name(type_)}`")

    @classmethod
    def _validate_element_type(cls, value, type_: type | tuple[type, ...], name):
        if not isinstance(value, type_):
            raise ValidationError(f"Unexpected type `{get_type_name(type(value))}`")

    @classmethod
    def fields(cls) -> typing.Iterable[tuple[str, Field]]:
        """
        An iterable for the field definitions of a `Config` class.
        """
        return cls.__dataclass_fields__.items()  # noqa

    @classmethod
    def get_field(cls, name) -> Field:
        return cls.__dataclass_fields__[name]  # noqa

    def _to_dict(
        self,
        verbose: int | None = None,
        all_fields: bool = False,
        format_: _ConfigDictFormat = _ConfigDictFormat.nested,
        serializable: bool = False,
    ):
        """
        Serialize the config to a dict that can (generally) be used to reconstruct an identical `Config`.
        When not flat, the dict includes a `__class__` entry which allows support for derived classes.

        Args:
            all_fields: Include the derived fields, with `init=False`.
            format_: The config format used to represent nested configs. Options:
              * `ConfigDictFormat.nested`: Preserve the nested config structure by returning nested dicts.
                Also save a `__class__` entry to support derived classes. Standard format.
              * `ConfigDictFormat.tuple`: Preserve the nested config structure by returning tuples of keys.
                Used for config updates.
            serializable: Ensure the dict is serializable to json or yaml. Information may be lost.
        """
        arg_dict = {}
        for name, field in self.fields():
            value = getattr(self, name, MISSING)
            self._add_field_to_args(arg_dict, name, field, value, verbose, all_fields, format_, serializable)
        return arg_dict

    @classmethod
    def _add_field_to_args(
        cls,
        args: dict | list,
        name: str | None,
        field: Field | None,
        value,
        verbose: int | None = None,
        all_fields: bool = False,
        format_: _ConfigDictFormat = _ConfigDictFormat.nested,
        serializable: bool = False,
    ):
        if (
            field is not None
            and (not field.init or field._field_type == dataclasses._FIELD_CLASSVAR)
            and not (all_fields)
        ):
            # Exclude class variables and derived fields unless requested explicitly.
            return
        elif isinstance(value, Config):
            field_value = value._to_dict(
                verbose=verbose,
                all_fields=all_fields,
                format_=format_,
                serializable=serializable,
            )
        elif isinstance(value, (list, tuple, set)):
            field_value = {} if format_ == _ConfigDictFormat.tuple else []
            for i, list_value in enumerate(value):
                cls._add_field_to_args(
                    field_value, str(i), None, list_value, verbose, all_fields, format_, serializable
                )
        elif isinstance(value, dict):
            field_value = {}
            for dict_name, dict_value in value.items():
                cls._add_field_to_args(
                    field_value, dict_name, None, dict_value, verbose, all_fields, format_, serializable
                )
        elif (
            verbose is not None
            and field is not None
            and FieldHintImportance[field.hint] > verbose
            and value == field.default
        ):
            # Exclude unimportant default values.
            return
        else:
            field_value = value
            if serializable:
                if hasattr(value, "__fast_llm_serialize__"):
                    field_value = field_value.__fast_llm_serialize__()
                if isinstance(value, enum.Enum):
                    field_value = field_value.value
                elif not isinstance(value, int | float | bool | str | None):
                    field_value = str(field_value)
            if format_ == _ConfigDictFormat.tuple:
                field_value = {(): field_value}

        if format_ == _ConfigDictFormat.tuple:
            args.update({(name,) + name_: value_ for name_, value_ in field_value.items()})
        elif format_ == _ConfigDictFormat.nested:
            if not isinstance(field_value, (dict, list)) or len(field_value) > 0 or all_fields:
                if isinstance(args, dict):
                    args[name] = field_value
                else:
                    args.append(field_value)
        else:
            raise NotImplementedError(format_)

    def to_copy(
        self,
        *updates: typing.Union["Config", dict[str | tuple[str, ...], typing.Any]],
        strict: bool = True,
    ):
        return self.from_dict(self, *updates, strict=strict)

    def to_serialized(self, verbose: int | None = FieldVerboseLevel.core):
        return self._to_dict(verbose=verbose, format_=_ConfigDictFormat.nested, serializable=True)

    def to_logs(
        self,
        verbose: int | None = FieldVerboseLevel.core,
        log_fn=logger.info,
        title: str | None = None,
        width: int = 80,
        fill_char: str = "-",
    ):
        arg_dict = self.to_serialized(verbose=verbose)
        if title is None:
            title = self._get_class_name()
        return log_fn(
            f"\n{header(title, width, fill_char)}"
            f"\n{yaml.safe_dump(arg_dict, sort_keys=False)}"
            f"{header('end', width, fill_char)}"
        )

    @classmethod
    def _get_class_name(cls):
        return get_type_name(cls)

    @classmethod
    def from_dict(
        cls,
        default: typing.Union["Config", dict[str, typing.Any]],
        *updates: typing.Union["Config", dict[str | tuple[str, ...], typing.Any]],
        strict: bool = True,
    ):
        if isinstance(default, Config):
            default = default._to_dict()
        for update in updates:
            if isinstance(update, Config):
                update = update._to_dict(format_=_ConfigDictFormat.tuple)
            for keys, value in update.items():
                if isinstance(keys, str):
                    default[keys] = value
                else:
                    dict_to_update = default
                    for key in keys[:-1]:
                        if key not in dict_to_update:
                            dict_to_update[key] = {}
                        dict_to_update = dict_to_update[key]
                    dict_to_update[keys[-1]] = value

        return cls._from_dict(default, strict)

    @classmethod
    def from_flat_dict(
        cls,
        default: dict[str, typing.Any],
        strict: bool = True,
    ):
        # TODO v0.2: Remove flat format
        return cls._from_dict(default, strict, True)

    @classmethod
    def _from_dict(
        cls,
        default: dict[str, typing.Any],
        strict: bool = True,
        flat: bool = False,
    ):
        cls._check_abstract()
        # TODO v0.2: Remove flat format
        out_arg_dict = {}

        # TODO v0.2: Remove backward compatibility fix
        if "__class__" in default:
            del default["__class__"]

        # Do not validate yet in case the root class sets cross-dependencies in validation.
        with NoAutoValidate():
            for name, field in cls.fields():
                if not field.init or field._field_type == dataclasses._FIELD_CLASSVAR:  # noqa
                    continue
                if flat:
                    if isinstance(field.type, type) and issubclass(field.type, Config):
                        if flat:
                            out_arg_dict[name] = field.type._from_dict(default, False, True)
                        else:
                            out_arg_dict[name] = field.type._from_dict(default.pop(name, {}), strict)
                    elif name in default:
                        out_arg_dict[name] = default.pop(name)
                else:
                    # Check for nested configs to instantiate.
                    try:
                        value = cls._from_dict_nested(default.pop(name, MISSING), field.type, strict)
                        if value is not MISSING:
                            out_arg_dict[name] = value
                    except FieldTypeError as e:
                        raise FieldTypeError(
                            f"Invalid field type `{get_type_name(field.type)}` in class {cls._get_class_name()}: "
                            + ", ".join(e.args)
                        )
            out = cls(**out_arg_dict)  # noqa
            if strict and default:
                out._unknown_fields = default.copy()
        if _AUTO_VALIDATE:
            out.validate()
        return out

    @classmethod
    def _from_dict_nested(cls, value, type_, strict: bool):
        if type_ in (typing.Any, types.NoneType):
            pass
        elif isinstance(type_, types.UnionType):
            # Takes care of Optional too
            value = cls._from_dict_union(value, type_, strict)
        elif hasattr(type_, "__origin__"):
            # TODO: Improve error messages for nested entries.
            origin = type_.__origin__
            if origin in (list, set, tuple):
                value = cls._from_dict_array(value, type_, strict)
            elif issubclass(origin, dict):
                value = cls._from_dict_dict(value, type_, strict)
            elif origin is type:
                pass
            else:
                raise FieldTypeError(f"Unsupported __origin__ `{origin}`")
        elif not isinstance(type_, type):
            raise FieldTypeError(f"Not a type: {type_}.")
        elif issubclass(type_, Config):
            if value is MISSING:
                value = {}
            if isinstance(value, dict):
                value = type_._from_dict(value, strict)
        return value

    @classmethod
    def _from_dict_union(cls, value, type_, strict: bool):
        new_value = value
        for subtype in type_.__args__:
            new_value_ = cls._from_dict_nested(value, subtype, strict)
            if new_value_ is not value:
                if new_value is not value:
                    # Happens if the union contains more than one Config class (or dict)
                    raise FieldTypeError(f"Ambiguous config class in union type {get_type_name(type_)}")
                new_value = new_value_
        return new_value

    @classmethod
    def _from_dict_array(cls, value, type_, strict: bool):
        origin = type_.__origin__
        if not isinstance(value, (list, set, tuple)):
            # This case will be handled during validation.
            return value
        args = getattr(type_, "__args__", [typing.Any, ...] if origin is tuple else [typing.Any])
        if issubclass(origin, tuple) and not (len(args) == 2 and args[1] is ...):
            new_value = origin(
                cls._from_dict_nested(value_, arg, strict) for i, (value_, arg) in enumerate(zip(value, args))
            )
            if len(new_value) < len(value):
                # We keep this for validation.
                new_value += value[len(value) - len(new_value) :]
        else:
            if not issubclass(origin, tuple) and len(args) != 1:
                FieldTypeError(f"Invalid array specification")
            new_value = origin(cls._from_dict_nested(value_, args[0], strict) for i, value_ in enumerate(value))
        return new_value

    @classmethod
    def _from_dict_dict(cls, value, type_, strict: bool):
        args = list(getattr(type_, "__args__", []))
        if len(args) > 2:
            raise FieldTypeError(f"Invalid dict specification `{get_type_name(type_)}`")
        if not isinstance(value, dict):
            # This case will be handled during validation.
            return value
        args.extend([typing.Any for _ in range(2 - len(args))])
        # Keys can't include configs so we only recurse on values.
        return {key: cls._from_dict_nested(value_, args[1], strict) for key, value_ in value.items()}

    @classmethod
    def _handle_renamed_field(cls, default: dict[str, typing.Any], old_name: str, new_name: str):
        if old_name in default:
            warnings.warn(f"Field `{old_name}` is deprecated in class {get_type_name(cls)}, use `{new_name}` instead.")
            default[new_name] = default.pop(old_name)

    def compare(self, other: "Config", log_fn: typing.Union[BaseException, typing.Callable] = ValueError):
        # TODO: Check classes?
        self_dict = self._to_dict(format_=_ConfigDictFormat.tuple, serializable=True)
        other_dict = other._to_dict(format_=_ConfigDictFormat.tuple, serializable=True)
        compare = {
            key: (self_dict.get(key, MISSING), other_dict.get(key, MISSING))
            for key in self_dict.keys() | other_dict.keys()
        }
        diff = {
            key: (self_value, other_value)
            for key, (self_value, other_value) in compare.items()
            if self_value != other_value
        }
        if diff:
            log(
                f"Config diff:\n  "
                + "\n  ".join(
                    f"{''.join(key)}`: `{self_value}` != `{other_value}`"
                    for key, (self_value, other_value) in diff.items()
                ),
                log_fn=log_fn,
            )

    @classmethod
    def _check_abstract(cls):
        if cls._abstract:
            raise RuntimeError(f"{cls.__name__} is abstract")
        if not cls.__class_validated__:
            raise RuntimeError(f"{cls.__name__} hasn't been validated. Make sure to use the @config_class decorator.")

    def __init_subclass__(cls):
        """
        We need to postpone validation until the class has been processed by the dataclass wrapper.
        """
        for base_class in cls.__mro__:
            if issubclass(base_class, Config):
                assert cls.__class_validated__, (
                    f"Parent class {get_type_name(base_class)} of config class {get_type_name(cls)} has not been validated."
                    f" Make sure to use the @config_class decorator."
                )
        cls.__class_validated__ = False
        for name in list(cls.__dict__):
            value = getattr(cls, name)
            if isinstance(value, FieldUpdate):
                # In case of multiple inheritance, the base class field may not appear in `cls.__dataclass_fields__`.
                # so we iterate over superclasses following mro and use the first match.
                base_class_field = None
                for base_class in cls.__mro__:
                    base_class_fields = getattr(base_class, "__dataclass_fields__", {})
                    if name in base_class_fields:
                        base_class_field = base_class_fields[name]
                        break
                if base_class_field is None:
                    raise RuntimeError(f"Trying to update the non-existent field {name} in class {get_type_name(cls)}")
                setattr(
                    cls,
                    name,
                    Field(
                        desc=value.pop("desc", base_class_field.desc),
                        doc=value.pop("doc", base_class_field.doc),
                        hint=value.pop("hint", base_class_field.hint),
                        valid=value.pop("valid", base_class_field.valid),
                        default=value.pop("default", base_class_field.default),
                        default_factory=value.pop("default_factory", base_class_field.default_factory),
                        repr=value.pop("repr", base_class_field.repr),
                        hash=value.pop("hash", base_class_field.hash),
                        compare=value.pop("compare", base_class_field.compare),
                        metadata=value.pop("metadata", base_class_field.metadata),
                        kw_only=value.pop("kw_only", base_class_field.kw_only),
                    ),
                )
                if name in cls.__annotations__:
                    # TODO: Generalize to other type hints.
                    if isinstance(cls.__annotations__[name], type) and isinstance(base_class_field.type, type):
                        Assert.custom(issubclass, cls.__annotations__[name], base_class_field.type)
                else:
                    # dataclasses expects an annotation, so we use the one from the base class.
                    cls.__annotations__[name] = base_class_field.type<|MERGE_RESOLUTION|>--- conflicted
+++ resolved
@@ -301,14 +301,10 @@
                 # Allow setting the exact same object to facilitate setup of cross-dependencies.
                 # Ex. allow re-setting cross-dependencies of already validated sub-configs.
                 return
-<<<<<<< HEAD
-            raise RuntimeError(f"Cannot set attribute `{key}` after validation.")
-=======
             raise RuntimeError(
                 f"Cannot set attribute `{key}`"
                 f" in configuration class `{get_type_name(type(self))}` after validation."
             )
->>>>>>> 2905d38c
         super().__setattr__(key, value)
 
     def __delattr__(self, key):
@@ -316,14 +312,10 @@
         Make the class read-only after validation.
         """
         if getattr(self, "_validated", False):
-<<<<<<< HEAD
-            raise RuntimeError(f"Cannot delete attribute `{key}` after validation.")
-=======
             raise RuntimeError(
                 f"Cannot delete attribute `{key}`"
                 f" in configuration class `{get_type_name(type(self))}` after validation."
             )
->>>>>>> 2905d38c
         super().__delattr__(key)
 
     def validate(self, *, _is_validating=False):
