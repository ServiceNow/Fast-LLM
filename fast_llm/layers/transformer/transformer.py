import abc
import logging
import typing

import torch

from fast_llm.core.distributed import set_generator
from fast_llm.engine.base_model.base_model import Layer
from fast_llm.engine.config_utils.run import log_pipeline_parallel_main_rank
from fast_llm.engine.config_utils.tensor_space import TensorDim, TensorSpace
<<<<<<< HEAD
from fast_llm.layers.transformer.attention import Attention
from fast_llm.layers.transformer.config import TransformerConfig
=======
from fast_llm.layers.transformer.config import TransformerConfig, TransformerDimNames, TransformerKwargs
>>>>>>> e7d96368
from fast_llm.layers.transformer.mixture_of_experts import MixtureOfExpertMLP
from fast_llm.layers.transformer.mlp import MLP
from fast_llm.logging import log_distributed_grad, log_distributed_tensor, log_memory_usage
from fast_llm.tensor import TensorMeta
from fast_llm.utils import Assert

logger = logging.getLogger(__name__)


class Mixer(torch.nn.Module, abc.ABC):
    """
    Base class for mixer modules.
    """

    _mixer_name: typing.ClassVar[str]

    def __init__(self, tensor_space: TensorSpace, block_index: int, debug_level: int = 0):
        super().__init__()
        self._tensor_space = tensor_space
        self._sequence_parallel = self._tensor_space.distributed_config.sequence_tensor_parallel
        self._block_index = block_index
        self._debug_level = debug_level

    @abc.abstractmethod
    def forward(self, input_: torch.Tensor, kwargs: dict[str, typing.Any]) -> tuple[torch.Tensor, torch.Tensor | None]:
        """
        Mixer module forward. Returns the output hidden states and an optional bias,
         in case its addition can be made more efficient in `_bias_dropout_add`.
        """

    def _get_meta(
        self, input_: torch.Tensor, name: str, dim_names: tuple[str, ...], kwargs: dict[str, typing.Any]
    ) -> TensorMeta:
        hidden_dims = {
            dim.name: dim
            for dim in kwargs[TransformerKwargs.hidden_dims] + (kwargs[TransformerKwargs.sequence_q_dim],)
        }
        return TensorMeta.from_dims(
            tuple(
                hidden_dims[dim_name] if dim_name in hidden_dims else self._tensor_space.get_tensor_dim(dim_name)
                for dim_name in dim_names
            ),
            tensor_name=f"Block {self._block_index} {self._mixer_name} {name}",
            dtype=input_.dtype,
        )

    def _debug_log(
        self, tensor: torch.Tensor, name: str, dim_names: tuple[str, ...], kwargs: dict[str, typing.Any]
    ) -> None:
        # TODO: Local vs global
        Assert.gt(self._debug_level, 0)
        log_distributed_tensor(
            "",
            tensor,
            level=self._debug_level,
            meta=self._get_meta(tensor, name, dim_names, kwargs),
            distributed=self._tensor_space.distributed,
        )
        if tensor.requires_grad:
            log_distributed_grad(
                "",
                tensor,
                level=self._debug_level,
                meta=self._get_meta(tensor, name + " grad", dim_names, kwargs),
                distributed=self._tensor_space.distributed,
            )


class BaseBlock(Layer, abc.ABC):
    """
    A transformer-like decoder base block with abstract mixer.
    """

    # TODO: Standardize to `mixer`
    _mixer_module_name: typing.ClassVar[str] = "mixer"

    def __init__(
        self, config: TransformerConfig, tensor_space: TensorSpace, block_index: int, return_input: bool = False
    ):
        super().__init__()
        self._transformer_dim_names = config._transformer_dim_names
        self._transformer_kwargs = config._transformer_kwargs
        self._config: TransformerConfig = config
        self._tensor_space: TensorSpace = tensor_space
        self._dropout_p: float = self._config.hidden_dropout
        # For multi-token prediction, return a stack of shared_hidden and transformer_output.
        self._return_input: bool = return_input

        self._block_index = block_index
        self._debug_mode = self._config.debug_transformer or self._config.debug_transformer_memory

        hidden_dim = self._tensor_space.get_tensor_dim(self._transformer_dim_names.hidden)
        # Note, layer_lr_scale does not impact the norms
        # TODO: add a separate norm_lr_scale
        self.norm_1 = self._config.normalization.get_layer(hidden_dim)
        self.norm_2 = self._config.normalization.get_layer(hidden_dim)

        # The mixer needs to be created here for backward-compatible weight ordering.
        setattr(self, self._mixer_module_name, self._create_mixer())

        self.mlp = (MixtureOfExpertMLP if self._config.num_experts > 1 else MLP)(
            self._config, self._tensor_space, f"{self.name} mlp", block_index=block_index
        )

        # PEFT.
        self.norm_1 = self._config.peft.apply_other(self.norm_1)
        self.norm_2 = self._config.peft.apply_other(self.norm_2)

    @abc.abstractmethod
    def _create_mixer(self) -> Mixer:
        pass

    @torch.compile
    def _bias_dropout_add(
        self, input_: torch.Tensor, bias: torch.Tensor | None, residual: torch.Tensor
    ) -> torch.Tensor:
        if bias is not None:
            input_ = input_ + bias
        return residual + torch.dropout(input_, self._dropout_p, self.training)

    @property
    def name(self) -> str:
        return f"{self._name} {self._block_index}"

    def _get_meta(self, tensor: torch.Tensor, name: str, kwargs: dict):
        dims = kwargs[self._transformer_kwargs.hidden_dims]
        if self._return_input:
            dims = (TensorDim("stacked_input_output", 2),) + dims
        return TensorMeta.from_dims(dims, tensor_name=f"{self.name} {name}", dtype=tensor.dtype)

    def _debug_log(self, tensor: torch.Tensor | None, name: str, kwargs: dict[str, typing.Any], *, bias=None) -> None:
        if self._config.debug_transformer_memory:
            log_pipeline_parallel_main_rank(lambda: log_memory_usage(f"{self.name} {name}", str))
        if self._config.debug_transformer and tensor is not None:
            # TODO: Local vs global
            log_distributed_tensor(
                "",
                tensor if bias is None else tensor + bias,
                level=self._config.debug_transformer,
                meta=self._get_meta(tensor, name, kwargs),
                distributed=self._tensor_space.distributed,
            )
            log_distributed_grad(
                "",
                tensor,
                level=self._config.debug_transformer,
                meta=self._get_meta(tensor, name + " grad", kwargs),
                distributed=self._tensor_space.distributed,
            )

    def forward(
        self,
        input_: torch.Tensor,
        kwargs: dict[str, typing.Any],
        losses: dict[str, typing.Any] | None = None,
        metrics: dict[str, typing.Any] | None = None,
    ) -> torch.Tensor:
        if isinstance(input_, TensorMeta):
            return self._get_meta(input_, "output", kwargs)
        generator = (
            self._tensor_space.distributed.tp_generator
            if self._tensor_space.distributed_config.sequence_tensor_parallel
            else self._tensor_space.distributed.pp_generator
        )
        if self._debug_mode:
            self._debug_log(None, "Begin", kwargs)
        fw_input = input_
        hidden_states = self.norm_1(input_)
        if self._debug_mode:
            self._debug_log(hidden_states, "Norm 1", kwargs)
        hidden_states, bias = getattr(self, self._mixer_module_name)(hidden_states, kwargs)
        if self._debug_mode:
            self._debug_log(hidden_states, f"{self._mixer_module_name} output", kwargs, bias=bias)
        with set_generator(generator):
            input_ = self._bias_dropout_add(hidden_states, bias, input_)
        if self._debug_mode:
            self._debug_log(input_, f"{self._mixer_module_name} residual", kwargs)
        hidden_states = self.norm_2(input_)
        if self._debug_mode:
            self._debug_log(hidden_states, "Norm 2", kwargs)
        hidden_states, bias = self.mlp(hidden_states, kwargs, losses, metrics)
        if self._debug_mode:
            self._debug_log(hidden_states, "MLP output", kwargs, bias=bias)
        with set_generator(generator):
            hidden_states = self._bias_dropout_add(hidden_states, bias, input_)
        if self._debug_mode:
            self._debug_log(None, "MLP residual", kwargs, bias=bias)
        if self._return_input:
            hidden_states = torch.stack((fw_input, hidden_states), dim=0)
        return hidden_states


class TransformerBlock(BaseBlock):
    _name = "Transformer layer"
    # TODO: Standardize to `mixer`
    _mixer_module_name: typing.ClassVar[str] = "self_attn"

    def __init__(
        self, config: TransformerConfig, tensor_space: TensorSpace, block_index: int, return_input: bool = False
    ):
        super().__init__(config, tensor_space, block_index, return_input)

    def _create_mixer(self) -> Mixer:
        from fast_llm.layers.transformer.attention import Attention

<<<<<<< HEAD
    def _create_mixer(self):
        self.self_attn = Attention(self._config, self._tensor_space, self._layer_index)


class VisionTransformerLayer(TransformerLayer):
    _name: str = "Vision transformer layer"
=======
        return Attention(self._config, self._tensor_space, self._block_index)
>>>>>>> e7d96368
<|MERGE_RESOLUTION|>--- conflicted
+++ resolved
@@ -8,12 +8,7 @@
 from fast_llm.engine.base_model.base_model import Layer
 from fast_llm.engine.config_utils.run import log_pipeline_parallel_main_rank
 from fast_llm.engine.config_utils.tensor_space import TensorDim, TensorSpace
-<<<<<<< HEAD
-from fast_llm.layers.transformer.attention import Attention
 from fast_llm.layers.transformer.config import TransformerConfig
-=======
-from fast_llm.layers.transformer.config import TransformerConfig, TransformerDimNames, TransformerKwargs
->>>>>>> e7d96368
 from fast_llm.layers.transformer.mixture_of_experts import MixtureOfExpertMLP
 from fast_llm.layers.transformer.mlp import MLP
 from fast_llm.logging import log_distributed_grad, log_distributed_tensor, log_memory_usage
@@ -219,13 +214,8 @@
     def _create_mixer(self) -> Mixer:
         from fast_llm.layers.transformer.attention import Attention
 
-<<<<<<< HEAD
-    def _create_mixer(self):
-        self.self_attn = Attention(self._config, self._tensor_space, self._layer_index)
+        return Attention(self._config, self._tensor_space, self._block_index)
 
 
 class VisionTransformerLayer(TransformerLayer):
-    _name: str = "Vision transformer layer"
-=======
-        return Attention(self._config, self._tensor_space, self._block_index)
->>>>>>> e7d96368
+    _name: str = "Vision transformer layer"