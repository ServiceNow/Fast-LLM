--- conflicted
+++ resolved
@@ -39,14 +39,10 @@
 
         self._layer_index = layer_index
         self._debug_mode = self._config.debug_transformer or self._config.debug_transformer_memory
-<<<<<<< HEAD
 
         hidden_dim = self._tensor_space.get_tensor_dim(self._transformer_dim_names.hidden)
-=======
-        hidden_dim = self._tensor_space.get_tensor_dim(TransformerDimNames.hidden)
         # Note, layer_lr_scale does not impact the norms
         # TODO: add a seperate norm_lr_scale
->>>>>>> b4fdb38e
         self.norm_1 = self._config.normalization.get_layer(hidden_dim)
         self.norm_2 = self._config.normalization.get_layer(hidden_dim)
 
