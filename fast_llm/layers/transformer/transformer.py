import abc
import logging
import typing

import torch

from fast_llm.core.distributed import set_generator
from fast_llm.engine.base_model.base_model import Layer
from fast_llm.engine.config_utils.run import log_pipeline_parallel_main_rank
from fast_llm.engine.config_utils.tensor_space import TensorDim, TensorSpace
from fast_llm.layers.transformer.config import TransformerConfig
from fast_llm.layers.transformer.mixture_of_experts import MixtureOfExpertMLP
from fast_llm.layers.transformer.mlp import MLP
from fast_llm.logging import log_distributed_grad, log_distributed_tensor, log_memory_usage
from fast_llm.tensor import TensorMeta
from fast_llm.utils import Assert

logger = logging.getLogger(__name__)


class Mixer(torch.nn.Module, abc.ABC):
    """
    Base class for mixer modules.
    """

    _mixer_name: typing.ClassVar[str]

    def __init__(self, tensor_space: TensorSpace, block_index: int, debug_level: int = 0):
        super().__init__()
        self._tensor_space = tensor_space
        self._sequence_parallel = self._tensor_space.distributed_config.sequence_tensor_parallel
        self._block_index = block_index
        self._debug_level = debug_level

    @abc.abstractmethod
    def forward(self, input_: torch.Tensor, kwargs: dict[str, typing.Any]) -> tuple[torch.Tensor, torch.Tensor | None]:
        """
        Mixer module forward. Returns the output hidden states and an optional bias,
         in case its addition can be made more efficient in `_bias_dropout_add`.
        """

    def _get_meta(
        self, input_: torch.Tensor, name: str, dim_names: tuple[str, ...], kwargs: dict[str, typing.Any]
    ) -> TensorMeta:
        hidden_dims = {
            dim.name: dim
            for dim in kwargs[TransformerKwargs.hidden_dims] + (kwargs[TransformerKwargs.sequence_q_dim],)
        }
        return TensorMeta.from_dims(
            tuple(
                hidden_dims[dim_name] if dim_name in hidden_dims else self._tensor_space[dim_name]
                for dim_name in dim_names
            ),
            tensor_name=f"Block {self._block_index} {self._mixer_name} {name}",
            dtype=input_.dtype,
        )

    def _debug_log(
        self, tensor: torch.Tensor, name: str, dim_names: tuple[str, ...], kwargs: dict[str, typing.Any]
    ) -> None:
        # TODO: Local vs global
        Assert.gt(self._debug_level, 0)
        log_distributed_tensor(
            "",
            tensor,
            level=self._debug_level,
            meta=self._get_meta(tensor, name, dim_names, kwargs),
            distributed=self._tensor_space.distributed,
        )
        if tensor.requires_grad:
            log_distributed_grad(
                "",
                tensor,
                level=self._debug_level,
                meta=self._get_meta(tensor, name + " grad", dim_names, kwargs),
                distributed=self._tensor_space.distributed,
            )


class BaseBlock(Layer, abc.ABC):
    """
    A transformer-like decoder base block with abstract mixer.
    """

    # TODO: Standardize to `mixer`
    _mixer_module_name: typing.ClassVar[str] = "mixer"

    def __init__(
        self, config: TransformerConfig, tensor_space: TensorSpace, block_index: int, return_input: bool = False
    ):
        super().__init__()
        self._transformer_dim_names = config._transformer_dim_names
        self._transformer_kwargs = config._transformer_kwargs
        self._config: TransformerConfig = config
        self._tensor_space: TensorSpace = tensor_space
        self._dropout_p: float = self._config.hidden_dropout
        # For multi-token prediction, return a stack of shared_hidden and transformer_output.
        self._return_input: bool = return_input

        self._block_index = block_index
        self._debug_mode = self._config.debug_transformer or self._config.debug_transformer_memory
<<<<<<< HEAD
        hidden_dim = self._tensor_space[TransformerDimNames.hidden]
=======

        hidden_dim = self._tensor_space.get_tensor_dim(self._transformer_dim_names.hidden)
>>>>>>> 8a5e8f06
        # Note, layer_lr_scale does not impact the norms
        # TODO: add a separate norm_lr_scale
        self.norm_1 = self._config.normalization.get_layer(hidden_dim)
        self.norm_2 = self._config.normalization.get_layer(hidden_dim)

        # The mixer needs to be created here for backward-compatible weight ordering.
        setattr(self, self._mixer_module_name, self._create_mixer())

        self.mlp = (MixtureOfExpertMLP if self._config.num_experts > 1 else MLP)(
            self._config, self._tensor_space, f"{self.name} mlp", block_index=block_index
        )

        # PEFT.
        self.norm_1 = self._config.peft.apply_other(self.norm_1)
        self.norm_2 = self._config.peft.apply_other(self.norm_2)

    @abc.abstractmethod
    def _create_mixer(self) -> Mixer:
        pass

    @torch.compile
    def _bias_dropout_add(
        self, input_: torch.Tensor, bias: torch.Tensor | None, residual: torch.Tensor
    ) -> torch.Tensor:
        if bias is not None:
            input_ = input_ + bias
        return residual + torch.dropout(input_, self._dropout_p, self.training)

    @property
    def name(self) -> str:
        return f"{self._name} {self._block_index}"

    def _get_meta(self, tensor: torch.Tensor, name: str, kwargs: dict):
        dims = kwargs[self._transformer_kwargs.hidden_dims]
        if self._return_input:
            dims = (TensorDim("stacked_input_output", 2),) + dims
        return TensorMeta.from_dims(dims, tensor_name=f"{self.name} {name}", dtype=tensor.dtype)

    def _debug_log(self, tensor: torch.Tensor | None, name: str, kwargs: dict[str, typing.Any], *, bias=None) -> None:
        if self._config.debug_transformer_memory:
            log_pipeline_parallel_main_rank(lambda: log_memory_usage(f"{self.name} {name}", str))
        if self._config.debug_transformer and tensor is not None:
            # TODO: Local vs global
            log_distributed_tensor(
                "",
                tensor if bias is None else tensor + bias,
                level=self._config.debug_transformer,
                meta=self._get_meta(tensor, name, kwargs),
                distributed=self._tensor_space.distributed,
            )
            log_distributed_grad(
                "",
                tensor,
                level=self._config.debug_transformer,
                meta=self._get_meta(tensor, name + " grad", kwargs),
                distributed=self._tensor_space.distributed,
            )

    def forward(
        self,
        input_: torch.Tensor,
        kwargs: dict[str, typing.Any],
        losses: dict[str, typing.Any] | None = None,
        metrics: dict[str, typing.Any] | None = None,
    ) -> torch.Tensor:
        if isinstance(input_, TensorMeta):
            return self._get_meta(input_, "output", kwargs)
        generator = (
            self._tensor_space.distributed.tp_generator
            if self._tensor_space.distributed_config.sequence_tensor_parallel
            else self._tensor_space.distributed.pp_generator
        )
        if self._debug_mode:
            self._debug_log(None, "Begin", kwargs)
        fw_input = input_
        hidden_states = self.norm_1(input_)
        if self._debug_mode:
            self._debug_log(hidden_states, "Norm 1", kwargs)
        hidden_states, bias = getattr(self, self._mixer_module_name)(hidden_states, kwargs)
        if self._debug_mode:
            self._debug_log(hidden_states, f"{self._mixer_module_name} output", kwargs, bias=bias)
        with set_generator(generator):
            input_ = self._bias_dropout_add(hidden_states, bias, input_)
        if self._debug_mode:
            self._debug_log(input_, f"{self._mixer_module_name} residual", kwargs)
        hidden_states = self.norm_2(input_)
        if self._debug_mode:
            self._debug_log(hidden_states, "Norm 2", kwargs)
        hidden_states, bias = self.mlp(hidden_states, kwargs, losses, metrics)
        if self._debug_mode:
            self._debug_log(hidden_states, "MLP output", kwargs, bias=bias)
        with set_generator(generator):
            hidden_states = self._bias_dropout_add(hidden_states, bias, input_)
        if self._debug_mode:
            self._debug_log(None, "MLP residual", kwargs, bias=bias)
        if self._return_input:
            hidden_states = torch.stack((fw_input, hidden_states), dim=0)
        return hidden_states


class TransformerBlock(BaseBlock):
    _name = "Transformer layer"
    # TODO: Standardize to `mixer`
    _mixer_module_name: typing.ClassVar[str] = "self_attn"

    def __init__(
        self, config: TransformerConfig, tensor_space: TensorSpace, block_index: int, return_input: bool = False
    ):
        super().__init__(config, tensor_space, block_index, return_input)

    def _create_mixer(self) -> Mixer:
        from fast_llm.layers.transformer.attention import Attention

        return Attention(self._config, self._tensor_space, self._block_index)


class VisionTransformerBlock(TransformerBlock):
    _name: str = "Vision transformer layer"<|MERGE_RESOLUTION|>--- conflicted
+++ resolved
@@ -99,12 +99,7 @@
 
         self._block_index = block_index
         self._debug_mode = self._config.debug_transformer or self._config.debug_transformer_memory
-<<<<<<< HEAD
-        hidden_dim = self._tensor_space[TransformerDimNames.hidden]
-=======
-
-        hidden_dim = self._tensor_space.get_tensor_dim(self._transformer_dim_names.hidden)
->>>>>>> 8a5e8f06
+        hidden_dim = self._tensor_space[self._transformer_dim_names.hidden]
         # Note, layer_lr_scale does not impact the norms
         # TODO: add a separate norm_lr_scale
         self.norm_1 = self._config.normalization.get_layer(hidden_dim)
