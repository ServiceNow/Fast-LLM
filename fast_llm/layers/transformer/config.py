import abc
import enum
import functools
import logging
import math
import typing
import warnings

from fast_llm.config import Field, FieldHint, check_field, config_class, skip_valid_if_none
from fast_llm.engine.base_model.config import BaseModelConfig
from fast_llm.engine.config_utils.data_type import DataType
from fast_llm.engine.config_utils.tensor_space import CompositeTensorDim, TensorDim, TensorSpace
from fast_llm.engine.distributed.config import DistributedConfig, DistributedDimNames
from fast_llm.functional.config import ActivationType, MLPRecomputeLevel, TritonConfig
from fast_llm.layers.common.config import (
    LayerNormalizationConfig,
    LoRAConfig,
    NoPeftConfig,
    NormalizationConfig,
    PeftConfig,
)
from fast_llm.utils import Assert, div

if typing.TYPE_CHECKING:
    import torch

    from fast_llm.layers.common.linear import LinearBase, LinearLike
    from fast_llm.tensor import ParameterMeta

logger = logging.getLogger(__name__)


class RoutingType(str, enum.Enum):
    topk = "aux_loss"
    sinkhorn = "sinkhorn"


class TransformerDimNames:
    # A set of common tensor dim names packed into a namespace.
    # Input dimensions (variable)
    # TODO: Does batch belong here?
    batch = "batch"
    # TODO: Distinguish micro-sequence?
    sequence_q = "sequence_q"
    sequence_q_tp = "sequence_q_tp"
    sequence_k = "sequence_k"
    hidden = "hidden"
    # Self-attention dimensions
    head_groups = "head_groups"
    group_heads = "group_heads"
    key_and_value = "key_value"
    kv_channels = "kv_channels"
    composite_heads = "composite_heads"
    composite_query = "composite_query"
    composite_key_value = "composite_key_value"
    composite_dense = "composite_dense"
    # MLP dimensions
    mlp = "mlp"
    gate_and_up = "gate_and_up"
    composite_gated_mlp = "composite_gated_mlp"
    experts = "experts"
    top_experts = "top_experts"
    shared_experts = "shared_experts"
    unshared_experts = "unshared_experts"
    composite_expert_mlp = "composite_expert_mlp"
    composite_gated_expert_mlp = "composite_gated_expert_mlp"
    composite_shared_expert_mlp = "composite_shared_expert_mlp"
    composite_gated_shared_expert_mlp = "composite_gated_shared_expert_mlp"


class TransformerKwargs:
    rotary_freq_q = "rotary_freq_q"
    rotary_freq_k = "rotary_freq_k"
    attention_mask = "attention_mask"
    attention_mask_value = "attention_mask_value"
    sequence_lengths = "sequence_lengths"
    cu_seqlens_q = "cu_seqlens_q"
    cu_seqlens_k = "cu_seqlens_k"
    max_seqlen_q = "max_seqlen_q"
    max_seqlen_k = "max_seqlen_k"
    # TODO: Review these
    presents = "presents"
    past_key_values = "past_key_values"
    sequence_first = "sequence_first"
    hidden_dims = "hidden_dims"
    sequence_q_dim = "sequence_q_dim"
    sequence_k_dim = "sequence_k_dim"
    sequence_length = "sequence_length"
    # TODO: Move
    grad_output = "grad_output"


class TransformerLossNames:
    load_balancing_loss = "load_balancing_loss"
    router_z_loss = "router_z_loss"


@config_class()
class RotaryConfig(BaseModelConfig):
    # TODO: Move rotary to its own submodule.

    @property
    def enabled(self) -> bool:
        return False

    def get_frequencies(self, sequence_length: int, kv_channels: int, device="cuda") -> "torch.Tensor":
        raise NotImplementedError()


<<<<<<< HEAD
@config_class()
class NoRotaryConfig(RotaryConfig):
=======
@config_class(registry=True)
class RotaryConfig(BaseModelConfig):
>>>>>>> 65d7e03c
    _abstract = False


@config_class()
class DefaultRotaryConfig(RotaryConfig):
    theta: float = Field(
        default=10000,
        desc="Scale for the rotary positional embeddings",
        hint=FieldHint.architecture,
    )
    # TODO: Make a backup implementation that doesn't affect the layout.
    triton: bool = Field(
        default=True,
        desc="Enable the triton implementation of the rotary embeddings. Affects the model layout.",
        hint=FieldHint.architecture,
    )

    @property
    def enabled(self) -> bool:
        return True

    @property
    def complex_format(self) -> bool:
        # TODO: Make a backup implementation that doesn't affect the layout.
        return not self.triton

    def _validate(self) -> None:
        super()._validate()
        if self.triton and not TritonConfig.TRITON_ENABLED:
            warnings.warn("Triton is disabled, but the triton rotary kernel will be used anyway.")

    def get_frequencies(self, sequence_length: int, kv_channels: int, device="cuda") -> "torch.Tensor":
        import torch

        from fast_llm.functional.rotary import convert_rotary_complex_to_real

        # Calculate the complex frequencies (https://blog.eleuther.ai/rotary-embeddings/)
        # `exp(i * n * a) = cos(n * a) + i sin(n * a)`,
        # `a = theta ** - (2 * (channel // 2) / kv_channels)`,
        # where n is the position in the sequence.
        # We preform the calculation in high precision because it matters for rotary embeddings.
        positions = torch.arange(sequence_length, device=device, dtype=torch.float64)
        angles = torch.outer(positions, self._get_angle_scales(kv_channels, device))
        frequencies = torch.polar(torch.ones_like(angles), angles)[None, :, None, :].to(torch.complex64)
        if not self.complex_format:
            frequencies = convert_rotary_complex_to_real(
                torch.view_as_real(frequencies).flatten(-2), kv_channels, 3
            ).contiguous()
        return frequencies

    def _get_angle_scales(self, kv_channels: int, device="cuda") -> "torch.Tensor":
        return self.theta ** -torch.arange(0, 1, 2 / kv_channels, device=device, dtype=torch.float64)


@config_class()
class Llama3RotaryConfig(DefaultRotaryConfig):
    """
    Llama3 scaling: https://github.com/meta-llama/llama-models/blob/baf7b01b6e62bc7126c7b558d2b67d4533142680/models/llama3/reference_impl/model.py#L45-L67
    """

    # TODO: Add descriptions.
    scale_factor: float = Field(default=8.0, hint=FieldHint.feature)
    low_frequency_factor: float = Field(default=1.0, hint=FieldHint.feature)
    high_frequency_factor: float = Field(default=4.0, hint=FieldHint.feature)
    original_context_length: int = Field(default=8192, hint=FieldHint.feature)

    def _validate(self) -> None:
        super()._validate()
        Assert.gt(self.high_frequency_factor, self.low_frequency_factor)

    def _get_angle_scales(self, kv_channels: int, device="cuda") -> "torch.Tensor":
        import torch

        scales = super()._get_angle_scales(kv_channels, device)
        low_frequency_wavelength = self.original_context_length / self.low_frequency_factor
        high_frequency_wavelength = self.original_context_length / self.high_frequency_factor
        new_scales = []
        for scale in scales:
            wavelength = 2 * math.pi / scale
            if wavelength < high_frequency_wavelength:
                new_scales.append(scale)
            elif wavelength > low_frequency_wavelength:
                new_scales.append(scale / self.scale_factor)
            else:
                smooth = (self.original_context_length / wavelength - self.low_frequency_factor) / (
                    self.high_frequency_factor - self.low_frequency_factor
                )
                new_scales.append((1 - smooth) * scale / self.scale_factor + smooth * scale)
        return torch.stack(new_scales)


@config_class()
class YarnRotaryConfig(DefaultRotaryConfig):
    """
    Yarn scaling:
    https://github.com/huggingface/transformers/blob/006d9249ec0270ff6c4d3840979d23fe94bdc763/src/transformers/modeling_rope_utils.py#L163
    [original paper](https://arxiv.org/abs/2309.00071)
    """

    # TODO: Add descriptions.
    scale_factor: float = Field(default=8.0, hint=FieldHint.feature)
    attention_factor: None | float = Field(
        default=None,
        hint=FieldHint.feature,
    )
    beta_fast: float = Field(
        default=32.0,
        hint=FieldHint.feature,
    )
    beta_slow: float = Field(
        default=1.0,
        hint=FieldHint.feature,
    )
    original_context_length: int = Field(default=8192, hint=FieldHint.feature)

    def _validate(self) -> None:
        if self.attention_factor is None:
            with self._set_implicit_default():
                self.attention_factor = 0.1 * math.log(self.scale_factor) + 1.0
        super()._validate()

    def _linear_ramp_factor(self, min, max, dim):
        import torch

        if min == max:
            max += 0.001  # Prevent singularity

        linear_func = (torch.arange(dim, dtype=torch.float32) - min) / (max - min)
        ramp_func = torch.clamp(linear_func, 0, 1)
        return ramp_func

    def get_frequencies(self, sequence_length: int, kv_channels: int, device="cuda") -> "torch.Tensor":
        return super().get_frequencies(sequence_length, kv_channels, device) * self.attention_factor

    def _get_angle_scales(self, kv_channels: int, device="cuda") -> "torch.Tensor":
        import torch

        scales = super()._get_angle_scales(kv_channels, device)
        # TODO: max_position_embeddings or original_context_length?
        # see https://huggingface.co/deepseek-ai/DeepSeek-V3/blob/main/modeling_deepseek.py#L304
        low = max(self._get_correction(self.beta_slow, kv_channels), 0)
        high = min(self._get_correction(self.beta_fast, kv_channels), kv_channels - 1)
        if low == high:
            high += 0.001  # Prevent singularity

        # Get n-dimensional rotational scaling corrected for extrapolation
        extrapolation_factor = torch.clamp(
            (torch.arange(kv_channels, dtype=torch.float32, device=scales.device) - low) / (high - low), 0, 1
        )
        return scales / self.scale_factor * extrapolation_factor + scales * (1 - extrapolation_factor)

    def _get_correction(self, beta: float, dim: int) -> float:
        return math.floor(
            dim * math.log(self.original_context_length / (beta * 2 * math.pi)) / (2 * math.log(self.theta))
        )


RotaryConfig.register_subclass("none", RotaryConfig)
RotaryConfig.register_subclass("default", DefaultRotaryConfig)
RotaryConfig.register_subclass("llama3", Llama3RotaryConfig)
RotaryConfig.register_subclass("yarn", YarnRotaryConfig)


for name in RotaryEmbeddingType:
    # We need this because we are using the reserved field name `type`.
    # TODO: Implement proper dynamic typing.
    RotaryConfig.register_subclass(name.value, RotaryConfig)


class AddLinearBiasChoices(str, enum.Enum):
    nowhere = "nowhere"
    everywhere = "everywhere"
    only_attn_qkv = "only_attn_qkv"


class TransformerSubLayerName(str, enum.Enum):
    # TODO: Use this to replace AddLinearBiasChoices.
    query = "query"
    key = "key"
    value_ = "value"
    key_value = "key_value"
    dense = "dense"
    mlp_1 = "mlp_1"
    mlp_2 = "mlp_2"


@config_class(registry=True)
class TransformerPeftConfig(PeftConfig):
    @abc.abstractmethod
    def apply_linear(self, linear: "LinearBase", layer_type: TransformerSubLayerName | None = None) -> "LinearLike":
        pass


@config_class()
class TransformerNoPeftConfig(TransformerPeftConfig, NoPeftConfig):
    _abstract = False


@config_class()
class TransformerLoRAConfig(LoRAConfig, TransformerPeftConfig):
    layers: list[TransformerSubLayerName] = Field(
        default=(TransformerSubLayerName.query, TransformerSubLayerName.value_),
        desc="The layers on which to apply LoRA.",
        hint=FieldHint.feature,
    )
    freeze_others: bool = Field(
        default=True,
        desc="Whether to freeze other layers during training.",
    )

    def apply_linear(self, linear: "LinearBase", layer_type: TransformerSubLayerName | None = None) -> "LinearLike":
        if layer_type is None or self.layers is None or layer_type in self.layers:
            if layer_type == TransformerSubLayerName.key:
                return super().apply_linear(linear, out_channel_end=div(linear._out_dim.global_size, 2))
            elif layer_type == TransformerSubLayerName.value_:
                return super().apply_linear(linear, out_channel_begin=div(linear._out_dim.global_size, 2))
            else:
                return super().apply_linear(linear)
        elif self.freeze_others:
            linear.weight.requires_grad = False
        return linear

    def apply_other(self, module: "torch.nn.Module") -> "torch.nn.Module":
        if self.freeze_others:
            for parameter in module.parameters():
                parameter.requires_grad = False
        return module

    def apply_weight(self, parameter: "ParameterMeta") -> "ParameterMeta":
        if self.freeze_others:
            parameter.requires_grad = False
        return parameter

    def _validate(self) -> None:
        if TransformerSubLayerName.mlp_1 in self.layers or TransformerSubLayerName.mlp_2 in self.layers:
            # TODO: Add MLP support.
            raise NotImplementedError("LoRA not supported for MLP.")
        if TransformerSubLayerName.dense in self.layers:
            # TODO: Support InputParallelLinear (different output format).
            raise NotImplementedError("LoRA not supported for attention dense layer.")
        if (
            sum(
                name in self.layers
                for name in (
                    TransformerSubLayerName.key_value,
                    TransformerSubLayerName.key,
                    TransformerSubLayerName.value_,
                )
            )
            > 1
        ):
            raise ValueError(
                f"{TransformerSubLayerName.key_value.value}, {TransformerSubLayerName.key.value} and {TransformerSubLayerName.value_.value} are mutually exclusive."
            )


TransformerPeftConfig.register_subclass("none", TransformerNoPeftConfig)
TransformerPeftConfig.register_subclass("lora", TransformerLoRAConfig)


for name in PeftType:
    # We need this because we are using the reserved field name `type`.
    # TODO: Implement proper dynamic typing.
    TransformerPeftConfig.register_subclass(name.value, TransformerPeftConfig)


@config_class()
class TransformerConfig(BaseModelConfig):
    _abstract = False
    normalization: NormalizationConfig = Field(
<<<<<<< HEAD
        default_factory=LayerNormalizationConfig,
=======
>>>>>>> 65d7e03c
        desc="Configuration for the normalization layers architecture.",
        hint=FieldHint.architecture,
    )
    rotary: RotaryConfig = Field(
<<<<<<< HEAD
        default_factory=NoRotaryConfig,
=======
>>>>>>> 65d7e03c
        desc="Configuration for the rotary positional embeddings.",
        hint=FieldHint.architecture,
    )
    peft: TransformerPeftConfig = Field(
<<<<<<< HEAD
        default_factory=TransformerNoPeftConfig,
=======
>>>>>>> 65d7e03c
        desc="Configuration for the parameter-efficient fine tuning.",
        hint=FieldHint.architecture,
    )
    num_layers: int = Field(
        default=12,
        desc="Number of layers in the transformer.",
        hint=FieldHint.architecture,
        valid=check_field(Assert.geq, 0),
    )
    hidden_size: int = Field(
        default=1024,
        desc="Size of the transformer's main hidden dimension, e.g., for its input and output layers.",
        hint=FieldHint.architecture,
        valid=check_field(Assert.gt, 0),
    )
    num_attention_heads: int = Field(default=8, desc="Number of attention heads.", hint=FieldHint.architecture)
    head_groups: int = Field(
        default=1,
        desc="Number of head group for grouped query attention.",
        doc="Set to 1 for multi-query attention, `num_attention_heads` for multi-head.",
        hint=FieldHint.architecture,
        valid=check_field(Assert.gt, 0),
    )
    add_linear_biases: bool | AddLinearBiasChoices = Field(
        default=True,
        desc="Add biases to all, none or Q, K, V layers. Accepted values: True, False, or AddLinearBiasChoices.",
        hint=FieldHint.architecture,
    )
    ffn_hidden_size: int = Field(
        default=None,
        desc="Hidden dimension of the MLP intermediate state. Default: 4 * hidden_size.",
        hint=FieldHint.architecture,
        valid=check_field(Assert.gt, 0),
    )
    kv_channels: int = Field(
        default=None,
        desc="Number of key and value channels, i.e., hidden dimension of each attention head. Default: hidden_size // num_attention_heads",
        hint=FieldHint.architecture,
        valid=check_field(Assert.gt, 0),
    )
    gated: bool = Field(default=False, desc="Enable gated MLP.", hint=FieldHint.architecture)
    num_experts: int = Field(
        default=1,
        desc="Number of MLP experts in a Mixture of Expert (MoE) model",
        hint=FieldHint.architecture,
        valid=check_field(Assert.gt, 0),
    )
    num_shared_experts: int = Field(
        default=0,
        desc="Number of MLP experts that are shared between all tokens, i.e., always enabled.",
        hint=FieldHint.architecture,
        valid=check_field(Assert.geq, 0),
    )
    num_unshared_experts: int = Field(
        init=False,
        desc="Number of MLP experts excluding shared ones",
        hint=FieldHint.architecture,
        valid=check_field(Assert.geq, 0),
    )
    num_experts_per_token: int = Field(
        default=1,
        desc="Active experts for each token in a MoE model.",
        hint=FieldHint.architecture,
        valid=check_field(Assert.gt, 0),
    )
    expert_routing_type: RoutingType = Field(
        default=RoutingType.topk,
        desc="The routing method, i.e., the method used to assign experts to tokens.",
        hint=FieldHint.architecture,
    )
    activation_type: ActivationType = Field(
        default=None,
        desc="The MLP intermediate activation type. Default: SiLU for gated MLP, GeLU otherwise.",
        hint=FieldHint.core,
    )
    # Default: hidden_size**-0.5
    # TODO: Allow custom initialization (InitializationConfig?)
    init_method_std: float = Field(
        default=None,
        desc="Default scale for weight initialization. Default: hidden_size**-0.5",
        hint=FieldHint.optional,
        valid=check_field(Assert.geq, 0),
    )
    init_method_max: float | None = Field(
        default=None,
        desc="Max value for clamping initialized weights. Default: float('inf')",
        hint=FieldHint.optional,
    )
    init_method_min: float | None = Field(
        default=None,
        desc="Min value for clamping initialized weights. Default: -float('inf')",
        hint=FieldHint.optional,
    )
    init_method_std_qkv: float = Field(
        default=None,
        desc="Scale for the query, key and value weight initialization. Default: init_method_std",
        hint=FieldHint.optional,
        valid=check_field(Assert.geq, 0),
    )
    init_method_max_qkv: float | None = Field(
        default=None,
        desc="Max value for clamping initialized weights for query, key and value matrices. Default: float('inf')",
        hint=FieldHint.optional,
    )
    init_method_min_qkv: float | None = Field(
        default=None,
        desc="Min value for clamping initialized weights for query, key and value matrices. Default: -float('inf')",
        hint=FieldHint.optional,
    )
    init_method_std_attn_proj: float = Field(
        default=None,
        desc="Scale for the attention projection weight initialization. Default: init_method_std",
        hint=FieldHint.optional,
        valid=check_field(Assert.geq, 0),
    )
    init_method_max_attn_proj: float | None = Field(
        default=None,
        desc="Max value for clamping initialized weights for attention projection. Default: float('inf')",
        hint=FieldHint.optional,
    )
    init_method_min_attn_proj: float | None = Field(
        default=None,
        desc="Min value for clamping initialized weights for attention projection. Default: -float('inf')",
        hint=FieldHint.optional,
    )
    init_method_std_mlp_1: float = Field(
        default=None,
        desc="Scale for the MLP first layer weight initialization. Default: init_method_std",
        hint=FieldHint.optional,
        valid=check_field(Assert.geq, 0),
    )
    init_method_max_mlp_1: float | None = Field(
        default=None,
        desc="Max value for clamping initialized weights for MLP first layer. Default: float('inf')",
        hint=FieldHint.optional,
    )
    init_method_min_mlp_1: float | None = Field(
        default=None,
        desc="Min value for clamping initialized weights for MLP first layer. Default: -float('inf')",
        hint=FieldHint.optional,
    )
    init_method_std_mlp_2: float = Field(
        default=None,
        desc="Scale for the MLP second layer weight initialization. Default: init_method_std",
        hint=FieldHint.optional,
        valid=check_field(Assert.geq, 0),
    )
    init_method_max_mlp_2: float | None = Field(
        default=None,
        desc="Max value for clamping initialized weights for MLP second layer. Default: float('inf')",
        hint=FieldHint.optional,
    )
    init_method_min_mlp_2: float | None = Field(
        default=None,
        desc="Min value for clamping initialized weights for MLP second layer. Default: -float('inf')",
        hint=FieldHint.optional,
    )
    attention_dropout: float = Field(
        default=0.0,
        desc="Dropout applied to the attention intermediate states.",
        hint=FieldHint.feature,
        valid=check_field(Assert.geq, 0),
    )
    hidden_dropout: float = Field(
        default=0.0,
        desc="Dropout applied to the residual connections.",
        hint=FieldHint.feature,
        valid=check_field(Assert.geq, 0),
    )
    full_precision_residual: bool = Field(
        default=False,
        desc="Store the residuals for the transformer in full precision (`optimization_dtype`).",
        hint=FieldHint.stability,
    )
    # Use flash attention if possible (fp16 or bf16)
    use_flash_attention: bool = Field(
        default=True, desc="Enable Flash Attention if possible.", hint=FieldHint.optional
    )
    window_size: int | None = Field(
        default=None,
        desc="Size of the attention sliding window. Warning: this parameter is not part of the architecture and must be redefined when loading a pretrained model.",
        hint=FieldHint.feature,
        valid=skip_valid_if_none(check_field(Assert.geq, 0)),
    )
    max_window_layers: int | None = Field(
        default=None,
        desc="The number of layers that use SWA (Sliding Window Attention). The bottom layers use SWA while the top use full attention.",
        hint=FieldHint.optional,
        valid=skip_valid_if_none(check_field(Assert.geq, 0)),
    )
    # normalization_implementation: NormalizationImplementation = NormalizationImplementation.auto
    mlp_recompute_level: MLPRecomputeLevel = Field(
        default=MLPRecomputeLevel.none,
        desc="Set which of the MLP intermediate activations will be recomputed during the backward passes. This provides a trade-off between memory and speed.",
        hint=FieldHint.performance,
    )
    debug_transformer: int = Field(
        default=0,
        desc="Log the output of each operation in a transformer layer.",
        hint=FieldHint.logging,
        valid=check_field(Assert.geq, 0),
    )
    debug_transformer_memory: bool = Field(
        default=False,
        desc="Log the memory usage after each operation in a transformer layer..",
        hint=FieldHint.logging,
    )
    # Use random inits instead of constant values, useful for debugging.
    random_bias_init: bool = Field(
        default=False,
        desc="Initialize the biases using the initialization method of their respective weights instead of setting them to zero. Used to test for issues that may not be visible when the biases are zero.",
        hint=FieldHint.testing,
    )
    expert_auxiliary_loss_coefficient: float = Field(
        default=0.01,
        desc="Scale of the load balancing auxiliary loss for topk routing.",
        hint=FieldHint.feature,
        valid=check_field(Assert.geq, 0),
    )
    expert_z_loss_coefficient: float = Field(
        default=0.0,
        desc="Regularize the router during training by applying Z-loss to the logits.",
        hint=FieldHint.feature,
        valid=check_field(Assert.geq, 0),
    )
    moe_jitter_eps: float = Field(
        default=0.0,
        desc="Regularize the router during training by applying a random multiplicative noise `uniform(1-eps, 1+eps)` to the logits.",
        hint=FieldHint.feature,
        valid=check_field(Assert.geq, 0),
    )
    mlp_lr_scale: float | None | list[float | None] = Field(
        default=None,
        desc="Custom learning rate scale for each expert.",
        doc="May be used to freeze some experts by setting their scale to zero.",
        hint=FieldHint.feature,
    )
    router_lr_scale: float | None = Field(
        default=None,
        desc="Custom learning rate for the MoE router weight.",
        hint=FieldHint.feature,
        valid=skip_valid_if_none(check_field(Assert.geq, 0)),
    )
    attention_lr_scale: float | None = Field(
        default=None,
        desc="Custom learning rate scale for the Attention projection weights.",
        doc="Can be used in muP to scale the Attention learning rate by 1/width_factor",
        hint=FieldHint.feature,
        valid=skip_valid_if_none(check_field(Assert.geq, 0)),
    )
    attention_softmax_scale_power: float = Field(
        default=0.5,
        desc="The scaling power to apply to kv_channel in the attention calculation. "
        " Under Standard Parameterization (SP): default to 0.5. "
        " Under muP (if scaling kv_channels size): use 1. "
        " Under muP (if scaling number of heads instead of kv_channels): use 0.5.",
        valid=skip_valid_if_none(check_field(Assert.geq, 0)),
    )
    dropless_moe: bool = Field(
        default=True, desc="Evaluate all the experts at once using dropless MoE.", hint=FieldHint.expert
    )
    dropless_dynamic_shape: bool = Field(
        default=False,
        desc="Use a dynamic shape for dropless MLP instead of the worst-case value."
        " Reduces memory usage, but increases fragmentation and requires CPU synchronisation. Not recommended.",
        hint=FieldHint.expert,
    )

    def _validate(self) -> None:
        with self._set_implicit_default():
            if self.ffn_hidden_size is None:
                self.ffn_hidden_size = 4 * self.hidden_size
            if self.kv_channels is None:
                self.kv_channels = div(self.hidden_size, self.num_attention_heads)
            if self.activation_type is None:
                self.activation_type = ActivationType.silu if self.gated else ActivationType.gelu
            if self.init_method_std is None:
                self.init_method_std = self.hidden_size**-0.5
            if self.init_method_std_qkv is None:
                self.init_method_std_qkv = self.init_method_std
            if self.init_method_std_attn_proj is None:
                self.init_method_std_attn_proj = self.init_method_std / max(2 * self.num_layers, 1) ** 0.5
            if self.init_method_std_mlp_1 is None:
                self.init_method_std_mlp_1 = self.init_method_std
            if self.init_method_std_mlp_2 is None:
                self.init_method_std_mlp_2 = self.init_method_std / max(2 * self.num_layers, 1) ** 0.5
            if self.init_method_max_qkv is None:
                self.init_method_max_qkv = self.init_method_max
            if self.init_method_min_qkv is None:
                self.init_method_min_qkv = self.init_method_min
            if self.init_method_max_attn_proj is None:
                self.init_method_max_attn_proj = self.init_method_max
            if self.init_method_min_attn_proj is None:
                self.init_method_min_attn_proj = self.init_method_min
            if self.init_method_max_mlp_1 is None:
                self.init_method_max_mlp_1 = self.init_method_max
            if self.init_method_min_mlp_1 is None:
                self.init_method_min_mlp_1 = self.init_method_min
            if self.init_method_max_mlp_2 is None:
                self.init_method_max_mlp_2 = self.init_method_max
            if self.init_method_min_mlp_2 is None:
                self.init_method_min_mlp_2 = self.init_method_min
            if self.init_method_min is not None and self.init_method_max is not None:
                Assert.leq(self.init_method_min, self.init_method_max)
            if self.init_method_min_qkv is not None and self.init_method_max_qkv is not None:
                Assert.leq(self.init_method_min, self.init_method_max)
            if self.init_method_min_qkv is not None and self.init_method_max_qkv is not None:
                Assert.leq(self.init_method_min_qkv, self.init_method_max_qkv)
            if self.init_method_min_attn_proj is not None and self.init_method_max_attn_proj is not None:
                Assert.leq(self.init_method_min_attn_proj, self.init_method_max_attn_proj)
            if self.init_method_min_mlp_1 is not None and self.init_method_max_mlp_1 is not None:
                Assert.leq(self.init_method_min_mlp_1, self.init_method_max_mlp_1)
            if self.init_method_min_mlp_2 is not None and self.init_method_max_mlp_2 is not None:
                Assert.leq(self.init_method_min_mlp_2, self.init_method_max_mlp_2)
        self.num_unshared_experts = self.num_experts - self.num_shared_experts

        super()._validate()

        if not TritonConfig.TRITON_ENABLED:
            warnings.warn("Triton is disabled, but triton rotary kernel will be used anyway.")

        Assert.leq(self.num_shared_experts, self.num_experts)
        Assert.leq(self.num_shared_experts + self.num_experts_per_token, self.num_experts)
        Assert.multiple(self.num_attention_heads, self.head_groups)
        Assert.geq(self.attention_dropout, 0)
        Assert.geq(self.hidden_dropout, 0)

        if isinstance(self.mlp_lr_scale, list):
            Assert.eq(len(self.mlp_lr_scale), self.num_experts)
            for scale in self.mlp_lr_scale:
                if scale is not None:
                    Assert.geq(scale, 0)
        elif self.mlp_lr_scale is not None:
            Assert.geq(self.mlp_lr_scale, 0)

    @functools.cached_property
    def projection_size(self):
        assert self._validated
        return self.num_attention_heads * self.kv_channels

    @property
    def add_mlp_bias(self) -> bool:
        if isinstance(self.add_linear_biases, bool):
            return self.add_linear_biases
        if self.add_linear_biases == AddLinearBiasChoices.everywhere:
            return True
        return False

    @property
    def add_attn_qkv_bias(self) -> bool:
        if isinstance(self.add_linear_biases, bool):
            return self.add_linear_biases
        if self.add_linear_biases == AddLinearBiasChoices.nowhere:
            return False
        return True

    @property
    def add_attn_dense_bias(self) -> bool:
        if isinstance(self.add_linear_biases, bool):
            return self.add_linear_biases
        if self.add_linear_biases == AddLinearBiasChoices.everywhere:
            return True
        return False

    @classmethod
    def _from_dict(
        cls,
        default: dict[str, typing.Any],
        strict: bool = True,
        flat: bool = False,
    ) -> typing.Self:
        # TODO v0.x: Remove backward compatibility.
        cls._handle_renamed_field(
            default,
            "use_rotary_embeddings",
            ("rotary", "type"),
            lambda x: "default" if x else "none",
        )
        cls._handle_renamed_field(default, "rotary_embedding_scale", ("rotary", "theta"), lambda x: math.exp(-x))
        cls._handle_renamed_field(default, "triton_rotary", ("rotary", "triton"))
        return super()._from_dict(default, strict, flat)

    def setup_tensor_space(self, tensor_space: TensorSpace) -> None:
        tensor = tensor_space.distributed_config.get_distributed_dim(DistributedDimNames.tensor)

        # Hidden dimension
        tensor_space.add_tensor_dim(TensorDim(TransformerDimNames.hidden, self.hidden_size))

        # Self-attention dimensions
        tensor_space.add_tensor_dim(
            head_groups := TensorDim(
                TransformerDimNames.head_groups, self.head_groups, tensor if self.head_groups > 1 else None
            )
        )
        tensor_space.add_tensor_dim(
            group_heads := TensorDim(
                TransformerDimNames.group_heads,
                div(self.num_attention_heads, self.head_groups),
                None if self.head_groups > 1 else tensor,
            )
        )
        tensor_space.add_tensor_dim(key_and_value := TensorDim(TransformerDimNames.key_and_value, 2))
        tensor_space.add_tensor_dim(kv_channels := TensorDim(TransformerDimNames.kv_channels, self.kv_channels))
        tensor_space.add_tensor_dim(
            CompositeTensorDim(TransformerDimNames.composite_heads, (head_groups, group_heads))
        )
        tensor_space.add_tensor_dim(
            CompositeTensorDim(TransformerDimNames.composite_query, (head_groups, group_heads, kv_channels))
        )
        tensor_space.add_tensor_dim(
            CompositeTensorDim(TransformerDimNames.composite_key_value, (key_and_value, head_groups, kv_channels))
        )
        tensor_space.add_tensor_dim(
            CompositeTensorDim(TransformerDimNames.composite_dense, (head_groups, group_heads, kv_channels))
        )

        # MLP dimensions
        tensor_space.add_tensor_dim(mlp := TensorDim(TransformerDimNames.mlp, self.ffn_hidden_size, tensor))
        tensor_space.add_tensor_dim(gate_and_up := TensorDim(TransformerDimNames.gate_and_up, 2 if self.gated else 1))
        tensor_space.add_tensor_dim(CompositeTensorDim(TransformerDimNames.composite_gated_mlp, (gate_and_up, mlp)))
        tensor_space.add_tensor_dim(experts := TensorDim(TransformerDimNames.experts, self.num_experts))
        tensor_space.add_tensor_dim(CompositeTensorDim(TransformerDimNames.composite_expert_mlp, (experts, mlp)))
        tensor_space.add_tensor_dim(
            CompositeTensorDim(TransformerDimNames.composite_gated_expert_mlp, (experts, gate_and_up, mlp))
        )
        tensor_space.add_tensor_dim(TensorDim(TransformerDimNames.top_experts, self.num_experts_per_token))
        tensor_space.add_tensor_dim(TensorDim(TransformerDimNames.unshared_experts, self.num_unshared_experts))

        # shared_experts
        if self.num_shared_experts:
            tensor_space.add_tensor_dim(
                shared_experts := TensorDim(TransformerDimNames.shared_experts, self.num_shared_experts)
            )
            tensor_space.add_tensor_dim(
                CompositeTensorDim(TransformerDimNames.composite_shared_expert_mlp, (shared_experts, mlp))
            )
            tensor_space.add_tensor_dim(
                CompositeTensorDim(
                    TransformerDimNames.composite_gated_shared_expert_mlp, (shared_experts, gate_and_up, mlp)
                )
            )

    def do_use_flash_attention(self, distributed_config: DistributedConfig) -> bool:
        use_flash_attention = self.use_flash_attention and distributed_config.training_dtype in (
            DataType.float16,
            DataType.bfloat16,
        )

        # Config parameter `window_size` only can be used with flash attention
        if not use_flash_attention:
            Assert.is_(self.window_size, None)

        return use_flash_attention<|MERGE_RESOLUTION|>--- conflicted
+++ resolved
@@ -1,4 +1,3 @@
-import abc
 import enum
 import functools
 import logging
@@ -12,13 +11,7 @@
 from fast_llm.engine.config_utils.tensor_space import CompositeTensorDim, TensorDim, TensorSpace
 from fast_llm.engine.distributed.config import DistributedConfig, DistributedDimNames
 from fast_llm.functional.config import ActivationType, MLPRecomputeLevel, TritonConfig
-from fast_llm.layers.common.config import (
-    LayerNormalizationConfig,
-    LoRAConfig,
-    NoPeftConfig,
-    NormalizationConfig,
-    PeftConfig,
-)
+from fast_llm.layers.common.config import NormalizationConfig, PeftConfig, PeftType
 from fast_llm.utils import Assert, div
 
 if typing.TYPE_CHECKING:
@@ -95,30 +88,21 @@
     router_z_loss = "router_z_loss"
 
 
-@config_class()
-class RotaryConfig(BaseModelConfig):
-    # TODO: Move rotary to its own submodule.
-
-    @property
-    def enabled(self) -> bool:
-        return False
-
-    def get_frequencies(self, sequence_length: int, kv_channels: int, device="cuda") -> "torch.Tensor":
-        raise NotImplementedError()
-
-
-<<<<<<< HEAD
-@config_class()
-class NoRotaryConfig(RotaryConfig):
-=======
+class RotaryEmbeddingType(str, enum.Enum):
+    none = "none"
+    default = "default"
+    llama3 = "llama3"
+    yarn = "yarn"
+
+
 @config_class(registry=True)
 class RotaryConfig(BaseModelConfig):
->>>>>>> 65d7e03c
     _abstract = False
-
-
-@config_class()
-class DefaultRotaryConfig(RotaryConfig):
+    type: RotaryEmbeddingType = Field(
+        default=RotaryEmbeddingType.none,
+        desc="The type of rotary embedding to use. Choices: none, default, llama3.",
+        hint=FieldHint.architecture,
+    )
     theta: float = Field(
         default=10000,
         desc="Scale for the rotary positional embeddings",
@@ -130,151 +114,48 @@
         desc="Enable the triton implementation of the rotary embeddings. Affects the model layout.",
         hint=FieldHint.architecture,
     )
+    # TODO: These are not really architecture parameters, but we want to import them from huggingface.
+    scale_factor: float = Field(
+        default=8.0, desc="Scaling factor for llama3-type scaling.", hint=FieldHint.architecture
+    )
+    low_frequency_factor: float = Field(
+        default=1.0, desc="Low frequency factor for llama3-type scaling.", hint=FieldHint.feature
+    )
+    high_frequency_factor: float = Field(
+        default=4.0, desc="High frequency factor for llama3-type scaling.", hint=FieldHint.feature
+    )
+    original_context_length: int = Field(
+        default=8192, desc="Original context length for llama3/yarn-type scaling.", hint=FieldHint.feature
+    )
+    attention_factor: None | float = Field(
+        default=None,
+        desc="Attention factor for yarn-type scaling.",
+        hint=FieldHint.feature,
+    )
+    beta_fast: float = Field(
+        default=32.0,
+        desc="Beta-fast for yarn-type scaling.",
+        hint=FieldHint.feature,
+    )
+    beta_slow: float = Field(
+        default=1.0,
+        desc="Beta-slow for yarn-type scaling.",
+        hint=FieldHint.feature,
+    )
 
     @property
     def enabled(self) -> bool:
-        return True
+        return self.type != RotaryEmbeddingType.none
 
     @property
     def complex_format(self) -> bool:
         # TODO: Make a backup implementation that doesn't affect the layout.
-        return not self.triton
+        return self.enabled and not self.triton
 
     def _validate(self) -> None:
         super()._validate()
         if self.triton and not TritonConfig.TRITON_ENABLED:
             warnings.warn("Triton is disabled, but the triton rotary kernel will be used anyway.")
-
-    def get_frequencies(self, sequence_length: int, kv_channels: int, device="cuda") -> "torch.Tensor":
-        import torch
-
-        from fast_llm.functional.rotary import convert_rotary_complex_to_real
-
-        # Calculate the complex frequencies (https://blog.eleuther.ai/rotary-embeddings/)
-        # `exp(i * n * a) = cos(n * a) + i sin(n * a)`,
-        # `a = theta ** - (2 * (channel // 2) / kv_channels)`,
-        # where n is the position in the sequence.
-        # We preform the calculation in high precision because it matters for rotary embeddings.
-        positions = torch.arange(sequence_length, device=device, dtype=torch.float64)
-        angles = torch.outer(positions, self._get_angle_scales(kv_channels, device))
-        frequencies = torch.polar(torch.ones_like(angles), angles)[None, :, None, :].to(torch.complex64)
-        if not self.complex_format:
-            frequencies = convert_rotary_complex_to_real(
-                torch.view_as_real(frequencies).flatten(-2), kv_channels, 3
-            ).contiguous()
-        return frequencies
-
-    def _get_angle_scales(self, kv_channels: int, device="cuda") -> "torch.Tensor":
-        return self.theta ** -torch.arange(0, 1, 2 / kv_channels, device=device, dtype=torch.float64)
-
-
-@config_class()
-class Llama3RotaryConfig(DefaultRotaryConfig):
-    """
-    Llama3 scaling: https://github.com/meta-llama/llama-models/blob/baf7b01b6e62bc7126c7b558d2b67d4533142680/models/llama3/reference_impl/model.py#L45-L67
-    """
-
-    # TODO: Add descriptions.
-    scale_factor: float = Field(default=8.0, hint=FieldHint.feature)
-    low_frequency_factor: float = Field(default=1.0, hint=FieldHint.feature)
-    high_frequency_factor: float = Field(default=4.0, hint=FieldHint.feature)
-    original_context_length: int = Field(default=8192, hint=FieldHint.feature)
-
-    def _validate(self) -> None:
-        super()._validate()
-        Assert.gt(self.high_frequency_factor, self.low_frequency_factor)
-
-    def _get_angle_scales(self, kv_channels: int, device="cuda") -> "torch.Tensor":
-        import torch
-
-        scales = super()._get_angle_scales(kv_channels, device)
-        low_frequency_wavelength = self.original_context_length / self.low_frequency_factor
-        high_frequency_wavelength = self.original_context_length / self.high_frequency_factor
-        new_scales = []
-        for scale in scales:
-            wavelength = 2 * math.pi / scale
-            if wavelength < high_frequency_wavelength:
-                new_scales.append(scale)
-            elif wavelength > low_frequency_wavelength:
-                new_scales.append(scale / self.scale_factor)
-            else:
-                smooth = (self.original_context_length / wavelength - self.low_frequency_factor) / (
-                    self.high_frequency_factor - self.low_frequency_factor
-                )
-                new_scales.append((1 - smooth) * scale / self.scale_factor + smooth * scale)
-        return torch.stack(new_scales)
-
-
-@config_class()
-class YarnRotaryConfig(DefaultRotaryConfig):
-    """
-    Yarn scaling:
-    https://github.com/huggingface/transformers/blob/006d9249ec0270ff6c4d3840979d23fe94bdc763/src/transformers/modeling_rope_utils.py#L163
-    [original paper](https://arxiv.org/abs/2309.00071)
-    """
-
-    # TODO: Add descriptions.
-    scale_factor: float = Field(default=8.0, hint=FieldHint.feature)
-    attention_factor: None | float = Field(
-        default=None,
-        hint=FieldHint.feature,
-    )
-    beta_fast: float = Field(
-        default=32.0,
-        hint=FieldHint.feature,
-    )
-    beta_slow: float = Field(
-        default=1.0,
-        hint=FieldHint.feature,
-    )
-    original_context_length: int = Field(default=8192, hint=FieldHint.feature)
-
-    def _validate(self) -> None:
-        if self.attention_factor is None:
-            with self._set_implicit_default():
-                self.attention_factor = 0.1 * math.log(self.scale_factor) + 1.0
-        super()._validate()
-
-    def _linear_ramp_factor(self, min, max, dim):
-        import torch
-
-        if min == max:
-            max += 0.001  # Prevent singularity
-
-        linear_func = (torch.arange(dim, dtype=torch.float32) - min) / (max - min)
-        ramp_func = torch.clamp(linear_func, 0, 1)
-        return ramp_func
-
-    def get_frequencies(self, sequence_length: int, kv_channels: int, device="cuda") -> "torch.Tensor":
-        return super().get_frequencies(sequence_length, kv_channels, device) * self.attention_factor
-
-    def _get_angle_scales(self, kv_channels: int, device="cuda") -> "torch.Tensor":
-        import torch
-
-        scales = super()._get_angle_scales(kv_channels, device)
-        # TODO: max_position_embeddings or original_context_length?
-        # see https://huggingface.co/deepseek-ai/DeepSeek-V3/blob/main/modeling_deepseek.py#L304
-        low = max(self._get_correction(self.beta_slow, kv_channels), 0)
-        high = min(self._get_correction(self.beta_fast, kv_channels), kv_channels - 1)
-        if low == high:
-            high += 0.001  # Prevent singularity
-
-        # Get n-dimensional rotational scaling corrected for extrapolation
-        extrapolation_factor = torch.clamp(
-            (torch.arange(kv_channels, dtype=torch.float32, device=scales.device) - low) / (high - low), 0, 1
-        )
-        return scales / self.scale_factor * extrapolation_factor + scales * (1 - extrapolation_factor)
-
-    def _get_correction(self, beta: float, dim: int) -> float:
-        return math.floor(
-            dim * math.log(self.original_context_length / (beta * 2 * math.pi)) / (2 * math.log(self.theta))
-        )
-
-
-RotaryConfig.register_subclass("none", RotaryConfig)
-RotaryConfig.register_subclass("default", DefaultRotaryConfig)
-RotaryConfig.register_subclass("llama3", Llama3RotaryConfig)
-RotaryConfig.register_subclass("yarn", YarnRotaryConfig)
 
 
 for name in RotaryEmbeddingType:
@@ -302,20 +183,8 @@
 
 @config_class(registry=True)
 class TransformerPeftConfig(PeftConfig):
-    @abc.abstractmethod
-    def apply_linear(self, linear: "LinearBase", layer_type: TransformerSubLayerName | None = None) -> "LinearLike":
-        pass
-
-
-@config_class()
-class TransformerNoPeftConfig(TransformerPeftConfig, NoPeftConfig):
-    _abstract = False
-
-
-@config_class()
-class TransformerLoRAConfig(LoRAConfig, TransformerPeftConfig):
     layers: list[TransformerSubLayerName] = Field(
-        default=(TransformerSubLayerName.query, TransformerSubLayerName.value_),
+        default=None,
         desc="The layers on which to apply LoRA.",
         hint=FieldHint.feature,
     )
@@ -325,53 +194,60 @@
     )
 
     def apply_linear(self, linear: "LinearBase", layer_type: TransformerSubLayerName | None = None) -> "LinearLike":
-        if layer_type is None or self.layers is None or layer_type in self.layers:
-            if layer_type == TransformerSubLayerName.key:
-                return super().apply_linear(linear, out_channel_end=div(linear._out_dim.global_size, 2))
-            elif layer_type == TransformerSubLayerName.value_:
-                return super().apply_linear(linear, out_channel_begin=div(linear._out_dim.global_size, 2))
-            else:
-                return super().apply_linear(linear)
-        elif self.freeze_others:
-            linear.weight.requires_grad = False
+        if self.type != PeftType.none:
+            if layer_type is None or self.layers is None or layer_type in self.layers:
+                if layer_type == TransformerSubLayerName.key:
+                    return super().apply_linear(linear, out_channel_end=div(linear._out_dim.global_size, 2))
+                elif layer_type == TransformerSubLayerName.value_:
+                    return super().apply_linear(linear, out_channel_begin=div(linear._out_dim.global_size, 2))
+                else:
+                    return super().apply_linear(linear)
+            elif self.freeze_others:
+                linear.weight.requires_grad = False
         return linear
 
     def apply_other(self, module: "torch.nn.Module") -> "torch.nn.Module":
-        if self.freeze_others:
+        if self.type != PeftType.none and self.freeze_others:
             for parameter in module.parameters():
                 parameter.requires_grad = False
         return module
 
     def apply_weight(self, parameter: "ParameterMeta") -> "ParameterMeta":
-        if self.freeze_others:
+        if self.type != PeftType.none and self.freeze_others:
             parameter.requires_grad = False
         return parameter
 
     def _validate(self) -> None:
-        if TransformerSubLayerName.mlp_1 in self.layers or TransformerSubLayerName.mlp_2 in self.layers:
-            # TODO: Add MLP support.
-            raise NotImplementedError("LoRA not supported for MLP.")
-        if TransformerSubLayerName.dense in self.layers:
-            # TODO: Support InputParallelLinear (different output format).
-            raise NotImplementedError("LoRA not supported for attention dense layer.")
-        if (
-            sum(
-                name in self.layers
-                for name in (
-                    TransformerSubLayerName.key_value,
-                    TransformerSubLayerName.key,
-                    TransformerSubLayerName.value_,
+        if self.layers is None:
+            with self._set_implicit_default():
+                # Setting the default layers only whee PeFT is enabled
+                # so they don't appear when serializing the default transformer config.
+                self.layers = (
+                    [TransformerSubLayerName.query, TransformerSubLayerName.value_]
+                    if self.type == PeftType.lora
+                    else []
                 )
-            )
-            > 1
-        ):
-            raise ValueError(
-                f"{TransformerSubLayerName.key_value.value}, {TransformerSubLayerName.key.value} and {TransformerSubLayerName.value_.value} are mutually exclusive."
-            )
-
-
-TransformerPeftConfig.register_subclass("none", TransformerNoPeftConfig)
-TransformerPeftConfig.register_subclass("lora", TransformerLoRAConfig)
+        if self.type != PeftType.none:
+            if TransformerSubLayerName.mlp_1 in self.layers or TransformerSubLayerName.mlp_2 in self.layers:
+                # TODO: Add MLP support.
+                raise NotImplementedError("LoRA not supported for MLP.")
+            if TransformerSubLayerName.dense in self.layers:
+                # TODO: Support InputParallelLinear (different output format).
+                raise NotImplementedError("LoRA not supported for attention dense layer.")
+            if (
+                sum(
+                    name in self.layers
+                    for name in (
+                        TransformerSubLayerName.key_value,
+                        TransformerSubLayerName.key,
+                        TransformerSubLayerName.value_,
+                    )
+                )
+                > 1
+            ):
+                raise ValueError(
+                    f"{TransformerSubLayerName.key_value.value}, {TransformerSubLayerName.key.value} and {TransformerSubLayerName.value_.value} are mutually exclusive."
+                )
 
 
 for name in PeftType:
@@ -384,26 +260,14 @@
 class TransformerConfig(BaseModelConfig):
     _abstract = False
     normalization: NormalizationConfig = Field(
-<<<<<<< HEAD
-        default_factory=LayerNormalizationConfig,
-=======
->>>>>>> 65d7e03c
         desc="Configuration for the normalization layers architecture.",
         hint=FieldHint.architecture,
     )
     rotary: RotaryConfig = Field(
-<<<<<<< HEAD
-        default_factory=NoRotaryConfig,
-=======
->>>>>>> 65d7e03c
         desc="Configuration for the rotary positional embeddings.",
         hint=FieldHint.architecture,
     )
     peft: TransformerPeftConfig = Field(
-<<<<<<< HEAD
-        default_factory=TransformerNoPeftConfig,
-=======
->>>>>>> 65d7e03c
         desc="Configuration for the parameter-efficient fine tuning.",
         hint=FieldHint.architecture,
     )
@@ -780,7 +644,7 @@
             default,
             "use_rotary_embeddings",
             ("rotary", "type"),
-            lambda x: "default" if x else "none",
+            lambda x: RotaryEmbeddingType.default if x else RotaryEmbeddingType.none,
         )
         cls._handle_renamed_field(default, "rotary_embedding_scale", ("rotary", "theta"), lambda x: math.exp(-x))
         cls._handle_renamed_field(default, "triton_rotary", ("rotary", "triton"))
