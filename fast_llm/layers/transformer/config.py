import enum
import functools
import logging
import math
import typing
import warnings

from fast_llm.config import Field, FieldHint, check_field, config_class, skip_valid_if_none
from fast_llm.engine.base_model.config import BaseModelConfig
from fast_llm.engine.config_utils.data_type import DataType
from fast_llm.engine.config_utils.tensor_space import CompositeTensorDim, TensorDim, TensorSpace
from fast_llm.engine.distributed.config import DistributedConfig, DistributedDimNames
from fast_llm.functional.config import ActivationType, MLPRecomputeLevel, TritonConfig
from fast_llm.layers.common.config import NormalizationConfig, PeftConfig, PeftType
from fast_llm.utils import Assert, div

if typing.TYPE_CHECKING:
    import torch

    from fast_llm.layers.common.linear import LinearBase, LinearLike
    from fast_llm.tensor import ParameterMeta

logger = logging.getLogger(__name__)


class RoutingType(str, enum.Enum):
    topk = "aux_loss"
    sinkhorn = "sinkhorn"


class TransformerDimNames:
    # A set of common tensor dim names packed into a namespace.
    # Input dimensions (variable)
    # TODO: Does batch belong here?
    batch = "batch"
    # TODO: Distinguish micro-sequence?
    sequence_q = "sequence_q"
    sequence_q_tp = "sequence_q_tp"
    sequence_k = "sequence_k"
    hidden = "hidden"
    # Self-attention dimensions
    head_groups = "head_groups"
    group_heads = "group_heads"
    key_and_value = "key_value"
    kv_channels = "kv_channels"
    composite_heads = "composite_heads"
    composite_query = "composite_query"
    composite_key_value = "composite_key_value"
    composite_dense = "composite_dense"
    # MLP dimensions
    mlp = "mlp"
    gate_and_up = "gate_and_up"
    composite_gated_mlp = "composite_gated_mlp"
    experts = "experts"
    top_experts = "top_experts"
    shared_experts = "shared_experts"
    unshared_experts = "unshared_experts"
    composite_expert_mlp = "composite_expert_mlp"
    composite_gated_expert_mlp = "composite_gated_expert_mlp"
    composite_shared_expert_mlp = "composite_shared_expert_mlp"
    composite_gated_shared_expert_mlp = "composite_gated_shared_expert_mlp"


class TransformerKwargs:
    rotary_freq_q = "rotary_freq_q"
    rotary_freq_k = "rotary_freq_k"
    attention_mask = "attention_mask"
    attention_mask_value = "attention_mask_value"
    sequence_lengths = "sequence_lengths"
    cu_seqlens_q = "cu_seqlens_q"
    cu_seqlens_k = "cu_seqlens_k"
    max_seqlen_q = "max_seqlen_q"
    max_seqlen_k = "max_seqlen_k"
    # TODO: Review these
    presents = "presents"
    past_key_values = "past_key_values"
    sequence_first = "sequence_first"
    hidden_dims = "hidden_dims"
    sequence_q_dim = "sequence_q_dim"
    sequence_k_dim = "sequence_k_dim"
    sequence_length = "sequence_length"
    micro_batch_size = "micro_batch_size"
    # TODO: Move
    grad_output = "grad_output"


class TransformerLossNames:
    load_balancing_loss = "load_balancing_loss"
    router_z_loss = "router_z_loss"


class RotaryEmbeddingType(str, enum.Enum):
    none = "none"
    default = "default"
    llama3 = "llama3"
    yarn = "yarn"
    # TODO Soham: generic name?
    pixtral = "pixtral"


@config_class()
class RotaryConfig(BaseModelConfig):
    _abstract = False
    type: RotaryEmbeddingType = Field(
        default=RotaryEmbeddingType.none,
        desc="The type of rotary embedding to use. Choices: none, default, llama3.",
        hint=FieldHint.architecture,
    )
    theta: float = Field(
        default=10000,
        desc="Scale for the rotary positional embeddings",
        hint=FieldHint.architecture,
    )
    # TODO: Make a backup implementation that doesn't affect the layout.
    triton: bool = Field(
        default=True,
        desc="Enable the triton implementation of the rotary embeddings. Affects the model layout.",
        hint=FieldHint.architecture,
    )
    # TODO: These are not really architecture parameters, but we want to import them from huggingface.
    scale_factor: float = Field(
        default=8.0, desc="Scaling factor for llama3-type scaling.", hint=FieldHint.architecture
    )
    low_frequency_factor: float = Field(
        default=1.0, desc="Low frequency factor for llama3-type scaling.", hint=FieldHint.feature
    )
    high_frequency_factor: float = Field(
        default=4.0, desc="High frequency factor for llama3-type scaling.", hint=FieldHint.feature
    )
    original_context_length: int = Field(
        default=8192, desc="Original context length for llama3/yarn-type scaling.", hint=FieldHint.feature
    )
    attention_factor: None | float = Field(
        default=None,
        desc="Attention factor for yarn-type scaling.",
        hint=FieldHint.feature,
    )
    beta_fast: float = Field(
        default=32.0,
        desc="Beta-fast for yarn-type scaling.",
        hint=FieldHint.feature,
    )
    beta_slow: float = Field(
        default=1.0,
        desc="Beta-slow for yarn-type scaling.",
        hint=FieldHint.feature,
    )

    @property
    def enabled(self) -> bool:
        return self.type != RotaryEmbeddingType.none

    @property
    def complex_format(self) -> bool:
        # TODO: Make a backup implementation that doesn't affect the layout.
        return self.enabled and not self.triton

    def _validate(self) -> None:
        super()._validate()
        if self.triton and not TritonConfig.TRITON_ENABLED:
            warnings.warn("Triton is disabled, but the triton rotary kernel will be used anyway.")


<<<<<<< HEAD
@config_class()
class RotaryConfig(RotaryArchitectureConfig, BaseModelConfig):
    pass


@config_class()
class VisionRotaryConfig(RotaryConfig):
    type: RotaryEmbeddingType = Field(
        default=RotaryEmbeddingType.pixtral,
        desc="The type of rotary embedding to use. Choices: none, default, llama3, yarn, pixtral.",
        hint=FieldHint.feature,
    )


=======
>>>>>>> f08ac901
class AddLinearBiasChoices(str, enum.Enum):
    nowhere = "nowhere"
    everywhere = "everywhere"
    only_attn_qkv = "only_attn_qkv"


class TransformerSubLayerName(str, enum.Enum):
    # TODO: Use this to replace AddLinearBiasChoices.
    query = "query"
    key = "key"
    value_ = "value"
    key_value = "key_value"
    dense = "dense"
    mlp_1 = "mlp_1"
    mlp_2 = "mlp_2"


@config_class()
class TransformerPeftConfig(PeftConfig):
    layers: list[TransformerSubLayerName] = Field(
        default=None,
        desc="The layers on which to apply LoRA.",
        hint=FieldHint.feature,
    )
    freeze_others: bool = Field(
        default=True,
        desc="Whether to freeze other layers during training.",
    )

    def apply_linear(self, linear: "LinearBase", layer_type: TransformerSubLayerName | None = None) -> "LinearLike":
        if self.type != PeftType.none:
            if layer_type is None or self.layers is None or layer_type in self.layers:
                if layer_type == TransformerSubLayerName.key:
                    return super().apply_linear(linear, out_channel_end=div(linear._out_dim.global_size, 2))
                elif layer_type == TransformerSubLayerName.value_:
                    return super().apply_linear(linear, out_channel_begin=div(linear._out_dim.global_size, 2))
                else:
                    return super().apply_linear(linear)
            elif self.freeze_others:
                linear.weight.requires_grad = False
        return linear

    def apply_other(self, module: "torch.nn.Module") -> "torch.nn.Module":
        if self.type != PeftType.none and self.freeze_others:
            for parameter in module.parameters():
                parameter.requires_grad = False
        return module

    def apply_weight(self, parameter: "ParameterMeta") -> "ParameterMeta":
        if self.type != PeftType.none and self.freeze_others:
            parameter.requires_grad = False
        return parameter

    def _validate(self) -> None:
        if self.layers is None:
            with self._set_implicit_default():
                # Setting the default layers only whee PeFT is enabled
                # so they don't appear when serializing the default transformer config.
                self.layers = (
                    [TransformerSubLayerName.query, TransformerSubLayerName.value_]
                    if self.type == PeftType.lora
                    else []
                )
        if self.type != PeftType.none:
            if TransformerSubLayerName.mlp_1 in self.layers or TransformerSubLayerName.mlp_2 in self.layers:
                # TODO: Add MLP support.
                raise NotImplementedError("LoRA not supported for MLP.")
            if TransformerSubLayerName.dense in self.layers:
                # TODO: Support InputParallelLinear (different output format).
                raise NotImplementedError("LoRA not supported for attention dense layer.")
            if (
                sum(
                    name in self.layers
                    for name in (
                        TransformerSubLayerName.key_value,
                        TransformerSubLayerName.key,
                        TransformerSubLayerName.value_,
                    )
                )
                > 1
            ):
                raise ValueError(
                    f"{TransformerSubLayerName.key_value.value}, {TransformerSubLayerName.key.value} and {TransformerSubLayerName.value_.value} are mutually exclusive."
                )


@config_class()
class TransformerConfig(BaseModelConfig):
    _abstract = False
    normalization: NormalizationConfig = Field(
        default_factory=NormalizationConfig,
        desc="Configuration for the normalization layers architecture.",
        hint=FieldHint.architecture,
    )
    rotary: RotaryConfig = Field(
        default_factory=RotaryConfig,
        desc="Configuration for the rotary positional embeddings.",
        hint=FieldHint.architecture,
    )
    peft: TransformerPeftConfig = Field(
        default_factory=TransformerPeftConfig,
        desc="Configuration for the parameter-efficient fine tuning.",
        hint=FieldHint.architecture,
    )
    num_layers: int = Field(
        default=12,
        desc="Number of layers in the transformer.",
        hint=FieldHint.architecture,
        valid=check_field(Assert.geq, 0),
    )
    hidden_size: int = Field(
        default=1024,
        desc="Size of the transformer's main hidden dimension, e.g., for its input and output layers.",
        hint=FieldHint.architecture,
        valid=check_field(Assert.gt, 0),
    )
    num_attention_heads: int = Field(default=8, desc="Number of attention heads.", hint=FieldHint.architecture)
    head_groups: int = Field(
        default=1,
        desc="Number of head group for grouped query attention.",
        doc="Set to 1 for multi-query attention, `num_attention_heads` for multi-head.",
        hint=FieldHint.architecture,
        valid=check_field(Assert.gt, 0),
    )
    add_linear_biases: bool | AddLinearBiasChoices = Field(
        default=True,
        desc="Add biases to all, none or Q, K, V layers. Accepted values: True, False, or AddLinearBiasChoices.",
        hint=FieldHint.architecture,
    )
    ffn_hidden_size: int = Field(
        default=None,
        desc="Hidden dimension of the MLP intermediate state. Default: 4 * hidden_size.",
        hint=FieldHint.architecture,
        valid=check_field(Assert.gt, 0),
    )
    kv_channels: int = Field(
        default=None,
        desc="Number of key and value channels, i.e., hidden dimension of each attention head. Default: hidden_size // num_attention_heads",
        hint=FieldHint.architecture,
        valid=check_field(Assert.gt, 0),
    )
    gated: bool = Field(default=False, desc="Enable gated MLP.", hint=FieldHint.architecture)
    num_experts: int = Field(
        default=1,
        desc="Number of MLP experts in a Mixture of Expert (MoE) model",
        hint=FieldHint.architecture,
        valid=check_field(Assert.gt, 0),
    )
    num_shared_experts: int = Field(
        default=0,
        desc="Number of MLP experts that are shared between all tokens, i.e., always enabled.",
        hint=FieldHint.architecture,
        valid=check_field(Assert.geq, 0),
    )
    num_unshared_experts: int = Field(
        init=False,
        desc="Number of MLP experts excluding shared ones",
        hint=FieldHint.architecture,
        valid=check_field(Assert.geq, 0),
    )
    num_experts_per_token: int = Field(
        default=1,
        desc="Active experts for each token in a MoE model.",
        hint=FieldHint.architecture,
        valid=check_field(Assert.gt, 0),
    )
    expert_routing_type: RoutingType = Field(
        default=RoutingType.topk,
        desc="The routing method, i.e., the method used to assign experts to tokens.",
        hint=FieldHint.architecture,
    )
    activation_type: ActivationType = Field(
        default=None,
        desc="The MLP intermediate activation type. Default: SiLU for gated MLP, GeLU otherwise.",
        hint=FieldHint.core,
    )
<<<<<<< HEAD

    def _validate(self) -> None:
        if self.ffn_hidden_size is None:
            self.ffn_hidden_size = 4 * self.hidden_size
        if self.kv_channels is None:
            self.kv_channels = div(self.hidden_size, self.num_attention_heads)
        if self.activation_type is None:
            self.activation_type = ActivationType.silu if self.gated else ActivationType.gelu
        self.projection_size = self.num_attention_heads * self.kv_channels
        self.num_unshared_experts = self.num_experts - self.num_shared_experts

        super()._validate()

        if not TritonConfig.TRITON_ENABLED:
            warnings.warn("Triton is disabled, but triton rotary kernel will be used anyway.")

        Assert.leq(self.num_shared_experts, self.num_experts)
        Assert.leq(self.num_shared_experts + self.num_experts_per_token, self.num_experts)
        Assert.multiple(self.num_attention_heads, self.head_groups)

    @property
    def add_mlp_bias(self) -> bool:
        if isinstance(self.add_linear_biases, bool):
            return self.add_linear_biases
        if self.add_linear_biases == AddLinearBiasChoices.everywhere:
            return True
        return False

    @property
    def add_attn_qkv_bias(self) -> bool:
        if isinstance(self.add_linear_biases, bool):
            return self.add_linear_biases
        if self.add_linear_biases == AddLinearBiasChoices.nowhere:
            return False
        return True

    @property
    def add_attn_dense_bias(self) -> bool:
        if isinstance(self.add_linear_biases, bool):
            return self.add_linear_biases
        if self.add_linear_biases == AddLinearBiasChoices.everywhere:
            return True
        return False

    @classmethod
    def _from_dict(
        cls,
        default: dict[str, typing.Any],
        strict: bool = True,
        flat: bool = False,
    ) -> typing.Self:
        # TODO v0.x: Remove backward compatibility.
        cls._handle_renamed_field(
            default,
            "use_rotary_embeddings",
            ("rotary", "type"),
            lambda x: RotaryEmbeddingType.default if x else RotaryEmbeddingType.none,
        )
        cls._handle_renamed_field(default, "rotary_embedding_scale", ("rotary", "theta"), lambda x: math.exp(-x))
        cls._handle_renamed_field(default, "triton_rotary", ("rotary", "triton"))
        return super()._from_dict(default, strict, flat)

    def setup_tensor_space(self, tensor_space: TensorSpace, type: str | None = None) -> None:
        tensor = tensor_space.distributed_config.get_distributed_dim(DistributedDimNames.tensor)

        if type == "vision":
            # TODO Soham: better way to get around circular imports?
            from fast_llm.layers.vision_encoder.config import VisionTransformerDimNames

            transformer_dim_names = VisionTransformerDimNames
        else:
            transformer_dim_names = TransformerDimNames

        # Hidden dimension
        tensor_space.add_tensor_dim(TensorDim(transformer_dim_names.hidden, self.hidden_size))

        # Self-attention dimensions
        tensor_space.add_tensor_dim(
            head_groups := TensorDim(
                transformer_dim_names.head_groups, self.head_groups, tensor if self.head_groups > 1 else None
            )
        )
        tensor_space.add_tensor_dim(
            group_heads := TensorDim(
                transformer_dim_names.group_heads,
                div(self.num_attention_heads, self.head_groups),
                None if self.head_groups > 1 else tensor,
            )
        )
        tensor_space.add_tensor_dim(key_and_value := TensorDim(transformer_dim_names.key_and_value, 2))
        tensor_space.add_tensor_dim(kv_channels := TensorDim(transformer_dim_names.kv_channels, self.kv_channels))
        tensor_space.add_tensor_dim(
            CompositeTensorDim(transformer_dim_names.composite_heads, (head_groups, group_heads))
        )
        tensor_space.add_tensor_dim(
            CompositeTensorDim(transformer_dim_names.composite_query, (head_groups, group_heads, kv_channels))
        )
        tensor_space.add_tensor_dim(
            CompositeTensorDim(transformer_dim_names.composite_key_value, (key_and_value, head_groups, kv_channels))
        )
        tensor_space.add_tensor_dim(
            CompositeTensorDim(transformer_dim_names.composite_dense, (head_groups, group_heads, kv_channels))
        )

        # MLP dimensions
        tensor_space.add_tensor_dim(mlp := TensorDim(transformer_dim_names.mlp, self.ffn_hidden_size, tensor))
        tensor_space.add_tensor_dim(
            gate_and_up := TensorDim(transformer_dim_names.gate_and_up, 2 if self.gated else 1)
        )
        tensor_space.add_tensor_dim(CompositeTensorDim(transformer_dim_names.composite_gated_mlp, (gate_and_up, mlp)))
        tensor_space.add_tensor_dim(experts := TensorDim(transformer_dim_names.experts, self.num_experts))
        tensor_space.add_tensor_dim(CompositeTensorDim(transformer_dim_names.composite_expert_mlp, (experts, mlp)))
        tensor_space.add_tensor_dim(
            CompositeTensorDim(transformer_dim_names.composite_gated_expert_mlp, (experts, gate_and_up, mlp))
        )
        tensor_space.add_tensor_dim(TensorDim(transformer_dim_names.top_experts, self.num_experts_per_token))
        tensor_space.add_tensor_dim(TensorDim(transformer_dim_names.unshared_experts, self.num_unshared_experts))

        # shared_experts
        if self.num_shared_experts:
            tensor_space.add_tensor_dim(
                shared_experts := TensorDim(transformer_dim_names.shared_experts, self.num_shared_experts)
            )
            tensor_space.add_tensor_dim(
                CompositeTensorDim(transformer_dim_names.composite_shared_expert_mlp, (shared_experts, mlp))
            )
            tensor_space.add_tensor_dim(
                CompositeTensorDim(
                    transformer_dim_names.composite_gated_shared_expert_mlp, (shared_experts, gate_and_up, mlp)
                )
            )


@config_class()
class TransformerConfig(TransformerArchitectureConfig, BaseModelConfig):
    normalization: NormalizationConfig = FieldUpdate(default_factory=NormalizationConfig)
    rotary: RotaryConfig = FieldUpdate(default_factory=RotaryConfig)
    peft: TransformerPeftConfig = FieldUpdate(default_factory=TransformerPeftConfig)
=======
>>>>>>> f08ac901
    # Default: hidden_size**-0.5
    # TODO: Allow custom initialization (InitializationConfig?)
    init_method_std: float = Field(
        default=None,
        desc="Default scale for weight initialization. Default: hidden_size**-0.5",
        hint=FieldHint.optional,
        valid=check_field(Assert.geq, 0),
    )
    init_method_max: float | None = Field(
        default=None,
        desc="Max value for clamping initialized weights. Default: float('inf')",
        hint=FieldHint.optional,
    )
    init_method_min: float | None = Field(
        default=None,
        desc="Min value for clamping initialized weights. Default: -float('inf')",
        hint=FieldHint.optional,
    )
    init_method_std_qkv: float = Field(
        default=None,
        desc="Scale for the query, key and value weight initialization. Default: init_method_std",
        hint=FieldHint.optional,
        valid=check_field(Assert.geq, 0),
    )
    init_method_max_qkv: float | None = Field(
        default=None,
        desc="Max value for clamping initialized weights for query, key and value matrices. Default: float('inf')",
        hint=FieldHint.optional,
    )
    init_method_min_qkv: float | None = Field(
        default=None,
        desc="Min value for clamping initialized weights for query, key and value matrices. Default: -float('inf')",
        hint=FieldHint.optional,
    )
    init_method_std_attn_proj: float = Field(
        default=None,
        desc="Scale for the attention projection weight initialization. Default: init_method_std",
        hint=FieldHint.optional,
        valid=check_field(Assert.geq, 0),
    )
    init_method_max_attn_proj: float | None = Field(
        default=None,
        desc="Max value for clamping initialized weights for attention projection. Default: float('inf')",
        hint=FieldHint.optional,
    )
    init_method_min_attn_proj: float | None = Field(
        default=None,
        desc="Min value for clamping initialized weights for attention projection. Default: -float('inf')",
        hint=FieldHint.optional,
    )
    init_method_std_mlp_1: float = Field(
        default=None,
        desc="Scale for the MLP first layer weight initialization. Default: init_method_std",
        hint=FieldHint.optional,
        valid=check_field(Assert.geq, 0),
    )
    init_method_max_mlp_1: float | None = Field(
        default=None,
        desc="Max value for clamping initialized weights for MLP first layer. Default: float('inf')",
        hint=FieldHint.optional,
    )
    init_method_min_mlp_1: float | None = Field(
        default=None,
        desc="Min value for clamping initialized weights for MLP first layer. Default: -float('inf')",
        hint=FieldHint.optional,
    )
    init_method_std_mlp_2: float = Field(
        default=None,
        desc="Scale for the MLP second layer weight initialization. Default: init_method_std",
        hint=FieldHint.optional,
        valid=check_field(Assert.geq, 0),
    )
    init_method_max_mlp_2: float | None = Field(
        default=None,
        desc="Max value for clamping initialized weights for MLP second layer. Default: float('inf')",
        hint=FieldHint.optional,
    )
    init_method_min_mlp_2: float | None = Field(
        default=None,
        desc="Min value for clamping initialized weights for MLP second layer. Default: -float('inf')",
        hint=FieldHint.optional,
    )
    attention_dropout: float = Field(
        default=0.0,
        desc="Dropout applied to the attention intermediate states.",
        hint=FieldHint.feature,
        valid=check_field(Assert.geq, 0),
    )
    hidden_dropout: float = Field(
        default=0.0,
        desc="Dropout applied to the residual connections.",
        hint=FieldHint.feature,
        valid=check_field(Assert.geq, 0),
    )
    full_precision_residual: bool = Field(
        default=False,
        desc="Store the residuals for the transformer in full precision (`optimization_dtype`).",
        hint=FieldHint.stability,
    )
    # Use flash attention if possible (fp16 or bf16)
    use_flash_attention: bool = Field(
        default=True, desc="Enable Flash Attention if possible.", hint=FieldHint.optional
    )
    window_size: int | None = Field(
        default=None,
        desc="Size of the attention sliding window. Warning: this parameter is not part of the architecture and must be redefined when loading a pretrained model.",
        hint=FieldHint.feature,
        valid=skip_valid_if_none(check_field(Assert.geq, 0)),
    )
    max_window_layers: int | None = Field(
        default=None,
        desc="The number of layers that use SWA (Sliding Window Attention). The bottom layers use SWA while the top use full attention.",
        hint=FieldHint.optional,
        valid=skip_valid_if_none(check_field(Assert.geq, 0)),
    )
    # normalization_implementation: NormalizationImplementation = NormalizationImplementation.auto
    mlp_recompute_level: MLPRecomputeLevel = Field(
        default=MLPRecomputeLevel.none,
        desc="Set which of the MLP intermediate activations will be recomputed during the backward passes. This provides a trade-off between memory and speed.",
        hint=FieldHint.performance,
    )
    debug_transformer: int = Field(
        default=0,
        desc="Log the output of each operation in a transformer layer.",
        hint=FieldHint.logging,
        valid=check_field(Assert.geq, 0),
    )
    debug_transformer_memory: bool = Field(
        default=False,
        desc="Log the memory usage after each operation in a transformer layer..",
        hint=FieldHint.logging,
    )
    # Use random inits instead of constant values, useful for debugging.
    random_bias_init: bool = Field(
        default=False,
        desc="Initialize the biases using the initialization method of their respective weights instead of setting them to zero. Used to test for issues that may not be visible when the biases are zero.",
        hint=FieldHint.testing,
    )
    expert_auxiliary_loss_coefficient: float = Field(
        default=0.01,
        desc="Scale of the load balancing auxiliary loss for topk routing.",
        hint=FieldHint.feature,
        valid=check_field(Assert.geq, 0),
    )
    expert_z_loss_coefficient: float = Field(
        default=0.0,
        desc="Regularize the router during training by applying Z-loss to the logits.",
        hint=FieldHint.feature,
        valid=check_field(Assert.geq, 0),
    )
    moe_jitter_eps: float = Field(
        default=0.0,
        desc="Regularize the router during training by applying a random multiplicative noise `uniform(1-eps, 1+eps)` to the logits.",
        hint=FieldHint.feature,
        valid=check_field(Assert.geq, 0),
    )
    mlp_lr_scale: float | None | list[float | None] = Field(
        default=None,
        desc="Custom learning rate scale for each expert.",
        doc="May be used to freeze some experts by setting their scale to zero.",
        hint=FieldHint.feature,
    )
    router_lr_scale: float | None = Field(
        default=None,
        desc="Custom learning rate for the MoE router weight.",
        hint=FieldHint.feature,
        valid=skip_valid_if_none(check_field(Assert.geq, 0)),
    )
    attention_lr_scale: float | None = Field(
        default=None,
        desc="Custom learning rate scale for the Attention projection weights.",
        doc="Can be used in muP to scale the Attention learning rate by 1/width_factor",
        hint=FieldHint.feature,
        valid=skip_valid_if_none(check_field(Assert.geq, 0)),
    )
    attention_softmax_scale_power: float = Field(
        default=0.5,
        desc="The scaling power to apply to kv_channel in the attention calculation. "
        " Under Standard Parameterization (SP): default to 0.5. "
        " Under muP (if scaling kv_channels size): use 1. "
        " Under muP (if scaling number of heads instead of kv_channels): use 0.5.",
        valid=skip_valid_if_none(check_field(Assert.geq, 0)),
    )
    dropless_moe: bool = Field(
        default=True, desc="Evaluate all the experts at once using dropless MoE.", hint=FieldHint.expert
    )
    dropless_dynamic_shape: bool = Field(
        default=False,
        desc="Use a dynamic shape for dropless MLP instead of the worst-case value."
        " Reduces memory usage, but increases fragmentation and requires CPU synchronisation. Not recommended.",
        hint=FieldHint.expert,
    )
    causal: bool = Field(
        default=True,
        desc="Use causal attention. Turn this off only for bidirectional attention e.g., in Vision Transformer.",
        hint=FieldHint.feature,
    )

    def _validate(self) -> None:
        with self._set_implicit_default():
            if self.ffn_hidden_size is None:
                self.ffn_hidden_size = 4 * self.hidden_size
            if self.kv_channels is None:
                self.kv_channels = div(self.hidden_size, self.num_attention_heads)
            if self.activation_type is None:
                self.activation_type = ActivationType.silu if self.gated else ActivationType.gelu
            if self.init_method_std is None:
                self.init_method_std = self.hidden_size**-0.5
            if self.init_method_std_qkv is None:
                self.init_method_std_qkv = self.init_method_std
            if self.init_method_std_attn_proj is None:
                self.init_method_std_attn_proj = self.init_method_std / max(2 * self.num_layers, 1) ** 0.5
            if self.init_method_std_mlp_1 is None:
                self.init_method_std_mlp_1 = self.init_method_std
            if self.init_method_std_mlp_2 is None:
                self.init_method_std_mlp_2 = self.init_method_std / max(2 * self.num_layers, 1) ** 0.5
            if self.init_method_max_qkv is None:
                self.init_method_max_qkv = self.init_method_max
            if self.init_method_min_qkv is None:
                self.init_method_min_qkv = self.init_method_min
            if self.init_method_max_attn_proj is None:
                self.init_method_max_attn_proj = self.init_method_max
            if self.init_method_min_attn_proj is None:
                self.init_method_min_attn_proj = self.init_method_min
            if self.init_method_max_mlp_1 is None:
                self.init_method_max_mlp_1 = self.init_method_max
            if self.init_method_min_mlp_1 is None:
                self.init_method_min_mlp_1 = self.init_method_min
            if self.init_method_max_mlp_2 is None:
                self.init_method_max_mlp_2 = self.init_method_max
            if self.init_method_min_mlp_2 is None:
                self.init_method_min_mlp_2 = self.init_method_min
            if self.init_method_min is not None and self.init_method_max is not None:
                Assert.leq(self.init_method_min, self.init_method_max)
            if self.init_method_min_qkv is not None and self.init_method_max_qkv is not None:
                Assert.leq(self.init_method_min, self.init_method_max)
            if self.init_method_min_qkv is not None and self.init_method_max_qkv is not None:
                Assert.leq(self.init_method_min_qkv, self.init_method_max_qkv)
            if self.init_method_min_attn_proj is not None and self.init_method_max_attn_proj is not None:
                Assert.leq(self.init_method_min_attn_proj, self.init_method_max_attn_proj)
            if self.init_method_min_mlp_1 is not None and self.init_method_max_mlp_1 is not None:
                Assert.leq(self.init_method_min_mlp_1, self.init_method_max_mlp_1)
            if self.init_method_min_mlp_2 is not None and self.init_method_max_mlp_2 is not None:
                Assert.leq(self.init_method_min_mlp_2, self.init_method_max_mlp_2)
        self.num_unshared_experts = self.num_experts - self.num_shared_experts

        super()._validate()

        if not TritonConfig.TRITON_ENABLED:
            warnings.warn("Triton is disabled, but triton rotary kernel will be used anyway.")

        Assert.leq(self.num_shared_experts, self.num_experts)
        Assert.leq(self.num_shared_experts + self.num_experts_per_token, self.num_experts)
        Assert.multiple(self.num_attention_heads, self.head_groups)
        Assert.geq(self.attention_dropout, 0)
        Assert.geq(self.hidden_dropout, 0)

        if isinstance(self.mlp_lr_scale, list):
            Assert.eq(len(self.mlp_lr_scale), self.num_experts)
            for scale in self.mlp_lr_scale:
                if scale is not None:
                    Assert.geq(scale, 0)
        elif self.mlp_lr_scale is not None:
            Assert.geq(self.mlp_lr_scale, 0)

    @functools.cached_property
    def projection_size(self):
        assert self._validated
        return self.num_attention_heads * self.kv_channels

    @property
    def add_mlp_bias(self) -> bool:
        if isinstance(self.add_linear_biases, bool):
            return self.add_linear_biases
        if self.add_linear_biases == AddLinearBiasChoices.everywhere:
            return True
        return False

    @property
    def add_attn_qkv_bias(self) -> bool:
        if isinstance(self.add_linear_biases, bool):
            return self.add_linear_biases
        if self.add_linear_biases == AddLinearBiasChoices.nowhere:
            return False
        return True

    @property
    def add_attn_dense_bias(self) -> bool:
        if isinstance(self.add_linear_biases, bool):
            return self.add_linear_biases
        if self.add_linear_biases == AddLinearBiasChoices.everywhere:
            return True
        return False

    @classmethod
    def _from_dict(
        cls,
        default: dict[str, typing.Any],
        strict: bool = True,
        flat: bool = False,
    ) -> typing.Self:
        # TODO v0.x: Remove backward compatibility.
        cls._handle_renamed_field(
            default,
            "use_rotary_embeddings",
            ("rotary", "type"),
            lambda x: RotaryEmbeddingType.default if x else RotaryEmbeddingType.none,
        )
        cls._handle_renamed_field(default, "rotary_embedding_scale", ("rotary", "theta"), lambda x: math.exp(-x))
        cls._handle_renamed_field(default, "triton_rotary", ("rotary", "triton"))
        return super()._from_dict(default, strict, flat)

    def setup_tensor_space(self, tensor_space: TensorSpace) -> None:
        tensor = tensor_space.distributed_config.get_distributed_dim(DistributedDimNames.tensor)

        # Hidden dimension
        tensor_space.add_tensor_dim(TensorDim(TransformerDimNames.hidden, self.hidden_size))

        # Self-attention dimensions
        tensor_space.add_tensor_dim(
            head_groups := TensorDim(
                TransformerDimNames.head_groups, self.head_groups, tensor if self.head_groups > 1 else None
            )
        )
        tensor_space.add_tensor_dim(
            group_heads := TensorDim(
                TransformerDimNames.group_heads,
                div(self.num_attention_heads, self.head_groups),
                None if self.head_groups > 1 else tensor,
            )
        )
        tensor_space.add_tensor_dim(key_and_value := TensorDim(TransformerDimNames.key_and_value, 2))
        tensor_space.add_tensor_dim(kv_channels := TensorDim(TransformerDimNames.kv_channels, self.kv_channels))
        tensor_space.add_tensor_dim(
            CompositeTensorDim(TransformerDimNames.composite_heads, (head_groups, group_heads))
        )
        tensor_space.add_tensor_dim(
            CompositeTensorDim(TransformerDimNames.composite_query, (head_groups, group_heads, kv_channels))
        )
        tensor_space.add_tensor_dim(
            CompositeTensorDim(TransformerDimNames.composite_key_value, (key_and_value, head_groups, kv_channels))
        )
        tensor_space.add_tensor_dim(
            CompositeTensorDim(TransformerDimNames.composite_dense, (head_groups, group_heads, kv_channels))
        )

        # MLP dimensions
        tensor_space.add_tensor_dim(mlp := TensorDim(TransformerDimNames.mlp, self.ffn_hidden_size, tensor))
        tensor_space.add_tensor_dim(gate_and_up := TensorDim(TransformerDimNames.gate_and_up, 2 if self.gated else 1))
        tensor_space.add_tensor_dim(CompositeTensorDim(TransformerDimNames.composite_gated_mlp, (gate_and_up, mlp)))
        tensor_space.add_tensor_dim(experts := TensorDim(TransformerDimNames.experts, self.num_experts))
        tensor_space.add_tensor_dim(CompositeTensorDim(TransformerDimNames.composite_expert_mlp, (experts, mlp)))
        tensor_space.add_tensor_dim(
            CompositeTensorDim(TransformerDimNames.composite_gated_expert_mlp, (experts, gate_and_up, mlp))
        )
        tensor_space.add_tensor_dim(TensorDim(TransformerDimNames.top_experts, self.num_experts_per_token))
        tensor_space.add_tensor_dim(TensorDim(TransformerDimNames.unshared_experts, self.num_unshared_experts))

        # shared_experts
        if self.num_shared_experts:
            tensor_space.add_tensor_dim(
                shared_experts := TensorDim(TransformerDimNames.shared_experts, self.num_shared_experts)
            )
            tensor_space.add_tensor_dim(
                CompositeTensorDim(TransformerDimNames.composite_shared_expert_mlp, (shared_experts, mlp))
            )
            tensor_space.add_tensor_dim(
                CompositeTensorDim(
                    TransformerDimNames.composite_gated_shared_expert_mlp, (shared_experts, gate_and_up, mlp)
                )
            )

    def do_use_flash_attention(self, distributed_config: DistributedConfig) -> bool:
        use_flash_attention = self.use_flash_attention and distributed_config.training_dtype in (
            DataType.float16,
            DataType.bfloat16,
        )

        # Config parameter `window_size` only can be used with flash attention
        if not use_flash_attention:
            Assert.is_(self.window_size, None)

        return use_flash_attention


@config_class()
class VisionRotaryConfig(RotaryConfig):
    type: RotaryEmbeddingType = Field(
        default=RotaryEmbeddingType.pixtral,
        desc="The type of rotary embedding to use. Choices: none, default, llama3, yarn, pixtral.",
        hint=FieldHint.feature,
    )


@config_class()
class VisionTransformerConfig(TransformerConfig):
    """
    Configuration for the Vision Transformer (ViT) model.
    """

    causal: bool = FieldUpdate(
        default=False,
        desc="Use causal attention. Turn this off only for bidirectional attention e.g., in Vision Transformer.",
        hint=FieldHint.feature,
    )
    rotary: VisionRotaryConfig = FieldUpdate(
        default_factory=VisionRotaryConfig,
        desc="Configuration for the rotary positional embeddings.",
        hint=FieldHint.feature,
    )<|MERGE_RESOLUTION|>--- conflicted
+++ resolved
@@ -5,7 +5,7 @@
 import typing
 import warnings
 
-from fast_llm.config import Field, FieldHint, check_field, config_class, skip_valid_if_none
+from fast_llm.config import Field, FieldHint, FieldUpdate, check_field, config_class, skip_valid_if_none
 from fast_llm.engine.base_model.config import BaseModelConfig
 from fast_llm.engine.config_utils.data_type import DataType
 from fast_llm.engine.config_utils.tensor_space import CompositeTensorDim, TensorDim, TensorSpace
@@ -161,12 +161,6 @@
             warnings.warn("Triton is disabled, but the triton rotary kernel will be used anyway.")
 
 
-<<<<<<< HEAD
-@config_class()
-class RotaryConfig(RotaryArchitectureConfig, BaseModelConfig):
-    pass
-
-
 @config_class()
 class VisionRotaryConfig(RotaryConfig):
     type: RotaryEmbeddingType = Field(
@@ -175,9 +169,6 @@
         hint=FieldHint.feature,
     )
 
-
-=======
->>>>>>> f08ac901
 class AddLinearBiasChoices(str, enum.Enum):
     nowhere = "nowhere"
     everywhere = "everywhere"
@@ -354,147 +345,6 @@
         desc="The MLP intermediate activation type. Default: SiLU for gated MLP, GeLU otherwise.",
         hint=FieldHint.core,
     )
-<<<<<<< HEAD
-
-    def _validate(self) -> None:
-        if self.ffn_hidden_size is None:
-            self.ffn_hidden_size = 4 * self.hidden_size
-        if self.kv_channels is None:
-            self.kv_channels = div(self.hidden_size, self.num_attention_heads)
-        if self.activation_type is None:
-            self.activation_type = ActivationType.silu if self.gated else ActivationType.gelu
-        self.projection_size = self.num_attention_heads * self.kv_channels
-        self.num_unshared_experts = self.num_experts - self.num_shared_experts
-
-        super()._validate()
-
-        if not TritonConfig.TRITON_ENABLED:
-            warnings.warn("Triton is disabled, but triton rotary kernel will be used anyway.")
-
-        Assert.leq(self.num_shared_experts, self.num_experts)
-        Assert.leq(self.num_shared_experts + self.num_experts_per_token, self.num_experts)
-        Assert.multiple(self.num_attention_heads, self.head_groups)
-
-    @property
-    def add_mlp_bias(self) -> bool:
-        if isinstance(self.add_linear_biases, bool):
-            return self.add_linear_biases
-        if self.add_linear_biases == AddLinearBiasChoices.everywhere:
-            return True
-        return False
-
-    @property
-    def add_attn_qkv_bias(self) -> bool:
-        if isinstance(self.add_linear_biases, bool):
-            return self.add_linear_biases
-        if self.add_linear_biases == AddLinearBiasChoices.nowhere:
-            return False
-        return True
-
-    @property
-    def add_attn_dense_bias(self) -> bool:
-        if isinstance(self.add_linear_biases, bool):
-            return self.add_linear_biases
-        if self.add_linear_biases == AddLinearBiasChoices.everywhere:
-            return True
-        return False
-
-    @classmethod
-    def _from_dict(
-        cls,
-        default: dict[str, typing.Any],
-        strict: bool = True,
-        flat: bool = False,
-    ) -> typing.Self:
-        # TODO v0.x: Remove backward compatibility.
-        cls._handle_renamed_field(
-            default,
-            "use_rotary_embeddings",
-            ("rotary", "type"),
-            lambda x: RotaryEmbeddingType.default if x else RotaryEmbeddingType.none,
-        )
-        cls._handle_renamed_field(default, "rotary_embedding_scale", ("rotary", "theta"), lambda x: math.exp(-x))
-        cls._handle_renamed_field(default, "triton_rotary", ("rotary", "triton"))
-        return super()._from_dict(default, strict, flat)
-
-    def setup_tensor_space(self, tensor_space: TensorSpace, type: str | None = None) -> None:
-        tensor = tensor_space.distributed_config.get_distributed_dim(DistributedDimNames.tensor)
-
-        if type == "vision":
-            # TODO Soham: better way to get around circular imports?
-            from fast_llm.layers.vision_encoder.config import VisionTransformerDimNames
-
-            transformer_dim_names = VisionTransformerDimNames
-        else:
-            transformer_dim_names = TransformerDimNames
-
-        # Hidden dimension
-        tensor_space.add_tensor_dim(TensorDim(transformer_dim_names.hidden, self.hidden_size))
-
-        # Self-attention dimensions
-        tensor_space.add_tensor_dim(
-            head_groups := TensorDim(
-                transformer_dim_names.head_groups, self.head_groups, tensor if self.head_groups > 1 else None
-            )
-        )
-        tensor_space.add_tensor_dim(
-            group_heads := TensorDim(
-                transformer_dim_names.group_heads,
-                div(self.num_attention_heads, self.head_groups),
-                None if self.head_groups > 1 else tensor,
-            )
-        )
-        tensor_space.add_tensor_dim(key_and_value := TensorDim(transformer_dim_names.key_and_value, 2))
-        tensor_space.add_tensor_dim(kv_channels := TensorDim(transformer_dim_names.kv_channels, self.kv_channels))
-        tensor_space.add_tensor_dim(
-            CompositeTensorDim(transformer_dim_names.composite_heads, (head_groups, group_heads))
-        )
-        tensor_space.add_tensor_dim(
-            CompositeTensorDim(transformer_dim_names.composite_query, (head_groups, group_heads, kv_channels))
-        )
-        tensor_space.add_tensor_dim(
-            CompositeTensorDim(transformer_dim_names.composite_key_value, (key_and_value, head_groups, kv_channels))
-        )
-        tensor_space.add_tensor_dim(
-            CompositeTensorDim(transformer_dim_names.composite_dense, (head_groups, group_heads, kv_channels))
-        )
-
-        # MLP dimensions
-        tensor_space.add_tensor_dim(mlp := TensorDim(transformer_dim_names.mlp, self.ffn_hidden_size, tensor))
-        tensor_space.add_tensor_dim(
-            gate_and_up := TensorDim(transformer_dim_names.gate_and_up, 2 if self.gated else 1)
-        )
-        tensor_space.add_tensor_dim(CompositeTensorDim(transformer_dim_names.composite_gated_mlp, (gate_and_up, mlp)))
-        tensor_space.add_tensor_dim(experts := TensorDim(transformer_dim_names.experts, self.num_experts))
-        tensor_space.add_tensor_dim(CompositeTensorDim(transformer_dim_names.composite_expert_mlp, (experts, mlp)))
-        tensor_space.add_tensor_dim(
-            CompositeTensorDim(transformer_dim_names.composite_gated_expert_mlp, (experts, gate_and_up, mlp))
-        )
-        tensor_space.add_tensor_dim(TensorDim(transformer_dim_names.top_experts, self.num_experts_per_token))
-        tensor_space.add_tensor_dim(TensorDim(transformer_dim_names.unshared_experts, self.num_unshared_experts))
-
-        # shared_experts
-        if self.num_shared_experts:
-            tensor_space.add_tensor_dim(
-                shared_experts := TensorDim(transformer_dim_names.shared_experts, self.num_shared_experts)
-            )
-            tensor_space.add_tensor_dim(
-                CompositeTensorDim(transformer_dim_names.composite_shared_expert_mlp, (shared_experts, mlp))
-            )
-            tensor_space.add_tensor_dim(
-                CompositeTensorDim(
-                    transformer_dim_names.composite_gated_shared_expert_mlp, (shared_experts, gate_and_up, mlp)
-                )
-            )
-
-
-@config_class()
-class TransformerConfig(TransformerArchitectureConfig, BaseModelConfig):
-    normalization: NormalizationConfig = FieldUpdate(default_factory=NormalizationConfig)
-    rotary: RotaryConfig = FieldUpdate(default_factory=RotaryConfig)
-    peft: TransformerPeftConfig = FieldUpdate(default_factory=TransformerPeftConfig)
-=======
->>>>>>> f08ac901
     # Default: hidden_size**-0.5
     # TODO: Allow custom initialization (InitializationConfig?)
     init_method_std: float = Field(
@@ -807,7 +657,14 @@
         cls._handle_renamed_field(default, "triton_rotary", ("rotary", "triton"))
         return super()._from_dict(default, strict, flat)
 
-    def setup_tensor_space(self, tensor_space: TensorSpace) -> None:
+    def setup_tensor_space(self, tensor_space: TensorSpace, type: str | None = None) -> None:
+        if type == "vision":
+            # TODO Soham: better way to get around circular imports? Maybe add a type class variable to TransformerConfig?
+            from fast_llm.layers.vision_encoder.config import VisionTransformerDimNames
+
+            transformer_dim_names = VisionTransformerDimNames
+        else:
+            transformer_dim_names = TransformerDimNames
         tensor = tensor_space.distributed_config.get_distributed_dim(DistributedDimNames.tensor)
 
         # Hidden dimension
