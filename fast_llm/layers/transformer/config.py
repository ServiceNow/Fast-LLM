import abc
import enum
import functools
import logging
import math
import typing
import warnings

from fast_llm.config import Field, FieldHint, check_field, config_class, skip_valid_if_none
from fast_llm.engine.config_utils.data_type import DataType
from fast_llm.engine.config_utils.tensor_space import CompositeTensorDim, TensorDim, TensorSpace
from fast_llm.engine.distributed.config import DistributedConfig, DistributedDimNames
from fast_llm.functional.config import ActivationType, MLPRecomputeLevel, TritonConfig
from fast_llm.layers.common.config import LLMBlockConfig, LoRAConfig, NoPeftConfig, NormalizationConfig, PeftConfig
from fast_llm.layers.transformer.rotary.config import RotaryConfig
from fast_llm.utils import Assert, div

if typing.TYPE_CHECKING:
    import torch

    from fast_llm.layers.common.linear import LinearBase, LinearLike
    from fast_llm.tensor import ParameterMeta

logger = logging.getLogger(__name__)


class RoutingType(str, enum.Enum):
    topk = "aux_loss"
    sinkhorn = "sinkhorn"


class TransformerDimNames:
    # A set of common tensor dim names packed into a namespace.
    # Input dimensions (variable)
    # TODO: Does batch belong here?
    batch = "batch"
    # TODO: Distinguish micro-sequence?
    sequence_q = "sequence_q"
    sequence_q_tp = "sequence_q_tp"
    sequence_k = "sequence_k"
    hidden = "hidden"
    # Self-attention dimensions
    head_groups = "head_groups"
    group_heads = "group_heads"
    key_and_value = "key_value"
    kv_channels = "kv_channels"
    composite_heads = "composite_heads"
    composite_query = "composite_query"
    composite_key_value = "composite_key_value"
    composite_dense = "composite_dense"
    # MLP dimensions
    mlp = "mlp"
    gate_and_up = "gate_and_up"
    composite_gated_mlp = "composite_gated_mlp"
    experts = "experts"
    top_experts = "top_experts"
    shared_experts = "shared_experts"
    unshared_experts = "unshared_experts"
    composite_expert_mlp = "composite_expert_mlp"
    composite_gated_expert_mlp = "composite_gated_expert_mlp"
    composite_shared_expert_mlp = "composite_shared_expert_mlp"
    composite_gated_shared_expert_mlp = "composite_gated_shared_expert_mlp"


class TransformerKwargs:
    rotary_freq_q = "rotary_freq_q"
    rotary_freq_k = "rotary_freq_k"
    attention_mask = "attention_mask"
    attention_mask_value = "attention_mask_value"
    sequence_lengths = "sequence_lengths"
    cu_seqlens_q = "cu_seqlens_q"
    cu_seqlens_k = "cu_seqlens_k"
    max_seqlen_q = "max_seqlen_q"
    max_seqlen_k = "max_seqlen_k"
    # TODO: Review these
    presents = "presents"
    past_key_values = "past_key_values"
    sequence_first = "sequence_first"
    hidden_dims = "hidden_dims"
    sequence_q_dim = "sequence_q_dim"
    sequence_k_dim = "sequence_k_dim"
    sequence_length = "sequence_length"
    # TODO: Move
    grad_output = "grad_output"


class TransformerLossNames:
    load_balancing_loss = "load_balancing_loss"
    router_z_loss = "router_z_loss"


class AddLinearBiasChoices(str, enum.Enum):
    nowhere = "nowhere"
    everywhere = "everywhere"
    only_attn_qkv = "only_attn_qkv"


class TransformerSubLayerName(str, enum.Enum):
    # TODO: Use this to replace AddLinearBiasChoices.
    query = "query"
    key = "key"
    value_ = "value"
    key_value = "key_value"
    dense = "dense"
    mlp_1 = "mlp_1"
    mlp_2 = "mlp_2"


@config_class(registry=True)
class TransformerPeftConfig(PeftConfig):
    @abc.abstractmethod
    def apply_linear(self, linear: "LinearBase", layer_type: TransformerSubLayerName | None = None) -> "LinearLike":
        pass

    @abc.abstractmethod
    def apply_other(self, module: "torch.nn.Module") -> "torch.nn.Module":
        pass

    @abc.abstractmethod
    def apply_weight(self, parameter: "ParameterMeta") -> "ParameterMeta":
        pass

    @classmethod
    def _from_dict(
        cls,
        default: dict[str, typing.Any],
        strict: bool = True,
        flat: bool = False,
    ) -> typing.Self:
        if cls is TransformerPeftConfig and cls.get_subclass(default.get("type")) is None:
            # Default subclass.
            return TransformerNoPeftConfig._from_dict(default, strict, flat)
        return super()._from_dict(default, strict=strict, flat=flat)


@config_class(dynamic_type={TransformerPeftConfig: "none"})
class TransformerNoPeftConfig(NoPeftConfig, TransformerPeftConfig):
    _abstract = False

    def apply_linear(self, linear: "LinearBase", layer_type: TransformerSubLayerName | None = None) -> "LinearLike":
        return super().apply_linear(linear)

    def apply_other(self, module: "torch.nn.Module") -> "torch.nn.Module":
        return module

    def apply_weight(self, parameter: "ParameterMeta") -> "ParameterMeta":
        return parameter


@config_class(dynamic_type={TransformerPeftConfig: "lora"})
class TransformerLoRAConfig(LoRAConfig, TransformerPeftConfig):
    layers: list[TransformerSubLayerName] = Field(
        default=(TransformerSubLayerName.query, TransformerSubLayerName.value_),
        desc="The layers on which to apply LoRA.",
        hint=FieldHint.feature,
    )
    freeze_others: bool = Field(
        default=True,
        desc="Whether to freeze other layers during training.",
    )

    def apply_linear(self, linear: "LinearBase", layer_type: TransformerSubLayerName | None = None) -> "LinearLike":
        if layer_type is None or self.layers is None or layer_type in self.layers:
            if layer_type == TransformerSubLayerName.key:
                return super().apply_linear(linear, out_channel_end=div(linear._out_dim.global_size, 2))
            elif layer_type == TransformerSubLayerName.value_:
                return super().apply_linear(linear, out_channel_begin=div(linear._out_dim.global_size, 2))
            else:
                return super().apply_linear(linear)
        elif self.freeze_others:
            linear.weight.requires_grad = False
        return linear

    def apply_other(self, module: "torch.nn.Module") -> "torch.nn.Module":
        if self.freeze_others:
            for parameter in module.parameters():
                parameter.requires_grad = False
        return module

    def apply_weight(self, parameter: "ParameterMeta") -> "ParameterMeta":
        if self.freeze_others:
            parameter.requires_grad = False
        return parameter

    def _validate(self) -> None:
        super()._validate()
        if TransformerSubLayerName.mlp_1 in self.layers or TransformerSubLayerName.mlp_2 in self.layers:
            # TODO: Add MLP support.
            raise NotImplementedError("LoRA not supported for MLP.")
        if TransformerSubLayerName.dense in self.layers:
            # TODO: Support InputParallelLinear (different output format).
            raise NotImplementedError("LoRA not supported for attention dense layer.")
        if (
            sum(
                name in self.layers
                for name in (
                    TransformerSubLayerName.key_value,
                    TransformerSubLayerName.key,
                    TransformerSubLayerName.value_,
                )
            )
            > 1
        ):
            raise ValueError(
                f"{TransformerSubLayerName.key_value.value}, {TransformerSubLayerName.key.value} and {TransformerSubLayerName.value_.value} are mutually exclusive."
            )


@config_class()
class TransformerConfig(LLMBlockConfig):
    _abstract = False
    normalization: NormalizationConfig = Field(
        desc="Configuration for the normalization layers architecture.",
        hint=FieldHint.architecture,
    )
    rotary: RotaryConfig = Field(
        desc="Configuration for the rotary positional embeddings.",
        hint=FieldHint.architecture,
    )
    peft: TransformerPeftConfig = Field(
        desc="Configuration for the parameter-efficient fine tuning.",
        hint=FieldHint.architecture,
    )
    num_layers: int = Field(
        default=12,
        desc="Number of layers in the transformer.",
        hint=FieldHint.architecture,
        valid=check_field(Assert.geq, 0),
    )
    hidden_size: int = Field(
        default=1024,
        desc="Size of the transformer's main hidden dimension, e.g., for its input and output layers.",
        hint=FieldHint.architecture,
        valid=check_field(Assert.gt, 0),
    )
    num_attention_heads: int = Field(default=8, desc="Number of attention heads.", hint=FieldHint.architecture)
    head_groups: int = Field(
        default=1,
        desc="Number of head group for grouped query attention.",
        doc="Set to 1 for multi-query attention, `num_attention_heads` for multi-head.",
        hint=FieldHint.architecture,
        valid=check_field(Assert.gt, 0),
    )
    add_linear_biases: bool | AddLinearBiasChoices = Field(
        default=True,
        desc="Add biases to all, none or Q, K, V layers. Accepted values: True, False, or AddLinearBiasChoices.",
        hint=FieldHint.architecture,
    )
    ffn_hidden_size: int = Field(
        default=None,
        desc="Hidden dimension of the MLP intermediate state. Default: 4 * hidden_size.",
        hint=FieldHint.architecture,
        valid=check_field(Assert.gt, 0),
    )
    kv_channels: int = Field(
        default=None,
        desc="Number of key and value channels, i.e., hidden dimension of each attention head. Default: hidden_size // num_attention_heads",
        hint=FieldHint.architecture,
        valid=check_field(Assert.gt, 0),
    )
    gated: bool = Field(default=False, desc="Enable gated MLP.", hint=FieldHint.architecture)
    num_experts: int = Field(
        default=1,
        desc="Number of MLP experts in a Mixture of Expert (MoE) model",
        hint=FieldHint.architecture,
        valid=check_field(Assert.gt, 0),
    )
    num_shared_experts: int = Field(
        default=0,
        desc="Number of MLP experts that are shared between all tokens, i.e., always enabled.",
        hint=FieldHint.architecture,
        valid=check_field(Assert.geq, 0),
    )
    num_unshared_experts: int = Field(
        init=False,
        desc="Number of MLP experts excluding shared ones",
        hint=FieldHint.architecture,
        valid=check_field(Assert.geq, 0),
    )
    num_experts_per_token: int = Field(
        default=1,
        desc="Active experts for each token in a MoE model.",
        hint=FieldHint.architecture,
        valid=check_field(Assert.gt, 0),
    )
    expert_routing_type: RoutingType = Field(
        default=RoutingType.topk,
        desc="The routing method, i.e., the method used to assign experts to tokens.",
        hint=FieldHint.architecture,
    )
    activation_type: ActivationType = Field(
        default=None,
        desc="The MLP intermediate activation type. Default: SiLU for gated MLP, GeLU otherwise.",
        hint=FieldHint.core,
    )
<<<<<<< HEAD

    def _validate(self) -> None:
        with self._set_implicit_default():
            if self.ffn_hidden_size is None:
                self.ffn_hidden_size = 4 * self.hidden_size
            if self.kv_channels is None:
                self.kv_channels = div(self.hidden_size, self.num_attention_heads)
            if self.activation_type is None:
                self.activation_type = ActivationType.silu if self.gated else ActivationType.gelu
        self.projection_size = self.num_attention_heads * self.kv_channels
        self.num_unshared_experts = self.num_experts - self.num_shared_experts

        super()._validate()

        if not TritonConfig.TRITON_ENABLED:
            warnings.warn("Triton is disabled, but triton rotary kernel will be used anyway.")

        Assert.leq(self.num_shared_experts, self.num_experts)
        Assert.leq(self.num_shared_experts + self.num_experts_per_token, self.num_experts)
        Assert.multiple(self.num_attention_heads, self.head_groups)

    @property
    def add_mlp_bias(self) -> bool:
        if isinstance(self.add_linear_biases, bool):
            return self.add_linear_biases
        if self.add_linear_biases == AddLinearBiasChoices.everywhere:
            return True
        return False

    @property
    def add_attn_qkv_bias(self) -> bool:
        if isinstance(self.add_linear_biases, bool):
            return self.add_linear_biases
        if self.add_linear_biases == AddLinearBiasChoices.nowhere:
            return False
        return True

    @property
    def add_attn_dense_bias(self) -> bool:
        if isinstance(self.add_linear_biases, bool):
            return self.add_linear_biases
        if self.add_linear_biases == AddLinearBiasChoices.everywhere:
            return True
        return False

    @classmethod
    def _from_dict(
        cls,
        default: dict[str, typing.Any],
        strict: bool = True,
        flat: bool = False,
    ) -> typing.Self:
        # TODO v0.x: Remove backward compatibility.
        cls._handle_renamed_field(
            default,
            "use_rotary_embeddings",
            ("rotary", "type"),
            lambda x: RotaryEmbeddingType.default if x else RotaryEmbeddingType.none,
        )
        cls._handle_renamed_field(default, "rotary_embedding_scale", ("rotary", "theta"), lambda x: math.exp(-x))
        cls._handle_renamed_field(default, "triton_rotary", ("rotary", "triton"))
        return super()._from_dict(default, strict, flat)

    def setup_tensor_space(self, tensor_space: TensorSpace) -> None:
        tensor = tensor_space.distributed_config.get_distributed_dim(DistributedDimNames.tensor)

        # Hidden dimension
        tensor_space.add_tensor_dim(TensorDim(TransformerDimNames.hidden, self.hidden_size))

        # Self-attention dimensions
        tensor_space.add_tensor_dim(
            head_groups := TensorDim(
                TransformerDimNames.head_groups, self.head_groups, tensor if self.head_groups > 1 else None
            )
        )
        tensor_space.add_tensor_dim(
            group_heads := TensorDim(
                TransformerDimNames.group_heads,
                div(self.num_attention_heads, self.head_groups),
                None if self.head_groups > 1 else tensor,
            )
        )
        tensor_space.add_tensor_dim(key_and_value := TensorDim(TransformerDimNames.key_and_value, 2))
        tensor_space.add_tensor_dim(kv_channels := TensorDim(TransformerDimNames.kv_channels, self.kv_channels))
        tensor_space.add_tensor_dim(
            CompositeTensorDim(TransformerDimNames.composite_heads, (head_groups, group_heads))
        )
        tensor_space.add_tensor_dim(
            CompositeTensorDim(TransformerDimNames.composite_query, (head_groups, group_heads, kv_channels))
        )
        tensor_space.add_tensor_dim(
            CompositeTensorDim(TransformerDimNames.composite_key_value, (key_and_value, head_groups, kv_channels))
        )
        tensor_space.add_tensor_dim(
            CompositeTensorDim(TransformerDimNames.composite_dense, (head_groups, group_heads, kv_channels))
        )

        # MLP dimensions
        tensor_space.add_tensor_dim(mlp := TensorDim(TransformerDimNames.mlp, self.ffn_hidden_size, tensor))
        tensor_space.add_tensor_dim(gate_and_up := TensorDim(TransformerDimNames.gate_and_up, 2 if self.gated else 1))
        tensor_space.add_tensor_dim(CompositeTensorDim(TransformerDimNames.composite_gated_mlp, (gate_and_up, mlp)))
        tensor_space.add_tensor_dim(experts := TensorDim(TransformerDimNames.experts, self.num_experts))
        tensor_space.add_tensor_dim(CompositeTensorDim(TransformerDimNames.composite_expert_mlp, (experts, mlp)))
        tensor_space.add_tensor_dim(
            CompositeTensorDim(TransformerDimNames.composite_gated_expert_mlp, (experts, gate_and_up, mlp))
        )
        tensor_space.add_tensor_dim(TensorDim(TransformerDimNames.top_experts, self.num_experts_per_token))
        tensor_space.add_tensor_dim(TensorDim(TransformerDimNames.unshared_experts, self.num_unshared_experts))

        # shared_experts
        if self.num_shared_experts:
            tensor_space.add_tensor_dim(
                shared_experts := TensorDim(TransformerDimNames.shared_experts, self.num_shared_experts)
            )
            tensor_space.add_tensor_dim(
                CompositeTensorDim(TransformerDimNames.composite_shared_expert_mlp, (shared_experts, mlp))
            )
            tensor_space.add_tensor_dim(
                CompositeTensorDim(
                    TransformerDimNames.composite_gated_shared_expert_mlp, (shared_experts, gate_and_up, mlp)
                )
            )


@config_class()
class TransformerConfig(TransformerArchitectureConfig, BaseModelConfig):
    normalization: NormalizationConfig = FieldUpdate(default_factory=NormalizationConfig)
    rotary: RotaryConfig = FieldUpdate(default_factory=RotaryConfig)
    peft: TransformerPeftConfig = FieldUpdate(default_factory=TransformerPeftConfig)

=======
>>>>>>> 216de3e0
    # Default: hidden_size**-0.5
    # TODO: Allow custom initialization (InitializationConfig?)
    init_method_std: float = Field(
        default=None,
        desc="Default scale for weight initialization. Default: hidden_size**-0.5",
        hint=FieldHint.optional,
        valid=check_field(Assert.geq, 0),
    )
    init_method_max: float | None = Field(
        default=None,
        desc="Max value for clamping initialized weights. Default: float('inf')",
        hint=FieldHint.optional,
    )
    init_method_min: float | None = Field(
        default=None,
        desc="Min value for clamping initialized weights. Default: -float('inf')",
        hint=FieldHint.optional,
    )
    init_method_std_qkv: float = Field(
        default=None,
        desc="Scale for the query, key and value weight initialization. Default: init_method_std",
        hint=FieldHint.optional,
        valid=check_field(Assert.geq, 0),
    )
    init_method_max_qkv: float | None = Field(
        default=None,
        desc="Max value for clamping initialized weights for query, key and value matrices. Default: float('inf')",
        hint=FieldHint.optional,
    )
    init_method_min_qkv: float | None = Field(
        default=None,
        desc="Min value for clamping initialized weights for query, key and value matrices. Default: -float('inf')",
        hint=FieldHint.optional,
    )
    init_method_std_attn_proj: float = Field(
        default=None,
        desc="Scale for the attention projection weight initialization. Default: init_method_std",
        hint=FieldHint.optional,
        valid=check_field(Assert.geq, 0),
    )
    init_method_max_attn_proj: float | None = Field(
        default=None,
        desc="Max value for clamping initialized weights for attention projection. Default: float('inf')",
        hint=FieldHint.optional,
    )
    init_method_min_attn_proj: float | None = Field(
        default=None,
        desc="Min value for clamping initialized weights for attention projection. Default: -float('inf')",
        hint=FieldHint.optional,
    )
    init_method_std_mlp_1: float = Field(
        default=None,
        desc="Scale for the MLP first layer weight initialization. Default: init_method_std",
        hint=FieldHint.optional,
        valid=check_field(Assert.geq, 0),
    )
    init_method_max_mlp_1: float | None = Field(
        default=None,
        desc="Max value for clamping initialized weights for MLP first layer. Default: float('inf')",
        hint=FieldHint.optional,
    )
    init_method_min_mlp_1: float | None = Field(
        default=None,
        desc="Min value for clamping initialized weights for MLP first layer. Default: -float('inf')",
        hint=FieldHint.optional,
    )
    init_method_std_mlp_2: float = Field(
        default=None,
        desc="Scale for the MLP second layer weight initialization. Default: init_method_std",
        hint=FieldHint.optional,
        valid=check_field(Assert.geq, 0),
    )
    init_method_max_mlp_2: float | None = Field(
        default=None,
        desc="Max value for clamping initialized weights for MLP second layer. Default: float('inf')",
        hint=FieldHint.optional,
    )
    init_method_min_mlp_2: float | None = Field(
        default=None,
        desc="Min value for clamping initialized weights for MLP second layer. Default: -float('inf')",
        hint=FieldHint.optional,
    )
    attention_dropout: float = Field(
        default=0.0,
        desc="Dropout applied to the attention intermediate states.",
        hint=FieldHint.feature,
        valid=check_field(Assert.geq, 0),
    )
    hidden_dropout: float = Field(
        default=0.0,
        desc="Dropout applied to the residual connections.",
        hint=FieldHint.feature,
        valid=check_field(Assert.geq, 0),
    )
    full_precision_residual: bool = Field(
        default=False,
        desc="Store the residuals for the transformer in full precision (`optimization_dtype`).",
        hint=FieldHint.stability,
    )
    # Use flash attention if possible (fp16 or bf16)
    use_flash_attention: bool = Field(
        default=True, desc="Enable Flash Attention if possible.", hint=FieldHint.optional
    )
    window_size: int | None = Field(
        default=None,
        desc="Size of the attention sliding window. Warning: this parameter is not part of the architecture and must be redefined when loading a pretrained model.",
        hint=FieldHint.feature,
        valid=skip_valid_if_none(check_field(Assert.geq, 0)),
    )
    max_window_layers: int | None = Field(
        default=None,
        desc="The number of layers that use SWA (Sliding Window Attention). The bottom layers use SWA while the top use full attention.",
        hint=FieldHint.optional,
        valid=skip_valid_if_none(check_field(Assert.geq, 0)),
    )
    # normalization_implementation: NormalizationImplementation = NormalizationImplementation.auto
    mlp_recompute_level: MLPRecomputeLevel = Field(
        default=MLPRecomputeLevel.none,
        desc="Set which of the MLP intermediate activations will be recomputed during the backward passes. This provides a trade-off between memory and speed.",
        hint=FieldHint.performance,
    )
    debug_transformer: int = Field(
        default=0,
        desc="Log the output of each operation in a transformer layer.",
        hint=FieldHint.logging,
        valid=check_field(Assert.geq, 0),
    )
    debug_transformer_memory: bool = Field(
        default=False,
        desc="Log the memory usage after each operation in a transformer layer..",
        hint=FieldHint.logging,
    )
    # Use random inits instead of constant values, useful for debugging.
    random_bias_init: bool = Field(
        default=False,
        desc="Initialize the biases using the initialization method of their respective weights instead of setting them to zero. Used to test for issues that may not be visible when the biases are zero.",
        hint=FieldHint.testing,
    )
    expert_auxiliary_loss_coefficient: float = Field(
        default=0.01,
        desc="Scale of the load balancing auxiliary loss for topk routing.",
        hint=FieldHint.feature,
        valid=check_field(Assert.geq, 0),
    )
    expert_z_loss_coefficient: float = Field(
        default=0.0,
        desc="Regularize the router during training by applying Z-loss to the logits.",
        hint=FieldHint.feature,
        valid=check_field(Assert.geq, 0),
    )
    moe_jitter_eps: float = Field(
        default=0.0,
        desc="Regularize the router during training by applying a random multiplicative noise `uniform(1-eps, 1+eps)` to the logits.",
        hint=FieldHint.feature,
        valid=check_field(Assert.geq, 0),
    )
    mlp_lr_scale: float | None | list[float | None] = Field(
        default=None,
        desc="Custom learning rate scale for each expert.",
        doc="May be used to freeze some experts by setting their scale to zero.",
        hint=FieldHint.feature,
    )
    router_lr_scale: float | None = Field(
        default=None,
        desc="Custom learning rate for the MoE router weight.",
        hint=FieldHint.feature,
        valid=skip_valid_if_none(check_field(Assert.geq, 0)),
    )
    attention_lr_scale: float | None = Field(
        default=None,
        desc="Custom learning rate scale for the Attention projection weights.",
        doc="Can be used in muP to scale the Attention learning rate by 1/width_factor",
        hint=FieldHint.feature,
        valid=skip_valid_if_none(check_field(Assert.geq, 0)),
    )
    attention_softmax_scale_power: float = Field(
        default=0.5,
        desc="The scaling power to apply to kv_channel in the attention calculation. "
        " Under Standard Parameterization (SP): default to 0.5. "
        " Under muP (if scaling kv_channels size): use 1. "
        " Under muP (if scaling number of heads instead of kv_channels): use 0.5.",
        valid=skip_valid_if_none(check_field(Assert.geq, 0)),
    )
    dropless_moe: bool = Field(
        default=True, desc="Evaluate all the experts at once using dropless MoE.", hint=FieldHint.expert
    )
    dropless_dynamic_shape: bool = Field(
        default=False,
        desc="Use a dynamic shape for dropless MLP instead of the worst-case value."
        " Reduces memory usage, but increases fragmentation and requires CPU synchronisation. Not recommended.",
        hint=FieldHint.expert,
    )
    diffusion: bool = Field(
        default=False,
        desc="Use masked-diffusion for training.",
        hint=FieldHint.feature,
    )

    def _validate(self) -> None:
        with self._set_implicit_default():
            if self.ffn_hidden_size is None:
                self.ffn_hidden_size = 4 * self.hidden_size
            if self.kv_channels is None:
                self.kv_channels = div(self.hidden_size, self.num_attention_heads)
            if self.activation_type is None:
                self.activation_type = ActivationType.silu if self.gated else ActivationType.gelu
            if self.init_method_std is None:
                self.init_method_std = self.hidden_size**-0.5
            if self.init_method_std_qkv is None:
                self.init_method_std_qkv = self.init_method_std
            if self.init_method_std_attn_proj is None:
                self.init_method_std_attn_proj = self.init_method_std / max(2 * self.num_layers, 1) ** 0.5
            if self.init_method_std_mlp_1 is None:
                self.init_method_std_mlp_1 = self.init_method_std
            if self.init_method_std_mlp_2 is None:
                self.init_method_std_mlp_2 = self.init_method_std / max(2 * self.num_layers, 1) ** 0.5
            if self.init_method_max_qkv is None:
                self.init_method_max_qkv = self.init_method_max
            if self.init_method_min_qkv is None:
                self.init_method_min_qkv = self.init_method_min
            if self.init_method_max_attn_proj is None:
                self.init_method_max_attn_proj = self.init_method_max
            if self.init_method_min_attn_proj is None:
                self.init_method_min_attn_proj = self.init_method_min
            if self.init_method_max_mlp_1 is None:
                self.init_method_max_mlp_1 = self.init_method_max
            if self.init_method_min_mlp_1 is None:
                self.init_method_min_mlp_1 = self.init_method_min
            if self.init_method_max_mlp_2 is None:
                self.init_method_max_mlp_2 = self.init_method_max
            if self.init_method_min_mlp_2 is None:
                self.init_method_min_mlp_2 = self.init_method_min
            if self.init_method_min is not None and self.init_method_max is not None:
                Assert.leq(self.init_method_min, self.init_method_max)
            if self.init_method_min_qkv is not None and self.init_method_max_qkv is not None:
                Assert.leq(self.init_method_min, self.init_method_max)
            if self.init_method_min_qkv is not None and self.init_method_max_qkv is not None:
                Assert.leq(self.init_method_min_qkv, self.init_method_max_qkv)
            if self.init_method_min_attn_proj is not None and self.init_method_max_attn_proj is not None:
                Assert.leq(self.init_method_min_attn_proj, self.init_method_max_attn_proj)
            if self.init_method_min_mlp_1 is not None and self.init_method_max_mlp_1 is not None:
                Assert.leq(self.init_method_min_mlp_1, self.init_method_max_mlp_1)
            if self.init_method_min_mlp_2 is not None and self.init_method_max_mlp_2 is not None:
                Assert.leq(self.init_method_min_mlp_2, self.init_method_max_mlp_2)
        self.num_unshared_experts = self.num_experts - self.num_shared_experts

        super()._validate()

        if not TritonConfig.TRITON_ENABLED:
            warnings.warn("Triton is disabled, but triton rotary kernel will be used anyway.")

        Assert.leq(self.num_shared_experts, self.num_experts)
        Assert.leq(self.num_shared_experts + self.num_experts_per_token, self.num_experts)
        Assert.multiple(self.num_attention_heads, self.head_groups)
        Assert.geq(self.attention_dropout, 0)
        Assert.geq(self.hidden_dropout, 0)

        if isinstance(self.mlp_lr_scale, list):
            Assert.eq(len(self.mlp_lr_scale), self.num_experts)
            for scale in self.mlp_lr_scale:
                if scale is not None:
                    Assert.geq(scale, 0)
        elif self.mlp_lr_scale is not None:
            Assert.geq(self.mlp_lr_scale, 0)

    @functools.cached_property
    def projection_size(self):
        assert self._validated
        return self.num_attention_heads * self.kv_channels

    @property
    def add_mlp_bias(self) -> bool:
        if isinstance(self.add_linear_biases, bool):
            return self.add_linear_biases
        if self.add_linear_biases == AddLinearBiasChoices.everywhere:
            return True
        return False

    @property
    def add_attn_qkv_bias(self) -> bool:
        if isinstance(self.add_linear_biases, bool):
            return self.add_linear_biases
        if self.add_linear_biases == AddLinearBiasChoices.nowhere:
            return False
        return True

    @property
    def add_attn_dense_bias(self) -> bool:
        if isinstance(self.add_linear_biases, bool):
            return self.add_linear_biases
        if self.add_linear_biases == AddLinearBiasChoices.everywhere:
            return True
        return False

    @classmethod
    def _from_dict(
        cls,
        default: dict[str, typing.Any],
        strict: bool = True,
        flat: bool = False,
    ) -> typing.Self:
        # TODO v0.x: Remove backward compatibility.
        cls._handle_renamed_field(
            default,
            "use_rotary_embeddings",
            ("rotary", "type"),
            lambda x: "default" if x else "none",
        )
        cls._handle_renamed_field(default, "rotary_embedding_scale", ("rotary", "theta"), lambda x: math.exp(-x))
        cls._handle_renamed_field(default, "triton_rotary", ("rotary", "triton"))
        return super()._from_dict(default, strict, flat)

    def setup_tensor_space(self, tensor_space: TensorSpace) -> None:
        tensor = tensor_space.distributed_config.get_distributed_dim(DistributedDimNames.tensor)

        # Hidden dimension
        tensor_space.add_tensor_dim(TensorDim(TransformerDimNames.hidden, self.hidden_size))

        # Self-attention dimensions
        tensor_space.add_tensor_dim(
            head_groups := TensorDim(
                TransformerDimNames.head_groups, self.head_groups, tensor if self.head_groups > 1 else None
            )
        )
        tensor_space.add_tensor_dim(
            group_heads := TensorDim(
                TransformerDimNames.group_heads,
                div(self.num_attention_heads, self.head_groups),
                None if self.head_groups > 1 else tensor,
            )
        )
        tensor_space.add_tensor_dim(key_and_value := TensorDim(TransformerDimNames.key_and_value, 2))
        tensor_space.add_tensor_dim(kv_channels := TensorDim(TransformerDimNames.kv_channels, self.kv_channels))
        tensor_space.add_tensor_dim(
            CompositeTensorDim(TransformerDimNames.composite_heads, (head_groups, group_heads))
        )
        tensor_space.add_tensor_dim(
            CompositeTensorDim(TransformerDimNames.composite_query, (head_groups, group_heads, kv_channels))
        )
        tensor_space.add_tensor_dim(
            CompositeTensorDim(TransformerDimNames.composite_key_value, (key_and_value, head_groups, kv_channels))
        )
        tensor_space.add_tensor_dim(
            CompositeTensorDim(TransformerDimNames.composite_dense, (head_groups, group_heads, kv_channels))
        )

        # MLP dimensions
        tensor_space.add_tensor_dim(mlp := TensorDim(TransformerDimNames.mlp, self.ffn_hidden_size, tensor))
        tensor_space.add_tensor_dim(gate_and_up := TensorDim(TransformerDimNames.gate_and_up, 2 if self.gated else 1))
        tensor_space.add_tensor_dim(CompositeTensorDim(TransformerDimNames.composite_gated_mlp, (gate_and_up, mlp)))
        tensor_space.add_tensor_dim(experts := TensorDim(TransformerDimNames.experts, self.num_experts))
        tensor_space.add_tensor_dim(CompositeTensorDim(TransformerDimNames.composite_expert_mlp, (experts, mlp)))
        tensor_space.add_tensor_dim(
            CompositeTensorDim(TransformerDimNames.composite_gated_expert_mlp, (experts, gate_and_up, mlp))
        )
        tensor_space.add_tensor_dim(TensorDim(TransformerDimNames.top_experts, self.num_experts_per_token))
        tensor_space.add_tensor_dim(TensorDim(TransformerDimNames.unshared_experts, self.num_unshared_experts))

        # shared_experts
        if self.num_shared_experts:
            tensor_space.add_tensor_dim(
                shared_experts := TensorDim(TransformerDimNames.shared_experts, self.num_shared_experts)
            )
            tensor_space.add_tensor_dim(
                CompositeTensorDim(TransformerDimNames.composite_shared_expert_mlp, (shared_experts, mlp))
            )
            tensor_space.add_tensor_dim(
                CompositeTensorDim(
                    TransformerDimNames.composite_gated_shared_expert_mlp, (shared_experts, gate_and_up, mlp)
                )
            )

    def do_use_flash_attention(self, distributed_config: DistributedConfig) -> bool:
        use_flash_attention = self.use_flash_attention and distributed_config.training_dtype in (
            DataType.float16,
            DataType.bfloat16,
        )

        # Config parameter `window_size` only can be used with flash attention
        if not use_flash_attention:
            Assert.is_(self.window_size, None)

        return use_flash_attention<|MERGE_RESOLUTION|>--- conflicted
+++ resolved
@@ -293,139 +293,6 @@
         desc="The MLP intermediate activation type. Default: SiLU for gated MLP, GeLU otherwise.",
         hint=FieldHint.core,
     )
-<<<<<<< HEAD
-
-    def _validate(self) -> None:
-        with self._set_implicit_default():
-            if self.ffn_hidden_size is None:
-                self.ffn_hidden_size = 4 * self.hidden_size
-            if self.kv_channels is None:
-                self.kv_channels = div(self.hidden_size, self.num_attention_heads)
-            if self.activation_type is None:
-                self.activation_type = ActivationType.silu if self.gated else ActivationType.gelu
-        self.projection_size = self.num_attention_heads * self.kv_channels
-        self.num_unshared_experts = self.num_experts - self.num_shared_experts
-
-        super()._validate()
-
-        if not TritonConfig.TRITON_ENABLED:
-            warnings.warn("Triton is disabled, but triton rotary kernel will be used anyway.")
-
-        Assert.leq(self.num_shared_experts, self.num_experts)
-        Assert.leq(self.num_shared_experts + self.num_experts_per_token, self.num_experts)
-        Assert.multiple(self.num_attention_heads, self.head_groups)
-
-    @property
-    def add_mlp_bias(self) -> bool:
-        if isinstance(self.add_linear_biases, bool):
-            return self.add_linear_biases
-        if self.add_linear_biases == AddLinearBiasChoices.everywhere:
-            return True
-        return False
-
-    @property
-    def add_attn_qkv_bias(self) -> bool:
-        if isinstance(self.add_linear_biases, bool):
-            return self.add_linear_biases
-        if self.add_linear_biases == AddLinearBiasChoices.nowhere:
-            return False
-        return True
-
-    @property
-    def add_attn_dense_bias(self) -> bool:
-        if isinstance(self.add_linear_biases, bool):
-            return self.add_linear_biases
-        if self.add_linear_biases == AddLinearBiasChoices.everywhere:
-            return True
-        return False
-
-    @classmethod
-    def _from_dict(
-        cls,
-        default: dict[str, typing.Any],
-        strict: bool = True,
-        flat: bool = False,
-    ) -> typing.Self:
-        # TODO v0.x: Remove backward compatibility.
-        cls._handle_renamed_field(
-            default,
-            "use_rotary_embeddings",
-            ("rotary", "type"),
-            lambda x: RotaryEmbeddingType.default if x else RotaryEmbeddingType.none,
-        )
-        cls._handle_renamed_field(default, "rotary_embedding_scale", ("rotary", "theta"), lambda x: math.exp(-x))
-        cls._handle_renamed_field(default, "triton_rotary", ("rotary", "triton"))
-        return super()._from_dict(default, strict, flat)
-
-    def setup_tensor_space(self, tensor_space: TensorSpace) -> None:
-        tensor = tensor_space.distributed_config.get_distributed_dim(DistributedDimNames.tensor)
-
-        # Hidden dimension
-        tensor_space.add_tensor_dim(TensorDim(TransformerDimNames.hidden, self.hidden_size))
-
-        # Self-attention dimensions
-        tensor_space.add_tensor_dim(
-            head_groups := TensorDim(
-                TransformerDimNames.head_groups, self.head_groups, tensor if self.head_groups > 1 else None
-            )
-        )
-        tensor_space.add_tensor_dim(
-            group_heads := TensorDim(
-                TransformerDimNames.group_heads,
-                div(self.num_attention_heads, self.head_groups),
-                None if self.head_groups > 1 else tensor,
-            )
-        )
-        tensor_space.add_tensor_dim(key_and_value := TensorDim(TransformerDimNames.key_and_value, 2))
-        tensor_space.add_tensor_dim(kv_channels := TensorDim(TransformerDimNames.kv_channels, self.kv_channels))
-        tensor_space.add_tensor_dim(
-            CompositeTensorDim(TransformerDimNames.composite_heads, (head_groups, group_heads))
-        )
-        tensor_space.add_tensor_dim(
-            CompositeTensorDim(TransformerDimNames.composite_query, (head_groups, group_heads, kv_channels))
-        )
-        tensor_space.add_tensor_dim(
-            CompositeTensorDim(TransformerDimNames.composite_key_value, (key_and_value, head_groups, kv_channels))
-        )
-        tensor_space.add_tensor_dim(
-            CompositeTensorDim(TransformerDimNames.composite_dense, (head_groups, group_heads, kv_channels))
-        )
-
-        # MLP dimensions
-        tensor_space.add_tensor_dim(mlp := TensorDim(TransformerDimNames.mlp, self.ffn_hidden_size, tensor))
-        tensor_space.add_tensor_dim(gate_and_up := TensorDim(TransformerDimNames.gate_and_up, 2 if self.gated else 1))
-        tensor_space.add_tensor_dim(CompositeTensorDim(TransformerDimNames.composite_gated_mlp, (gate_and_up, mlp)))
-        tensor_space.add_tensor_dim(experts := TensorDim(TransformerDimNames.experts, self.num_experts))
-        tensor_space.add_tensor_dim(CompositeTensorDim(TransformerDimNames.composite_expert_mlp, (experts, mlp)))
-        tensor_space.add_tensor_dim(
-            CompositeTensorDim(TransformerDimNames.composite_gated_expert_mlp, (experts, gate_and_up, mlp))
-        )
-        tensor_space.add_tensor_dim(TensorDim(TransformerDimNames.top_experts, self.num_experts_per_token))
-        tensor_space.add_tensor_dim(TensorDim(TransformerDimNames.unshared_experts, self.num_unshared_experts))
-
-        # shared_experts
-        if self.num_shared_experts:
-            tensor_space.add_tensor_dim(
-                shared_experts := TensorDim(TransformerDimNames.shared_experts, self.num_shared_experts)
-            )
-            tensor_space.add_tensor_dim(
-                CompositeTensorDim(TransformerDimNames.composite_shared_expert_mlp, (shared_experts, mlp))
-            )
-            tensor_space.add_tensor_dim(
-                CompositeTensorDim(
-                    TransformerDimNames.composite_gated_shared_expert_mlp, (shared_experts, gate_and_up, mlp)
-                )
-            )
-
-
-@config_class()
-class TransformerConfig(TransformerArchitectureConfig, BaseModelConfig):
-    normalization: NormalizationConfig = FieldUpdate(default_factory=NormalizationConfig)
-    rotary: RotaryConfig = FieldUpdate(default_factory=RotaryConfig)
-    peft: TransformerPeftConfig = FieldUpdate(default_factory=TransformerPeftConfig)
-
-=======
->>>>>>> 216de3e0
     # Default: hidden_size**-0.5
     # TODO: Allow custom initialization (InitializationConfig?)
     init_method_std: float = Field(
