--- conflicted
+++ resolved
@@ -298,18 +298,13 @@
     TransformerPeftConfig.register_subclass(name.value, TransformerPeftConfig)
 
 
-<<<<<<< HEAD
 class TransformerType(str, enum.Enum):
     lm_decoder = "lm_decoder"
     image_encoder = "image_encoder"
 
 
 @config_class(registry=True)
-class TransformerConfig(BaseModelConfig):
-=======
-@config_class()
 class TransformerConfig(LLMBlockConfig):
->>>>>>> b4fdb38e
     _abstract = False
     type: TransformerType = Field(
         default=TransformerType.lm_decoder,
