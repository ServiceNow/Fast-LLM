import logging
import math
import typing

import torch

from fast_llm.engine.base_model.config import Preprocessor
from fast_llm.engine.config_utils.tensor_space import DefaultDimNames, TensorDim, TensorSpace
from fast_llm.functional.rotary import convert_rotary_complex_to_real
from fast_llm.layers.transformer.config import (
    RotaryConfig,
    RotaryEmbeddingType,
    TransformerConfig,
    TransformerDimNames,
    TransformerKwargs,
    VisionTransformerConfig,
)
from fast_llm.layers.vision_encoder.config import VisionTransformerDimNames, VisionTransformerKwargs
from fast_llm.tensor import TensorMeta

logger = logging.getLogger(__name__)


def apply_llama3_scaling(config: RotaryConfig, frequencies: torch.Tensor) -> torch.Tensor:
    """
    Llama3 scaling: https://github.com/meta-llama/llama-models/blob/baf7b01b6e62bc7126c7b558d2b67d4533142680/models/llama3/reference_impl/model.py#L45-L67
    """
    low_frequency_wavelength = config.original_context_length / config.low_frequency_factor
    high_frequency_wavelength = config.original_context_length / config.high_frequency_factor
    new_frequencies = []
    for frequency in frequencies:
        wavelength = 2 * math.pi / frequency
        if wavelength < high_frequency_wavelength:
            new_frequencies.append(frequency)
        elif wavelength > low_frequency_wavelength:
            new_frequencies.append(frequency / config.scale_factor)
        else:
            assert low_frequency_wavelength != high_frequency_wavelength
            smooth = (config.original_context_length / wavelength - config.low_frequency_factor) / (
                config.high_frequency_factor - config.low_frequency_factor
            )
            new_frequencies.append((1 - smooth) * frequency / config.scale_factor + smooth * frequency)
    return torch.tensor(new_frequencies, dtype=frequencies.dtype, device=frequencies.device), 1.0


def apply_yarn_scaling(config: RotaryConfig, frequencies: torch.Tensor, kv_channels, sequence_length) -> torch.Tensor:
    """
    Yarn scaling:
    https://github.com/huggingface/transformers/blob/006d9249ec0270ff6c4d3840979d23fe94bdc763/src/transformers/modeling_rope_utils.py#L163
    [original paper](https://arxiv.org/abs/2309.00071)
    """
    base = config.theta
    partial_rotary_factor = 1.0
    dim = int(kv_channels * partial_rotary_factor)
    factor = config.scale_factor

    attention_factor = config.attention_factor
    if attention_factor is None:
        attention_factor = 0.1 * math.log(factor) + 1.0

    # Compute the inverse frequencies
    def find_correction_dim(num_rotations, dim, base, max_position_embeddings):
        """Inverse dimension formula to find the dimension based on the number of rotations"""
        return (dim * math.log(max_position_embeddings / (num_rotations * 2 * math.pi))) / (2 * math.log(base))

    def find_correction_range(low_rot, high_rot, dim, base, max_position_embeddings):
        """Find dimension range bounds based on rotations"""
        low = math.floor(find_correction_dim(low_rot, dim, base, max_position_embeddings))
        high = math.ceil(find_correction_dim(high_rot, dim, base, max_position_embeddings))
        return max(low, 0), min(high, dim - 1)

    def linear_ramp_factor(min, max, dim):
        if min == max:
            max += 0.001  # Prevent singularity

        linear_func = (torch.arange(dim, dtype=torch.float32) - min) / (max - min)
        ramp_func = torch.clamp(linear_func, 0, 1)
        return ramp_func

    # Note on variable naming: "interpolation" comes from the original technique, where we interpolate the position IDs
    # to expand the possible context length. In other words, interpolation = apply scaling factor.
    # pos_freqs = base ** (torch.arange(0, dim, 2).float().to(frequencies.device) / dim)
    # inv_freq_extrapolation = 1.0 / pos_freqs
    # inv_freq_interpolation = 1.0 / (factor * pos_freqs)

    inv_freq_extrapolation = frequencies
    inv_freq_interpolation = frequencies / factor

    # TODO: max_position_embeddings or original_context_length?
    # see https://huggingface.co/deepseek-ai/DeepSeek-V3/blob/main/modeling_deepseek.py#L304
    low, high = find_correction_range(config.beta_fast, config.beta_slow, dim, base, config.original_context_length)

    # Get n-dimensional rotational scaling corrected for extrapolation
    inv_freq_extrapolation_factor = 1 - linear_ramp_factor(low, high, dim // 2).float().to(frequencies.device)
    inv_freq = (
        inv_freq_interpolation * (1 - inv_freq_extrapolation_factor)
        + inv_freq_extrapolation * inv_freq_extrapolation_factor
    )

    return inv_freq, attention_factor


def get_rotary_frequencies(
    config: RotaryConfig,
    sequence_length,
    kv_channels,
    *,
    device="cuda",
) -> torch.Tensor:
    # Calculate the complex frequencies (https://blog.eleuther.ai/rotary-embeddings/)
    # `exp(i * n * a) = cos(n * a) + i sin(n * a)`,
    # `a = theta ** - (2 * (channel // 2) / kv_channels)`,
    # where n is the position in the sequence.
    # We preform the calculation in high precision because it matters for rotary embeddings.
    positions = torch.arange(sequence_length, device=device, dtype=torch.float64)
    frequencies = config.theta ** -torch.arange(0, 1, 2 / kv_channels, device=device, dtype=torch.float64)
    # Apply scaling
    if config.type == RotaryEmbeddingType.llama3:
        frequencies, attention_scaling = apply_llama3_scaling(config, frequencies)
    elif config.type == RotaryEmbeddingType.yarn:
        frequencies, attention_scaling = apply_yarn_scaling(config, frequencies, kv_channels, sequence_length)
    else:
        attention_scaling = 1.0
    angles = torch.outer(positions, frequencies)
    frequencies = torch.polar(torch.ones_like(angles), angles)[None, :, None, :].to(torch.complex64)
    if not config.complex_format:
        frequencies = convert_rotary_complex_to_real(
            torch.view_as_real(frequencies).flatten(-2), kv_channels, 3
        ).contiguous()
    # Advanced Rope types like yarn apply a post-processing scaling factor, equivalent to scaling attention.
    frequencies = frequencies * attention_scaling
    return frequencies


<<<<<<< HEAD
def get_2d_rotary_frequencies(
    config: RotaryConfig,
    height,
    width,
    kv_channels,
    *,
    device="cuda",
) -> torch.Tensor:
    # Calculate complex frequencies by using alternating channels for width and height
    height_positions = torch.arange(height, device=device, dtype=torch.float64)
    width_positions = torch.arange(width, device=device, dtype=torch.float64)
    frequencies = config.theta ** -torch.arange(0, 1, 2 / kv_channels, device=device, dtype=torch.float64)
    # TODO Soham: apply scaling
    angles_h = torch.outer(height_positions, frequencies[::2])
    angles_w = torch.outer(width_positions, frequencies[1::2])
    angles = torch.cat(
        [
            angles_h[:, None, :].repeat(1, width, 1),
            angles_w[None, :, :].repeat(height, 1, 1),
        ],
        dim=-1,
    ).reshape(-1, kv_channels // 2)

    frequencies = torch.polar(torch.ones_like(angles), angles)[None, :, None, :].to(torch.complex64)
    if not config.complex_format:
        frequencies = convert_rotary_complex_to_real(
            torch.view_as_real(frequencies).flatten(-2), kv_channels, 3
        ).contiguous()

    return frequencies


class RotaryEmbeddingPreprocessor:
=======
class RotaryEmbeddingPreprocessor(Preprocessor):
>>>>>>> f08ac901
    _scalar_dim: TensorDim
    _mask: torch.Tensor
    _mask_value: torch.Tensor

    def __init__(
        self,
        config: RotaryConfig,
        tensor_space: TensorSpace,
    ):
        # if isinstance(config, TransformerConfig):
        #     self._transformer_dim_names = TransformerDimNames
        #     self._transformer_kwargs = TransformerKwargs
        # elif isinstance(config, VisionTransformerConfig):
        #     self._transformer_dim_names = VisionTransformerDimNames
        #     self._transformer_kwargs = VisionTransformerKwargs
        # TODO Soham: better way to do this?
        if config.type == RotaryEmbeddingType.pixtral:
            self._transformer_dim_names = VisionTransformerDimNames
            self._transformer_kwargs = VisionTransformerKwargs
        else:
            self._transformer_dim_names = TransformerDimNames
            self._transformer_kwargs = TransformerKwargs
        self._config = config
        assert self._config.enabled
        self._tensor_space = tensor_space
        self._distributed_config = self._tensor_space.distributed_config
        self._scalar_dim = self._tensor_space.get_tensor_dim(DefaultDimNames.scalar)
        self._kv_channels_dim = self._tensor_space.get_tensor_dim(self._transformer_dim_names.kv_channels)
        self._tensor_cache_max_sequence_length: int = -1

<<<<<<< HEAD
    def create_tensors(self, sequence_length: int, num_patches: None | int = None) -> None:
=======
    def _create_tensors(self, sequence_length: int) -> None:
>>>>>>> f08ac901
        if sequence_length <= self._tensor_cache_max_sequence_length:
            return
        self._tensor_cache_max_sequence_length = sequence_length

        if self._config.type == RotaryEmbeddingType.pixtral:
            self._rotary_embedding_frequencies = get_2d_rotary_frequencies(
                self._config,
                num_patches,
                num_patches,
                self._kv_channels_dim.global_size,
                device=self._tensor_space.distributed.device,
            )
        else:
            self._rotary_embedding_frequencies = get_rotary_frequencies(
                self._config,
                sequence_length,
                self._kv_channels_dim.global_size,
                device=self._tensor_space.distributed.device,
            )

    def preprocess(self, batch, kwargs: dict[str, typing.Any]) -> None:
        self._create_tensors(kwargs[TransformerKwargs.sequence_length])
        sequence_k = kwargs[TransformerKwargs.sequence_k_dim].size
        sequence_q = kwargs[TransformerKwargs.sequence_q_dim].size
        if self._config.type == RotaryEmbeddingType.pixtral:
            position_ids = kwargs[self._transformer_kwargs.patch_position_ids]
            # TODO Soham: use position_ids_q and position_ids_k for sequence_data_parallelism
            kwargs[self._transformer_kwargs.rotary_freq_q] = self._rotary_embedding_frequencies[:, position_ids]
            kwargs[self._transformer_kwargs.rotary_freq_k] = self._rotary_embedding_frequencies[:, position_ids]
        else:
            kwargs[self._transformer_kwargs.rotary_freq_q] = self._rotary_embedding_frequencies[
                :, sequence_k - sequence_q : sequence_k
            ]
            kwargs[self._transformer_kwargs.rotary_freq_k] = self._rotary_embedding_frequencies[:, :sequence_k]

    def preprocess_meta(self, kwargs: dict[str, typing.Any]) -> None:
        kwargs[self._transformer_kwargs.rotary_freq_q] = TensorMeta.from_dims(
            (
                self._scalar_dim,
                kwargs[TransformerKwargs.sequence_q_dim],
                self._scalar_dim,
                self._kv_channels_dim,
            ),
            tensor_name=self._transformer_kwargs.rotary_freq_q,
        )
        kwargs[self._transformer_kwargs.rotary_freq_k] = TensorMeta.from_dims(
            (
                self._scalar_dim,
                kwargs[TransformerKwargs.sequence_q_dim],
                self._scalar_dim,
                self._kv_channels_dim,
            ),
            tensor_name=self._transformer_kwargs.rotary_freq_k,
        )


class BackupAttentionPreprocessor(Preprocessor):
    _scalar_dim: TensorDim
    _kv_channels_dim: TensorDim
    _rotary_embedding_frequencies: torch.Tensor
    _mask: torch.Tensor
    _mask_value: torch.Tensor
    _tensor_cache_max_sequence_length: int = -1

    def __init__(
        self,
        config: TransformerConfig,
        tensor_space: TensorSpace,
    ):
        if isinstance(config, VisionTransformerConfig):
            self._transformer_dim_names = VisionTransformerDimNames
            self._transformer_kwargs = VisionTransformerKwargs
        elif isinstance(config, TransformerConfig):
            self._transformer_dim_names = TransformerDimNames
            self._transformer_kwargs = TransformerKwargs
        self._config = config
        self._tensor_space = tensor_space
        self._distributed_config = self._tensor_space.distributed_config
        assert not self._config.do_use_flash_attention(self._distributed_config)
        self._scalar_dim = self._tensor_space.get_tensor_dim(DefaultDimNames.scalar)

    def _create_tensors(self, sequence_length: int) -> None:
        if sequence_length <= self._tensor_cache_max_sequence_length:
            return
        self._tensor_cache_max_sequence_length = sequence_length

        self._mask = torch.ones(
            (sequence_length, sequence_length),
            dtype=torch.bool,
            device=self._tensor_space.distributed.device,
        ).tril_()

        if self._config.window_size is not None:
            self._mask.triu_(-self._config.window_size + 1)
        self._mask_value = torch.full(
            [],
            torch.finfo(self._distributed_config.training_dtype.torch).min,
            dtype=self._distributed_config.training_dtype.torch,
            device=self._tensor_space.distributed.device,
        )

    def preprocess(self, batch, kwargs: dict[str, typing.Any]) -> None:
        self._create_tensors(kwargs[TransformerKwargs.sequence_length])
        sequence_k = kwargs[TransformerKwargs.sequence_k_dim].size
        sequence_q = kwargs[TransformerKwargs.sequence_q_dim].size
        kwargs[self._transformer_kwargs.attention_mask] = self._mask[
            None, None, sequence_k - sequence_q : sequence_k, None, :sequence_k
        ]
        if (sequence_lengths := kwargs.get(self._transformer_kwargs.sequence_lengths, None)) is not None:
            seq_ids = torch.stack(
                [torch.cat([torch.arange(x) for x in sample_lens]) for sample_lens in sequence_lengths]
            )
            document_mask = (seq_ids[:, None, :] == seq_ids[:, :, None]).to(self._tensor_space.distributed.device)
            kwargs[self._transformer_kwargs.attention_mask] = (
                kwargs[self._transformer_kwargs.attention_mask]
                & document_mask[:, None, sequence_k - sequence_q : sequence_k, None, :sequence_k]
            )
        kwargs[self._transformer_kwargs.attention_mask_value] = self._mask_value

    def preprocess_meta(self, kwargs: dict[str, typing.Any]) -> None:
        kwargs[self._transformer_kwargs.attention_mask] = TensorMeta.from_dims(
            (
                self._scalar_dim,
                self._scalar_dim,
                kwargs[TransformerKwargs.sequence_q_dim],
                self._scalar_dim,
                kwargs[TransformerKwargs.sequence_k_dim],
            ),
            tensor_name=self._transformer_kwargs.attention_mask,
            dtype=torch.bool,
        )
        kwargs[self._transformer_kwargs.attention_mask_value] = TensorMeta.from_dims(
            (self._scalar_dim,),
            tensor_name=self._transformer_kwargs.attention_mask_value,
            dtype=self._tensor_space.distributed_config.training_dtype.torch,
        )


class FlashAttnVarlenPreprocessor(Preprocessor):
    def __init__(self, config: TransformerConfig, tensor_space: TensorSpace):
        self._config = config
        self._tensor_space = tensor_space
        self._distributed_config = self._tensor_space.distributed_config
        assert self._config.do_use_flash_attention(self._distributed_config)
        if isinstance(config, VisionTransformerConfig):
            self._transformer_dim_names = VisionTransformerDimNames
            self._transformer_kwargs = VisionTransformerKwargs
        elif isinstance(config, TransformerConfig):
            self._transformer_dim_names = TransformerDimNames
            self._transformer_kwargs = TransformerKwargs

    def preprocess(self, batch, kwargs: dict[str, typing.Any]) -> None:
        """
        Prepares cu_seqlens_q and cu_seqlens_k for flash_attn_varlen_func:
        https://github.com/Dao-AILab/flash-attention/blob/main/flash_attn/flash_attn_interface.py#L1375
        cu_seqlens_q and cu_seqlens_k are cumulative sequence lengths for the query and key/value tensors, respectively.
        Assumes a flattened batch of documents. In absence of sequence_data_parallelism, cu_seqlens_q = cu_seqlens_k.
        If sequence_data_parallelism > 1, query tensors contain tokens only from current micro-sequence, whereas key/value tensors additionally
        also contain previous tokens from the first document in micro-sequence.
        We use individual sequence lengths of each document to (optionally) find the micro-sequences in the batch and compute the cumulative lengths.
        """
<<<<<<< HEAD
        sequence_lengths = kwargs.get(self._transformer_kwargs.sequence_lengths)
=======
        if TransformerKwargs.sequence_lengths not in kwargs:
            return
        sequence_lengths = kwargs[TransformerKwargs.sequence_lengths]
>>>>>>> f08ac901
        sequence_k = kwargs[TransformerKwargs.sequence_k_dim].size
        sequence_q = kwargs[TransformerKwargs.sequence_q_dim].size
        if sequence_q < kwargs[TransformerKwargs.sequence_length]:
            cumsums = [torch.cumsum(x, dim=0) for x in sequence_lengths]
            # The first and last documents in a microsequence need to be handled separately. Include all tokens from other documents
            # in the microsequence. We need to consider all keys computed so far from the first sample. We also store the offsets
            # of the first documents so that we can index into their kv pairs
            start_seq_idx = [
                torch.argmax((cu_seqlens >= sequence_k - sequence_q).to(torch.uint8), dim=0) for cu_seqlens in cumsums
            ]
            end_seq_idx = [torch.argmax((cu_seqlens >= sequence_k).to(torch.uint8), dim=0) for cu_seqlens in cumsums]
            seqlens_q = []
            seqlens_k = []
            for idx, sample_seqlens in enumerate(sequence_lengths):
                start_idx = start_seq_idx[idx]
                end_idx = end_seq_idx[idx]
                seqlens_q.extend([0] * start_idx)
                n_attention_tokens = sample_seqlens[end_idx] - (cumsums[idx][end_idx] - sequence_k)
                if start_idx == end_idx:
                    seqlens_q.append(sequence_q)
                else:
                    start_q_tokens = cumsums[idx][start_idx] - (sequence_k - sequence_q)
                    seqlens_q.extend(
                        [
                            start_q_tokens,
                            *(sample_seqlens[idx] for idx in range(start_idx + 1, end_idx)),
                            n_attention_tokens,
                        ]
                    )
                seqlens_k.extend(sample_seqlens[: end_idx + 1])
                seqlens_k[-1] = n_attention_tokens
            seqlens_q = torch.tensor(seqlens_q, dtype=torch.int32)
            seqlens_k = torch.tensor(seqlens_k, dtype=torch.int32)
        else:
            seqlens_q = torch.cat(sequence_lengths)
            seqlens_k = torch.cat(sequence_lengths)
        kwargs[self._transformer_kwargs.cu_seqlens_q] = torch.cat(
            (
                torch.zeros(1, dtype=torch.int32, device=self._tensor_space.distributed.device),
                torch.cumsum(seqlens_q, dim=0, dtype=torch.int32).to(self._tensor_space.distributed.device),
            )
        )
        kwargs[self._transformer_kwargs.cu_seqlens_k] = torch.cat(
            (
                torch.zeros(1, dtype=torch.int32, device=self._tensor_space.distributed.device),
                torch.cumsum(seqlens_k, dim=0, dtype=torch.int32).to(self._tensor_space.distributed.device),
            )
        )
        kwargs[self._transformer_kwargs.max_seqlen_q] = seqlens_q.max()
        kwargs[self._transformer_kwargs.max_seqlen_k] = seqlens_k.max()<|MERGE_RESOLUTION|>--- conflicted
+++ resolved
@@ -132,7 +132,6 @@
     return frequencies
 
 
-<<<<<<< HEAD
 def get_2d_rotary_frequencies(
     config: RotaryConfig,
     height,
@@ -164,11 +163,7 @@
 
     return frequencies
 
-
-class RotaryEmbeddingPreprocessor:
-=======
 class RotaryEmbeddingPreprocessor(Preprocessor):
->>>>>>> f08ac901
     _scalar_dim: TensorDim
     _mask: torch.Tensor
     _mask_value: torch.Tensor
@@ -199,11 +194,7 @@
         self._kv_channels_dim = self._tensor_space.get_tensor_dim(self._transformer_dim_names.kv_channels)
         self._tensor_cache_max_sequence_length: int = -1
 
-<<<<<<< HEAD
-    def create_tensors(self, sequence_length: int, num_patches: None | int = None) -> None:
-=======
-    def _create_tensors(self, sequence_length: int) -> None:
->>>>>>> f08ac901
+    def _create_tensors(self, sequence_length: int, num_patches: None | int = None) -> None:
         if sequence_length <= self._tensor_cache_max_sequence_length:
             return
         self._tensor_cache_max_sequence_length = sequence_length
@@ -365,13 +356,9 @@
         also contain previous tokens from the first document in micro-sequence.
         We use individual sequence lengths of each document to (optionally) find the micro-sequences in the batch and compute the cumulative lengths.
         """
-<<<<<<< HEAD
-        sequence_lengths = kwargs.get(self._transformer_kwargs.sequence_lengths)
-=======
         if TransformerKwargs.sequence_lengths not in kwargs:
             return
         sequence_lengths = kwargs[TransformerKwargs.sequence_lengths]
->>>>>>> f08ac901
         sequence_k = kwargs[TransformerKwargs.sequence_k_dim].size
         sequence_q = kwargs[TransformerKwargs.sequence_q_dim].size
         if sequence_q < kwargs[TransformerKwargs.sequence_length]:
