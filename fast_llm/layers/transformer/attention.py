import typing

import torch

from fast_llm.core.distributed import set_generator
from fast_llm.core.ops import gather_op, reduce_op, reduce_scatter_op, swap_mult_dim
from fast_llm.engine.config_utils.tensor_space import TensorSpace
from fast_llm.functional.autograd import wrap_forward_backward
from fast_llm.functional.rotary import apply_rotary_embeddings
from fast_llm.functional.triton.rotary import triton_rotary_autograd_
from fast_llm.layers.common.linear import InputParallelLinear, OutputParallelLinear
from fast_llm.layers.transformer.config import (
    TransformerConfig,
    TransformerDimNames,
    TransformerKwargs,
    TransformerSubLayerName,
    VisionTransformerConfig,
)
from fast_llm.layers.vision_encoder.config import VisionTransformerDimNames, VisionTransformerKwargs
from fast_llm.logging import log_distributed_grad, log_distributed_tensor
from fast_llm.tensor import TensorMeta, init_normal_, init_zeros_
from fast_llm.utils import Assert

try:
    from flash_attn.flash_attn_interface import flash_attn_func as _flash_attn_func  # noqa
    from flash_attn.flash_attn_interface import flash_attn_varlen_func as _flash_attn_varlen_func

    _flash_available = True
except ImportError:
    _flash_available = False


class AttachGrad(torch.autograd.Function):
    """
    "Attach" the gradient of y to that of x,
    so that the gradient of y is automatically added to that of x during the gradient computation of x.
    The gradient of y should be computed first.

    In practice this allows inserting a breaking point in autograd to
    split the gradient computation of x in two separate backward calls,
    by setting `y = x.detach().requires_grad_()`.
    """

    @staticmethod
    def forward(ctx, x: torch.Tensor, y: torch.Tensor) -> torch.Tensor:  # noqa
        # TODO: can we do it without saving y? (We only need its grad)
        ctx.save_for_backward(y)
        return x

    @staticmethod
    def backward(ctx, grad_output: torch.Tensor) -> tuple[torch.Tensor, None]:  # noqa
        (y,) = ctx.saved_tensors
        grad = y.grad + grad_output
        return grad, None


class Attention(torch.nn.Module):
    """
    A self-attention layer.
    """

    def __init__(
        self,
        config: TransformerConfig,
        tensor_space: TensorSpace,
        layer_index,
    ):
        super().__init__()
        if isinstance(config, VisionTransformerConfig):
            self._transformer_dim_names = VisionTransformerDimNames
            self._transformer_kwargs = VisionTransformerKwargs
        elif isinstance(config, TransformerConfig):
            self._transformer_dim_names = TransformerDimNames
            self._transformer_kwargs = TransformerKwargs
        self._config = config
        self._tensor_space = tensor_space
<<<<<<< HEAD
        # Assert.in_range_incl(layer_index, 1, self._config.num_layers)
=======
        Assert.in_range_incl(layer_index, 1, max(self._config.num_layers, 1))
>>>>>>> f08ac901
        self._layer_index = layer_index
        self._sequence_parallel = self._tensor_space.distributed_config.sequence_tensor_parallel
        self._debug_transformer = self._config.debug_transformer
        self._causal = self._config.causal
        self._use_flash_attention = self._config.do_use_flash_attention(self._tensor_space.distributed_config)

        init_method_qkv = init_normal_(
            std=self._config.init_method_std_qkv,
            min_val=self._config.init_method_min_qkv,
            max_val=self._config.init_method_max_qkv,
        )
        init_method_std_attn_proj = init_normal_(
            std=self._config.init_method_std_attn_proj,
            min_val=self._config.init_method_min_attn_proj,
            max_val=self._config.init_method_max_attn_proj,
        )

        self._kv_channels = self._tensor_space.get_tensor_dim(self._transformer_dim_names.kv_channels).size
        self._head_groups = self._tensor_space.get_tensor_dim(self._transformer_dim_names.head_groups).global_size
        self._local_head_groups = self._tensor_space.get_tensor_dim(self._transformer_dim_names.head_groups).size
        self._local_heads_per_group = self._tensor_space.get_tensor_dim(self._transformer_dim_names.group_heads).size
        self._local_heads = self._local_head_groups * self._local_heads_per_group
        self._softmax_scale = self._kv_channels ** (-self._config.attention_softmax_scale_power)

        hidden_dim = self._tensor_space.get_tensor_dim(self._transformer_dim_names.hidden)

        # TODO: Merge the query and key-value computations? (harder with sequence parallel.)
        self.query = OutputParallelLinear(
            hidden_dim,
            self._tensor_space.get_tensor_dim(self._transformer_dim_names.composite_query),
            bias=self._config.add_attn_qkv_bias,
            weight_init_method=init_method_qkv,
            bias_init_method=init_method_qkv if self._config.random_bias_init else init_zeros_,
            sequence_parallel=self._sequence_parallel,
            lr_scale=self._config.attention_lr_scale,
        )
        self.key_value = OutputParallelLinear(
            hidden_dim,
            self._tensor_space.get_tensor_dim(self._transformer_dim_names.composite_key_value),
            bias=self._config.add_attn_qkv_bias,
            weight_init_method=init_method_qkv,
            bias_init_method=init_method_qkv if self._config.random_bias_init else init_zeros_,
            sequence_parallel=self._sequence_parallel,
            lr_scale=self._config.attention_lr_scale,
        )
        self._query_key_value = wrap_forward_backward(self._query_key_value_forward, self._query_key_value_backward)

        # Output.
        self.dense = InputParallelLinear(
            self._tensor_space.get_tensor_dim(self._transformer_dim_names.composite_dense),
            hidden_dim,
            bias=self._config.add_attn_dense_bias,
            weight_init_method=init_method_std_attn_proj,
            bias_init_method=init_method_std_attn_proj if self._config.random_bias_init else init_zeros_,
            sequence_parallel=self._sequence_parallel,
            lr_scale=self._config.attention_lr_scale,
        )

        # PEFT.
        self.query = self._config.peft.apply_linear(self.query, TransformerSubLayerName.query)
        self.key_value = self._config.peft.apply_linear(self.key_value, TransformerSubLayerName.key_value)
        self.dense = self._config.peft.apply_linear(self.dense, TransformerSubLayerName.dense)

    def _attn_fused(
        self, query: torch.Tensor, key: torch.Tensor, value: torch.Tensor, mask: torch.Tensor, mask_value: torch.Tensor
    ) -> torch.Tensor:
        # Backup attention (inefficient)
        b, sq, hidden = query.shape
        sk = key.size(1)

        if self._local_head_groups == 1:
            query = query.view(b, sq * self._local_heads, self._kv_channels)
            key = key.transpose(-1, -2)
        else:
            query = (
                query.unflatten(-1, (self._local_head_groups, self._local_heads_per_group, self._kv_channels))
                .transpose(1, 2)
                .reshape(b * self._local_head_groups, sq * self._local_heads_per_group, self._kv_channels)
            )
            key = key.unflatten(-1, (self._local_head_groups, self._kv_channels)).movedim(1, 3).flatten(0, 1)
            value = value.unflatten(-1, (self._local_head_groups, self._kv_channels)).transpose(1, 2).flatten(0, 1)

        attn_weights = torch.empty(
            (b * self._local_head_groups, sq * self._local_heads_per_group, sk), device=query.device, dtype=query.dtype
        )
        attn_weights = torch.baddbmm(
            attn_weights,
            query,
            key,
            beta=0,
            alpha=self._softmax_scale / self._layer_index,
        ).view(b, self._local_head_groups, sq, self._local_heads_per_group, sk)

        attn_weights = attn_weights.to(torch.float32) * self._layer_index
        attn_weights = torch.where(mask, attn_weights, mask_value)
        attn_weights = torch.nn.functional.softmax(attn_weights, dim=-1).to(query.dtype)

        with set_generator(self._tensor_space.distributed.tp_generator):
            attn_weights = torch.dropout(attn_weights, self._config.attention_dropout, self.training)
        attn_output = torch.bmm(
            attn_weights.view(b * self._local_head_groups, sq * self._local_heads_per_group, sk), value
        )

        if self._local_head_groups == 1:
            return attn_output.view(b, sq, -1)
        else:
            return (
                attn_output.view(b, self._local_head_groups, sq, self._local_heads_per_group, self._kv_channels)
                .transpose(1, 2)
                .flatten(2)
            )

    def _get_meta(
        self, input_: torch.Tensor, name: str, dim_names: tuple[str, ...], kwargs: dict[str, typing.Any]
    ) -> TensorMeta:
        hidden_dims = {dim.name: dim for dim in kwargs[self._transformer_kwargs.hidden_dims]}
        return TensorMeta.from_dims(
            tuple(
                hidden_dims[dim_name] if dim_name in hidden_dims else self._tensor_space.get_tensor_dim(dim_name)
                for dim_name in dim_names
            ),
            tensor_name=f"transformer layer {self._layer_index} attn {name}",
            dtype=input_.dtype,
        )

    @property
    def query_dims(self):
        return (
            self._transformer_dim_names.batch,
            self._transformer_dim_names.sequence_q,
            self._transformer_dim_names.composite_heads,
            self._transformer_dim_names.kv_channels,
        )

    @property
    def kv_dims(self):
        return (
            self._transformer_dim_names.batch,
            self._transformer_dim_names.sequence_q,
            self._transformer_dim_names.group_heads,
            self._transformer_dim_names.kv_channels,
        )

    @property
    def context_dims(self):
        return (
            self._transformer_dim_names.batch,
            self._transformer_dim_names.sequence_q,
            self._transformer_dim_names.composite_dense,
        )

    def _debug_log(
        self, tensor: torch.Tensor, name: str, dim_names: tuple[str, ...], kwargs: dict[str, typing.Any]
    ) -> None:
        # TODO: Local vs global
        Assert.gt(self._debug_transformer, 0)
        log_distributed_tensor(
            "",
            tensor,
            level=self._debug_transformer,
            meta=self._get_meta(tensor, name, dim_names, kwargs),
            distributed=self._tensor_space.distributed,
        )
        if tensor.requires_grad:
            log_distributed_grad(
                "",
                tensor,
                level=self._debug_transformer,
                meta=self._get_meta(tensor, name + " grad", dim_names, kwargs),
                distributed=self._tensor_space.distributed,
            )

    def _query_key_value_forward(
        self, input_: torch.Tensor, sequence_first: bool
    ) -> tuple[torch.Tensor, torch.Tensor, dict[str, typing.Any]]:
        key_value, key_value_context = self.key_value.forward_only(input_)

        handle = None

        if self._head_groups == 1 and self._sequence_parallel:
            key_value, handle = gather_op(
                key_value, group=self._tensor_space.distributed.tensor_group, dim=0, async_op=True
            )

        if self._tensor_space.distributed.sequence_data_group:
            if handle:
                # TODO: This is probably unnecessary.
                handle.wait()
            # sequence dim may not be zero, but this needs to be handled after `handle.wait()`
            key_value, handle = gather_op(
                key_value, group=self._tensor_space.distributed.sequence_data_group, dim=0, async_op=True
            )

        query, query_context = self.query.forward_only(input_)

        if handle:
            handle.wait()

        if self._tensor_space.distributed.sequence_data_group and not sequence_first:
            key_value = swap_mult_dim(key_value, self._tensor_space.distributed_config.sequence_data_parallel, 0, 1)

        context = {"query": query_context, "key_value": key_value_context, "sequence_first": sequence_first}
        return query, key_value, context

    def _query_key_value_backward(
        self, query_grad: torch.Tensor, key_value_grad: torch.Tensor, context: dict
    ) -> torch.Tensor:
        # TODO: De-allocate qkv grads quicker.
        handle = None

        if self._tensor_space.distributed.sequence_data_group:
            key_value_grad, handle = reduce_scatter_op(
                key_value_grad,
                group=self._tensor_space.distributed.sequence_data_group,
                dim=1 - context["sequence_first"],
                async_op=True,
            )

        # TODO: Overlap with both.
        input_grad = self.query.backward(query_grad, context.pop("query"))

        if handle:
            handle.wait()

        if self._head_groups == 1 and (group := self._tensor_space.distributed.tensor_group):
            if self._sequence_parallel:
                key_value_grad = reduce_scatter_op(key_value_grad, group=group, dim=0)
            else:
                key_value_grad = reduce_op(key_value_grad, group=group)

        input_grad.add_(self.key_value.backward(key_value_grad, context.pop("key_value")))
        return input_grad

    def _decide_window_size(self) -> int | None:
        # NOTE: This is a temporal solution for qwen 2.X
        # https://github.com/huggingface/transformers/blob/5e2183f344911aa82aba0b83778a4f196cff378e/src/transformers/models/qwen2/modular_qwen2.py#L71
        # TODO: make universal per layer config
        window_size = self._config.window_size
        if self._config.max_window_layers is not None and self._layer_index < self._config.max_window_layers:
            window_size = None

        return window_size

    def forward(self, input_: torch.Tensor, kwargs: dict[str, typing.Any]) -> tuple[torch.Tensor, torch.Tensor | None]:
        sequence_first = kwargs[TransformerKwargs.sequence_first]
        query, key_value = self._query_key_value(input_, sequence_first)

        # TODO: Move the rest to function.

        if (past_key_values := kwargs.get(self._transformer_kwargs.past_key_values)) is not None:
            assert sequence_first
            # Clear the lists so tensors can be de-allocated
            key_value = torch.cat((past_key_values.pop(0), key_value), dim=0)

        if (presents := kwargs.get(self._transformer_kwargs.presents)) is not None:
            # Return the presents as a leaf tensors so the gradients from later micro-sequences
            # don't propagate to this one.
            presents.append(present := key_value.detach().requires_grad_())
            # Manually add the gradients from later micro-sequences.
            key_value = AttachGrad.apply(key_value, present)

        if self._tensor_space.distributed.sequence_data_group:
            key_value = (
                key_value[: kwargs[TransformerKwargs.sequence_k_dim].size]
                if sequence_first
                else key_value[:, : kwargs[TransformerKwargs.sequence_k_dim].size]
            )

        if sequence_first:
            # TODO: Optimize (is contiguous avoidable?)
            query = query.transpose(0, 1).contiguous()
            key_value = key_value.transpose(0, 1).contiguous()

        key, value = key_value.split(self._local_head_groups * self._kv_channels, dim=-1)

        query = query.view(*query.shape[:2], self._local_heads, self._kv_channels)
        key = key.view(*key.shape[:2], self._local_head_groups, self._kv_channels)
        value = value.view(*value.shape[:2], self._local_head_groups, self._kv_channels)

        if self._config.rotary.enabled:
            if self._debug_transformer:
                self._debug_log(query, "query_rotary_input", self.query_dims, kwargs)
                self._debug_log(
                    key,
                    "key_rotary_input",
                    self.kv_dims,
                    kwargs,
                )
            rotary_fn = triton_rotary_autograd_ if self._config.rotary.triton else apply_rotary_embeddings
            query = rotary_fn(query, kwargs[self._transformer_kwargs.rotary_freq_q])
            key = rotary_fn(key, kwargs[self._transformer_kwargs.rotary_freq_k])

        window_size = self._decide_window_size()

        if self._use_flash_attention:
            assert _flash_available
            with set_generator(self._tensor_space.distributed.tp_generator):
                if (cu_seqlens_q := kwargs.get(self._transformer_kwargs.cu_seqlens_q, None)) is not None:
                    out_dims = query.size()
                    query = query.view(-1, query.size(-2), query.size(-1))
                    key = key.view(-1, key.size(-2), key.size(-1))
                    value = value.view(-1, value.size(-2), value.size(-1))
                    input_ = _flash_attn_varlen_func(
                        query,
                        key,
                        value,
                        cu_seqlens_q=cu_seqlens_q,
                        cu_seqlens_k=kwargs.get(self._transformer_kwargs.cu_seqlens_k),
                        max_seqlen_q=kwargs.get(self._transformer_kwargs.max_seqlen_q),
                        max_seqlen_k=kwargs.get(self._transformer_kwargs.max_seqlen_k),
                        dropout_p=self._config.attention_dropout if self.training else 0.0,
                        window_size=(-1, -1) if window_size is None else (window_size - 1, 0),
                        causal=self._causal,
                        softmax_scale=self._softmax_scale,
                    ).view(*out_dims)
                else:
                    input_ = _flash_attn_func(
                        query,
                        key,
                        value,
                        window_size=(-1, -1) if window_size is None else (window_size - 1, 0),
                        dropout_p=self._config.attention_dropout if self.training else 0.0,
                        causal=self._causal,
                        softmax_scale=self._softmax_scale,
                    )
            input_ = input_.flatten(-2)
        else:
            # TODO: Avoid the flattens.
            input_ = self._attn_fused(
                query.flatten(-2),
                key.flatten(-2),
                value.flatten(-2),
                kwargs[self._transformer_kwargs.attention_mask],
                kwargs[self._transformer_kwargs.attention_mask_value],
            )

        if self._debug_transformer:
            self._debug_log(query, "query", self.query_dims, kwargs)
            self._debug_log(
                key,
                "key",
                self.kv_dims,
                kwargs,
            )
            self._debug_log(
                value,
                "value",
                self.kv_dims,
                kwargs,
            )
            self._debug_log(input_, "context", self.context_dims, kwargs)

        if sequence_first:
            # TODO: Optimize (is contiguous avoidable? Transpose dense output?)
            input_ = input_.transpose(0, 1).contiguous()
        return self.dense(input_)<|MERGE_RESOLUTION|>--- conflicted
+++ resolved
@@ -74,11 +74,8 @@
             self._transformer_kwargs = TransformerKwargs
         self._config = config
         self._tensor_space = tensor_space
-<<<<<<< HEAD
-        # Assert.in_range_incl(layer_index, 1, self._config.num_layers)
-=======
-        Assert.in_range_incl(layer_index, 1, max(self._config.num_layers, 1))
->>>>>>> f08ac901
+        # TODO Soham: fix assert
+        # Assert.in_range_incl(layer_index, 1, max(self._config.num_layers, 1))
         self._layer_index = layer_index
         self._sequence_parallel = self._tensor_space.distributed_config.sequence_tensor_parallel
         self._debug_transformer = self._config.debug_transformer
