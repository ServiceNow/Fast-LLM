import typing

import torch

from fast_llm.core.distributed import set_generator
from fast_llm.core.ops import gather_op, reduce_op, reduce_scatter_op, swap_mult_dim
from fast_llm.engine.config_utils.tensor_space import TensorSpace
from fast_llm.functional.autograd import wrap_forward_backward
from fast_llm.layers.common.linear import InputParallelLinear, OutputParallelLinear
from fast_llm.layers.transformer.config import TransformerConfig, TransformerKwargs, TransformerSubLayerName
from fast_llm.logging import log_distributed_grad, log_distributed_tensor
from fast_llm.tensor import TensorMeta, init_normal_, init_zeros_
from fast_llm.utils import Assert, get_lr_scale

try:
    from flash_attn.flash_attn_interface import flash_attn_func as _flash_attn_func  # noqa
    from flash_attn.flash_attn_interface import flash_attn_varlen_func as _flash_attn_varlen_func

    _flash_available = True
except ImportError:
    _flash_available = False


class AttachGrad(torch.autograd.Function):
    """
    "Attach" the gradient of y to that of x,
    so that the gradient of y is automatically added to that of x during the gradient computation of x.
    The gradient of y should be computed first.

    In practice this allows inserting a breaking point in autograd to
    split the gradient computation of x in two separate backward calls,
    by setting `y = x.detach().requires_grad_()`.
    """

    @staticmethod
    def forward(ctx, x: torch.Tensor, y: torch.Tensor) -> torch.Tensor:  # noqa
        # TODO: can we do it without saving y? (We only need its grad)
        ctx.save_for_backward(y)
        return x

    @staticmethod
    def backward(ctx, grad_output: torch.Tensor) -> tuple[torch.Tensor, None]:  # noqa
        (y,) = ctx.saved_tensors
        grad = y.grad + grad_output
        return grad, None


class Attention(torch.nn.Module):
    """
    A self-attention layer.
    """

    def __init__(
        self,
        config: TransformerConfig,
        tensor_space: TensorSpace,
        layer_index,
    ):
        super().__init__()
        self._transformer_dim_names = config._transformer_dim_names
        self._transformer_kwargs = config._transformer_kwargs
        self._config = config
        self._tensor_space = tensor_space
<<<<<<< HEAD
        # TODO Soham: fix assert
=======
>>>>>>> 04dcf095
        # Assert.in_range_incl(layer_index, 1, max(self._config.num_layers, 1))
        self._layer_index = layer_index
        self._sequence_parallel = self._tensor_space.distributed_config.sequence_tensor_parallel
        self._debug_transformer = self._config.debug_transformer
        self._causal = self._config.causal
        self._use_flash_attention = self._config.do_use_flash_attention(self._tensor_space.distributed_config)

        init_method_qkv = init_normal_(
            std=self._config.init_method_std_qkv,
            min_val=self._config.init_method_min_qkv,
            max_val=self._config.init_method_max_qkv,
        )
        init_method_std_attn_proj = init_normal_(
            std=self._config.init_method_std_attn_proj,
            min_val=self._config.init_method_min_attn_proj,
            max_val=self._config.init_method_max_attn_proj,
        )

        self._kv_channels = self._tensor_space.get_tensor_dim(self._transformer_dim_names.kv_channels).size
        self._head_groups = self._tensor_space.get_tensor_dim(self._transformer_dim_names.head_groups).global_size
        self._local_head_groups = self._tensor_space.get_tensor_dim(self._transformer_dim_names.head_groups).size
        self._local_heads_per_group = self._tensor_space.get_tensor_dim(self._transformer_dim_names.group_heads).size
        self._local_heads = self._local_head_groups * self._local_heads_per_group
        self._softmax_scale = self._kv_channels ** (-self._config.attention_softmax_scale_power)

        hidden_dim = self._tensor_space.get_tensor_dim(self._transformer_dim_names.hidden)

        layer_lr_scale = config.per_layer_lr_scale[layer_index] if config.per_layer_lr_scale else None
        attention_lr_scale = get_lr_scale(self._config.attention_lr_scale, layer_lr_scale)

        # TODO: Merge the query and key-value computations? (harder with sequence parallel.)
        self.query = OutputParallelLinear(
            hidden_dim,
            self._tensor_space.get_tensor_dim(self._transformer_dim_names.composite_query),
            bias=self._config.add_attn_qkv_bias,
            weight_init_method=init_method_qkv,
            bias_init_method=init_method_qkv if self._config.random_bias_init else init_zeros_,
            sequence_parallel=self._sequence_parallel,
            lr_scale=attention_lr_scale,
        )
        self.key_value = OutputParallelLinear(
            hidden_dim,
            self._tensor_space.get_tensor_dim(self._transformer_dim_names.composite_key_value),
            bias=self._config.add_attn_qkv_bias,
            weight_init_method=init_method_qkv,
            bias_init_method=init_method_qkv if self._config.random_bias_init else init_zeros_,
            sequence_parallel=self._sequence_parallel,
            lr_scale=attention_lr_scale,
        )
        self._query_key_value = wrap_forward_backward(self._query_key_value_forward, self._query_key_value_backward)

        # Rotary embeddings.
        self._rotary = self._config.rotary.build()

        # Output.
        self.dense = InputParallelLinear(
            self._tensor_space.get_tensor_dim(self._transformer_dim_names.composite_dense),
            hidden_dim,
            bias=self._config.add_attn_dense_bias,
            weight_init_method=init_method_std_attn_proj,
            bias_init_method=init_method_std_attn_proj if self._config.random_bias_init else init_zeros_,
            sequence_parallel=self._sequence_parallel,
            lr_scale=attention_lr_scale,
        )

        # PEFT.
        self.query = self._config.peft.apply_linear(self.query, TransformerSubLayerName.query)
        self.key_value = self._config.peft.apply_linear(self.key_value, TransformerSubLayerName.key_value)
        self.dense = self._config.peft.apply_linear(self.dense, TransformerSubLayerName.dense)

    def _attn_fused(
        self, query: torch.Tensor, key: torch.Tensor, value: torch.Tensor, mask: torch.Tensor, mask_value: torch.Tensor
    ) -> torch.Tensor:
        # Backup attention (inefficient)
        b, sq, hidden = query.shape
        sk = key.size(1)

        if self._local_head_groups == 1:
            query = query.view(b, sq * self._local_heads, self._kv_channels)
            key = key.transpose(-1, -2)
        else:
            query = (
                query.unflatten(-1, (self._local_head_groups, self._local_heads_per_group, self._kv_channels))
                .transpose(1, 2)
                .reshape(b * self._local_head_groups, sq * self._local_heads_per_group, self._kv_channels)
            )
            key = key.unflatten(-1, (self._local_head_groups, self._kv_channels)).movedim(1, 3).flatten(0, 1)
            value = value.unflatten(-1, (self._local_head_groups, self._kv_channels)).transpose(1, 2).flatten(0, 1)

        attn_weights = torch.empty(
            (b * self._local_head_groups, sq * self._local_heads_per_group, sk), device=query.device, dtype=query.dtype
        )
        attn_weights = torch.baddbmm(
            attn_weights,
            query,
            key,
            beta=0,
            alpha=self._softmax_scale / self._layer_index,
        ).view(b, self._local_head_groups, sq, self._local_heads_per_group, sk)

        attn_weights = attn_weights.to(torch.float32) * self._layer_index
        attn_weights = torch.where(mask, attn_weights, mask_value)
        attn_weights = torch.nn.functional.softmax(attn_weights, dim=-1).to(query.dtype)

        with set_generator(self._tensor_space.distributed.tp_generator):
            attn_weights = torch.dropout(attn_weights, self._config.attention_dropout, self.training)
        attn_output = torch.bmm(
            attn_weights.view(b * self._local_head_groups, sq * self._local_heads_per_group, sk), value
        )

        if self._local_head_groups == 1:
            return attn_output.view(b, sq, -1)
        else:
            return (
                attn_output.view(b, self._local_head_groups, sq, self._local_heads_per_group, self._kv_channels)
                .transpose(1, 2)
                .flatten(2)
            )

    def _get_meta(
        self, input_: torch.Tensor, name: str, dim_names: tuple[str, ...], kwargs: dict[str, typing.Any]
    ) -> TensorMeta:
        hidden_dims = {dim.name: dim for dim in kwargs[self._transformer_kwargs.hidden_dims]}
        return TensorMeta.from_dims(
            tuple(
                hidden_dims[dim_name] if dim_name in hidden_dims else self._tensor_space.get_tensor_dim(dim_name)
                for dim_name in dim_names
            ),
            tensor_name=f"transformer layer {self._layer_index} attn {name}",
            dtype=input_.dtype,
        )

    @property
    def _query_dims(self):
        return (
            self._transformer_dim_names.batch,
            self._transformer_dim_names.sequence_q,
            self._transformer_dim_names.composite_heads,
            self._transformer_dim_names.kv_channels,
        )

    @property
    def _kv_dims(self):
        return (
            self._transformer_dim_names.batch,
            self._transformer_dim_names.sequence_q,
            self._transformer_dim_names.group_heads,
            self._transformer_dim_names.kv_channels,
        )

    @property
    def _context_dims(self):
        return (
            self._transformer_dim_names.batch,
            self._transformer_dim_names.sequence_q,
            self._transformer_dim_names.composite_dense,
        )

    def _debug_log(
        self, tensor: torch.Tensor, name: str, dim_names: tuple[str, ...], kwargs: dict[str, typing.Any]
    ) -> None:
        # TODO: Local vs global
        Assert.gt(self._debug_transformer, 0)
        log_distributed_tensor(
            "",
            tensor,
            level=self._debug_transformer,
            meta=self._get_meta(tensor, name, dim_names, kwargs),
            distributed=self._tensor_space.distributed,
        )
        if tensor.requires_grad:
            log_distributed_grad(
                "",
                tensor,
                level=self._debug_transformer,
                meta=self._get_meta(tensor, name + " grad", dim_names, kwargs),
                distributed=self._tensor_space.distributed,
            )

    def _query_key_value_forward(
        self, input_: torch.Tensor, sequence_first: bool
    ) -> tuple[torch.Tensor, torch.Tensor, dict[str, typing.Any]]:
        key_value, key_value_context = self.key_value.forward_only(input_)

        handle = None

        if self._head_groups == 1 and self._sequence_parallel:
            key_value, handle = gather_op(
                key_value, group=self._tensor_space.distributed.tensor_group, dim=0, async_op=True
            )

        if self._tensor_space.distributed.sequence_data_group:
            if handle:
                # TODO: This is probably unnecessary.
                handle.wait()
            # sequence dim may not be zero, but this needs to be handled after `handle.wait()`
            key_value, handle = gather_op(
                key_value, group=self._tensor_space.distributed.sequence_data_group, dim=0, async_op=True
            )

        query, query_context = self.query.forward_only(input_)

        if handle:
            handle.wait()

        if self._tensor_space.distributed.sequence_data_group and not sequence_first:
            key_value = swap_mult_dim(key_value, self._tensor_space.distributed_config.sequence_data_parallel, 0, 1)

        context = {"query": query_context, "key_value": key_value_context, "sequence_first": sequence_first}
        return query, key_value, context

    def _query_key_value_backward(
        self, query_grad: torch.Tensor, key_value_grad: torch.Tensor, context: dict
    ) -> torch.Tensor:
        # TODO: De-allocate qkv grads quicker.
        handle = None

        if self._tensor_space.distributed.sequence_data_group:
            key_value_grad, handle = reduce_scatter_op(
                key_value_grad,
                group=self._tensor_space.distributed.sequence_data_group,
                dim=1 - context["sequence_first"],
                async_op=True,
            )

        # TODO: Overlap with both.
        input_grad = self.query.backward(query_grad, context.pop("query"))

        if handle:
            handle.wait()

        if self._head_groups == 1 and (group := self._tensor_space.distributed.tensor_group):
            if self._sequence_parallel:
                key_value_grad = reduce_scatter_op(key_value_grad, group=group, dim=0)
            else:
                key_value_grad = reduce_op(key_value_grad, group=group)

        input_grad.add_(self.key_value.backward(key_value_grad, context.pop("key_value")))
        return input_grad

    def _decide_window_size(self) -> int | None:
        # NOTE: This is a temporal solution for qwen 2.X
        # https://github.com/huggingface/transformers/blob/5e2183f344911aa82aba0b83778a4f196cff378e/src/transformers/models/qwen2/modular_qwen2.py#L71
        # TODO: make universal per layer config
        window_size = self._config.window_size
        if self._config.max_window_layers is not None and self._layer_index < self._config.max_window_layers:
            window_size = None

        return window_size

    def forward(self, input_: torch.Tensor, kwargs: dict[str, typing.Any]) -> tuple[torch.Tensor, torch.Tensor | None]:
        sequence_first = kwargs[TransformerKwargs.sequence_first]
        query, key_value = self._query_key_value(input_, sequence_first)

        # TODO: Move the rest to function.

        if (past_key_values := kwargs.get(self._transformer_kwargs.past_key_values)) is not None:
            assert sequence_first
            # Clear the lists so tensors can be de-allocated
            key_value = torch.cat((past_key_values.pop(0), key_value), dim=0)

        if (presents := kwargs.get(self._transformer_kwargs.presents)) is not None:
            # Return the presents as a leaf tensors so the gradients from later micro-sequences
            # don't propagate to this one.
            presents.append(present := key_value.detach().requires_grad_())
            # Manually add the gradients from later micro-sequences.
            key_value = AttachGrad.apply(key_value, present)

        if self._tensor_space.distributed.sequence_data_group:
            key_value = (
                key_value[: kwargs[TransformerKwargs.sequence_k_dim].size]
                if sequence_first
                else key_value[:, : kwargs[TransformerKwargs.sequence_k_dim].size]
            )

        if sequence_first:
            # TODO: Optimize (is contiguous avoidable?)
            query = query.transpose(0, 1).contiguous()
            key_value = key_value.transpose(0, 1).contiguous()

        key, value = key_value.split(self._local_head_groups * self._kv_channels, dim=-1)

        query = query.view(*query.shape[:2], self._local_heads, self._kv_channels)
        key = key.view(*key.shape[:2], self._local_head_groups, self._kv_channels)
        value = value.view(*value.shape[:2], self._local_head_groups, self._kv_channels)

<<<<<<< HEAD
        if self._config.rotary.enabled:
            if self._debug_transformer:
                self._debug_log(query, "query_rotary_input", self._query_dims, kwargs)
                self._debug_log(
                    key,
                    "key_rotary_input",
                    self._kv_dims,
                    kwargs,
                )
            rotary_fn = triton_rotary_autograd_ if self._config.rotary.triton else apply_rotary_embeddings
            query = rotary_fn(query, kwargs[self._transformer_kwargs.rotary_freq_q])
            key = rotary_fn(key, kwargs[self._transformer_kwargs.rotary_freq_k])
=======
        if self._debug_transformer:
            self._debug_log(query, "query_rotary_input", self._QUERY_DIMS, kwargs)
            self._debug_log(
                key,
                "key_rotary_input",
                self._KV_DIMS,
                kwargs,
            )
        query, key = self._rotary(query, key, kwargs)
>>>>>>> 04dcf095

        window_size = self._decide_window_size()

        if self._use_flash_attention:
            assert _flash_available
            with set_generator(self._tensor_space.distributed.tp_generator):
                if (cu_seqlens_q := kwargs.get(self._transformer_kwargs.cu_seqlens_q, None)) is not None:
                    out_dims = query.size()
                    query = query.view(-1, query.size(-2), query.size(-1))
                    key = key.view(-1, key.size(-2), key.size(-1))
                    value = value.view(-1, value.size(-2), value.size(-1))
                    input_ = _flash_attn_varlen_func(
                        query,
                        key,
                        value,
                        cu_seqlens_q=cu_seqlens_q,
                        cu_seqlens_k=kwargs.get(self._transformer_kwargs.cu_seqlens_k),
                        max_seqlen_q=kwargs.get(self._transformer_kwargs.max_seqlen_q),
                        max_seqlen_k=kwargs.get(self._transformer_kwargs.max_seqlen_k),
                        dropout_p=self._config.attention_dropout if self.training else 0.0,
                        window_size=(-1, -1) if window_size is None else (window_size - 1, 0),
                        causal=self._causal,
                        softmax_scale=self._softmax_scale,
                    ).view(*out_dims)
                else:
                    input_ = _flash_attn_func(
                        query,
                        key,
                        value,
                        window_size=(-1, -1) if window_size is None else (window_size - 1, 0),
                        dropout_p=self._config.attention_dropout if self.training else 0.0,
                        causal=self._causal,
                        softmax_scale=self._softmax_scale,
                    )
            input_ = input_.flatten(-2)
        else:
            # TODO: Avoid the flattens.
            input_ = self._attn_fused(
                query.flatten(-2),
                key.flatten(-2),
                value.flatten(-2),
                kwargs[self._transformer_kwargs.attention_mask],
                kwargs[self._transformer_kwargs.attention_mask_value],
            )

        if self._debug_transformer:
            self._debug_log(query, "query", self._query_dims, kwargs)
            self._debug_log(
                key,
                "key",
                self._kv_dims,
                kwargs,
            )
            self._debug_log(
                value,
                "value",
                self._kv_dims,
                kwargs,
            )
            self._debug_log(input_, "context", self._context_dims, kwargs)

        if sequence_first:
            # TODO: Optimize (is contiguous avoidable? Transpose dense output?)
            input_ = input_.transpose(0, 1).contiguous()
        return self.dense(input_)<|MERGE_RESOLUTION|>--- conflicted
+++ resolved
@@ -61,10 +61,7 @@
         self._transformer_kwargs = config._transformer_kwargs
         self._config = config
         self._tensor_space = tensor_space
-<<<<<<< HEAD
         # TODO Soham: fix assert
-=======
->>>>>>> 04dcf095
         # Assert.in_range_incl(layer_index, 1, max(self._config.num_layers, 1))
         self._layer_index = layer_index
         self._sequence_parallel = self._tensor_space.distributed_config.sequence_tensor_parallel
@@ -351,20 +348,6 @@
         key = key.view(*key.shape[:2], self._local_head_groups, self._kv_channels)
         value = value.view(*value.shape[:2], self._local_head_groups, self._kv_channels)
 
-<<<<<<< HEAD
-        if self._config.rotary.enabled:
-            if self._debug_transformer:
-                self._debug_log(query, "query_rotary_input", self._query_dims, kwargs)
-                self._debug_log(
-                    key,
-                    "key_rotary_input",
-                    self._kv_dims,
-                    kwargs,
-                )
-            rotary_fn = triton_rotary_autograd_ if self._config.rotary.triton else apply_rotary_embeddings
-            query = rotary_fn(query, kwargs[self._transformer_kwargs.rotary_freq_q])
-            key = rotary_fn(key, kwargs[self._transformer_kwargs.rotary_freq_k])
-=======
         if self._debug_transformer:
             self._debug_log(query, "query_rotary_input", self._QUERY_DIMS, kwargs)
             self._debug_log(
@@ -374,7 +357,6 @@
                 kwargs,
             )
         query, key = self._rotary(query, key, kwargs)
->>>>>>> 04dcf095
 
         window_size = self._decide_window_size()
 
