--- conflicted
+++ resolved
@@ -33,13 +33,8 @@
             max_val=config.init_method_max_mlp_2,
         )
 
-<<<<<<< HEAD
-        hidden_dim = tensor_space[TransformerDimNames.hidden]
-        self._intermediate_dim = tensor_space[TransformerDimNames.composite_expert_mlp]
-=======
-        hidden_dim = tensor_space.get_tensor_dim(self._transformer_dim_names.hidden)
-        self._intermediate_dim = tensor_space.get_tensor_dim(self._transformer_dim_names.composite_expert_mlp)
->>>>>>> 8a5e8f06
+        hidden_dim = tensor_space[self._transformer_dim_names.hidden]
+        self._intermediate_dim = tensor_space[self._transformer_dim_names.composite_expert_mlp]
         self._sequence_parallel = tensor_space.distributed_config.sequence_tensor_parallel
         self._recompute_level = config.mlp_recompute_level
 
@@ -54,11 +49,7 @@
         # So both layers' weights have shape (num_experts [* gate_up] * ffn, hidden_size)
         self.layer_1 = LinearBase(
             hidden_dim,
-<<<<<<< HEAD
-            tensor_space[TransformerDimNames.composite_gated_expert_mlp],
-=======
-            tensor_space.get_tensor_dim(self._transformer_dim_names.composite_gated_expert_mlp),
->>>>>>> 8a5e8f06
+            tensor_space[self._transformer_dim_names.composite_gated_expert_mlp],
             bias=config.add_mlp_bias,
             weight_init_method=init_method_1,
             bias_init_method=init_method_1 if config.random_bias_init else init_zeros_,
