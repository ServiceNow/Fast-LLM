import abc
import logging
import typing

import torch

from fast_llm.core.distributed import ReduceOp, all_reduce, set_generator
from fast_llm.engine.base_model.config import LossDef, ResourceUsageConfig
from fast_llm.engine.config_utils.tensor_dim import TensorDim
from fast_llm.engine.distributed.config import DistributedConfig
from fast_llm.engine.distributed.distributed import Distributed
from fast_llm.layers.block.block import Block
from fast_llm.layers.block.config import BlockKwargs
from fast_llm.layers.common.auxiliary_loss import AuxiliaryLoss
from fast_llm.layers.common.peft.config import PeftConfig
from fast_llm.layers.decoder.config import BlockWithBiasConfig, DecoderBlockConfig
from fast_llm.layers.language_model.head import _format_name
from fast_llm.tensor import TensorMeta
from fast_llm.utils import Assert

logger = logging.getLogger(__name__)


class BlockWithBias[ConfigType: BlockWithBiasConfig](Block[ConfigType]):
    """
    Base class for mixer and MLP modules.
    """

    def __init__(
        self,
        config: ConfigType,
        distributed_config: DistributedConfig,
        *,
        hidden_dim: TensorDim,
        lr_scale: float | None,
        peft: PeftConfig | None,
        return_bias: bool = True,
    ):
        super().__init__(config, distributed_config, hidden_dim=hidden_dim, lr_scale=lr_scale, peft=peft)
        self._return_bias = return_bias

    def forward(
        self,
        input_: torch.Tensor,
        kwargs: dict[str, typing.Any],
        losses: dict[str, typing.Any] | None = None,
        metrics: dict[str, typing.Any] | None = None,
    ) -> tuple[torch.Tensor, torch.Tensor | None] | torch.Tensor:
        output, bias = self._forward(input_, kwargs, losses, metrics)
        if self._return_bias:
            return output, bias
        else:
            return output if bias is None else output + bias

    @abc.abstractmethod
    def _forward(
        self,
        input_: torch.Tensor,
        kwargs: dict[str, typing.Any],
        losses: dict[str, typing.Any] | None = None,
        metrics: dict[str, typing.Any] | None = None,
    ) -> tuple[torch.Tensor, torch.Tensor | None]:
        pass


class DecoderBlock[ConfigType: DecoderBlockConfig](Block[ConfigType]):
    """
    A transformer-like decoder base block with abstract mixer.
    """

    def __init__(
        self,
        config: ConfigType,
        distributed_config: DistributedConfig,
        *,
        hidden_dim: TensorDim,
        lr_scale: float | None,
        peft: PeftConfig | None,
        return_input: bool = False,
    ):
        super().__init__(
            config,
            distributed_config,
            hidden_dim=hidden_dim,
            lr_scale=lr_scale,
            peft=peft,
        )
        # For multi-token prediction, return a stack of shared_hidden and transformer_output.
        self._return_input = return_input
        self.norm_1 = self._config.normalization.get_layer(self._hidden_dim, lr_scale=self._lr_scale, peft=self._peft)
        self.norm_2 = self._config.normalization.get_layer(self._hidden_dim, lr_scale=self._lr_scale, peft=self._peft)

        self.mixer = self._config.mixer.get_layer(
            self._distributed_config,
            self._hidden_dim,
            lr_scale=self._lr_scale,
            peft=peft,
            return_bias=True,
        )

        self.mlp = self._config.mlp.get_layer(
            self._distributed_config,
            self._hidden_dim,
            lr_scale=self._lr_scale,
            peft=peft,
            return_bias=True,
        )

    def setup(self, distributed: Distributed) -> None:
        super().setup(distributed)
        self.mixer.setup(distributed)
        self.mlp.setup(distributed)

    @torch.compile
    def _bias_dropout_add(
        self, input_: torch.Tensor, bias: torch.Tensor | None, residual: torch.Tensor
    ) -> torch.Tensor:
        if bias is not None:
            input_ = input_ + bias
        return residual + torch.dropout(input_, self._config.dropout, self.training)

    def forward(
        self,
        input_: torch.Tensor,
        kwargs: dict[str, typing.Any],
        losses: dict[str, typing.Any] | None = None,
        metrics: dict[str, typing.Any] | None = None,
    ) -> torch.Tensor:
        if isinstance(input_, TensorMeta):
            dims = kwargs[BlockKwargs.hidden_dims]
            if self._return_input:
                dims = (TensorDim("stacked_input_output", 2),) + dims
            return TensorMeta.from_dims(dims, tensor_name=f"{self.module_name} output", dtype=input_.dtype)
        generator = self._distributed.tp_generator if self._sequence_parallel else self._distributed.pp_generator
        self._debug(None, "begin", kwargs.get(BlockKwargs.hidden_dims), kwargs)
        fw_input = input_
        hidden_states = self.norm_1(input_)
        self._debug(hidden_states, "norm_1", kwargs.get(BlockKwargs.hidden_dims), kwargs)
        hidden_states, bias = self.mixer(hidden_states, kwargs, metrics=metrics)

        hidden_states, bias = self.activation_distillation_loss(hidden_states, bias, kwargs, losses, metrics)

        with set_generator(generator):
            input_ = self._bias_dropout_add(hidden_states, bias, input_)
        self._debug(input_, "mixer_residual", kwargs.get(BlockKwargs.hidden_dims), kwargs)
        hidden_states = self.norm_2(input_)
        self._debug(hidden_states, "norm_2", kwargs.get(BlockKwargs.hidden_dims), kwargs)
        hidden_states, bias = self.mlp(hidden_states, kwargs, losses, metrics)
        with set_generator(generator):
            hidden_states = self._bias_dropout_add(hidden_states, bias, input_)
        self._debug(hidden_states, None, kwargs.get(BlockKwargs.hidden_dims), kwargs)

        if self._return_input:
            hidden_states = torch.stack((fw_input, hidden_states), dim=0)
        return hidden_states

    def activation_distillation_loss(self, hidden_states, bias, kwargs, losses, metrics):
        """
        Maybe apply activation distillation loss and setup backward hooks.
        """
        mixer_output = hidden_states if bias is None else hidden_states + bias

        # Teacher: output mixer activations via _debug interface
        self._debug(mixer_output.detach(), "mixer_output", kwargs.get(BlockKwargs.hidden_dims), kwargs)

        # Student gets teacher activations and computes the activation-level loss.
        activation_targets = kwargs.get(BlockKwargs.activation_distillation_targets)
        key = f"{self.module_name}.mixer_output"
        if (
            activation_targets is not None
            and self.training
            and (teacher_output := activation_targets.pop(key, None)) is not None
        ):
            # Compare student mixer output with the teacher's stored activation and accumulate the loss.
            teacher_tensor = teacher_output.detach().to(device=mixer_output.device, dtype=mixer_output.dtype)
            Assert.eq(teacher_tensor.shape, mixer_output.shape)
            # TODO: un-scaled loss for reporting? Average loss over layers?
            # L2 loss
            activation_loss_factor = self._config.activation_distillation_factor
            # (batch, sequence, hidden) or (sequence, batch, hidden). Take the norm over hidden dim.

<<<<<<< HEAD
            # Handle possible padding by creating a mask based on sequence_lengths
            sequence_first = kwargs.get(BlockKwargs.sequence_first, False)
            sequence_lengths = kwargs.get(BlockKwargs.sequence_lengths)

            if sequence_lengths is not None:
                # Create mask: 1 for valid positions, 0 for padding
                # sequence_lengths is a list of lists: [[len1, len2, ...], [len1, len2, ...], ...]
                # where outer list is batch, inner lists are document lengths within each sample
                device = mixer_output.device
                batch_size = len(sequence_lengths)
                max_seq_len = mixer_output.shape[0] if sequence_first else mixer_output.shape[1]
                mask = torch.zeros(batch_size, max_seq_len, device=device, dtype=mixer_output.dtype)
                for batch_idx, sample_lens in enumerate(sequence_lengths):
                    # Mark valid positions (non-padding) as 1
                    total_len = sum(sample_lens)
                    mask[batch_idx, :total_len] = 1.0
=======
            # Handle possible padding by using pre-computed activation mask
            sequence_first = kwargs.get(BlockKwargs.sequence_first, False)
            activation_mask = kwargs.get(BlockKwargs.activation_mask)

            if activation_mask is not None:
                # Use pre-computed activation mask (bool tensor where True = valid token)
                mask = activation_mask.to(dtype=mixer_output.dtype)
>>>>>>> b5254077
                if sequence_first:
                    # (batch, sequence) -> (sequence, batch)
                    mask = mask.T

                # Compute masked L2 loss: norm over hidden dim, then apply mask
                per_token_loss = torch.norm(
                    mixer_output - teacher_tensor, p=2, dim=-1
                )  # (batch, sequence) or (sequence, batch)
                masked_loss = per_token_loss * mask
                local_loss_sum = torch.sum(masked_loss)
                total_count = int(mask.sum().item())
            else:
<<<<<<< HEAD
                # No sequence_lengths available, compute loss without masking
                local_loss_sum = torch.sum(torch.norm(mixer_output - teacher_tensor, p=2, dim=(2)))
=======
                # No activation_mask available, compute loss on all tokens
                per_token_loss = torch.norm(
                    mixer_output - teacher_tensor, p=2, dim=-1
                )  # (batch, sequence) or (sequence, batch)
                local_loss_sum = torch.sum(per_token_loss)
>>>>>>> b5254077
                # mixer_output.shape is (batch, sequence, hidden) or (sequence, batch, hidden)
                # In either case, dims 0 and 1 are batch and sequence
                total_count = mixer_output.shape[0] * mixer_output.shape[1]

            # All-reduce across tensor-parallel group if sequence-parallel is enabled
            if self._sequence_parallel and self._distributed.tensor_group is not None:
                all_reduce(local_loss_sum, group=self._distributed.tensor_group, op=ReduceOp.SUM)
<<<<<<< HEAD
                if sequence_lengths is not None:
=======
                if activation_mask is not None:
>>>>>>> b5254077
                    # Different ranks may have different amounts of padding
                    total_count_tensor = torch.tensor(total_count, device=mixer_output.device, dtype=torch.int64)
                    all_reduce(total_count_tensor, group=self._distributed.tensor_group, op=ReduceOp.SUM)
                    total_count = int(total_count_tensor.item())
                else:
                    # All ranks contribute the same count
                    total_count *= self._distributed.tensor_group.size()

            activation_loss = local_loss_sum / total_count
            scaled_activation_loss = activation_loss_factor * activation_loss

            # Backward hooks
            hidden_states = AuxiliaryLoss.apply(hidden_states, scaled_activation_loss, 1.0)
            bias = AuxiliaryLoss.apply(bias, scaled_activation_loss, 1.0) if bias is not None else None
            # Logging
            if losses is not None and self._activation_distillation_loss_name in losses:
                losses[self._activation_distillation_loss_name].append(activation_loss.detach())
            # Per-layer metrics
            if metrics is not None:
                metrics[f"{self.module_name}/activation_distillation_loss"] = activation_loss.detach()

                # If using stochastic mixer, also log per-mixer-type activation distillation loss
                from fast_llm.layers.decoder.stochastic_mixer import StochasticMixer

                if isinstance(self.mixer, StochasticMixer):
                    selected_mixer = self.mixer._last_selected_mixer
                    metrics[f"{self.module_name}/activation_distillation_loss/{selected_mixer}"] = (
                        activation_loss.detach()
                    )
        return hidden_states, bias

    def get_compute_usage(self, input_: TensorMeta, kwargs: dict[str, typing.Any], config: ResourceUsageConfig) -> int:
        # TODO: Add marginal compute? (normalization, bias_dropout_add)
        return sum(
            (
                self.mixer.get_compute_usage(input_, kwargs, config),
                self.mlp.get_compute_usage(input_, kwargs, config),
            )
        )

    def preprocess(self, kwargs: dict[str, typing.Any]) -> None:
        self.mixer.preprocess(kwargs)
        self.mlp.preprocess(kwargs)

    # TODO: add layer_index
    _activation_distillation_loss_name = "activation_distillation_loss"

    def get_loss_definitions(self, count: int = 1) -> list[LossDef]:
        loss_definitions = []
        if self._config.activation_distillation_factor > 0.0 and self._config.distillation_model is not None:
            loss_definitions.append(
                LossDef(
                    name=self._activation_distillation_loss_name,
                    formatted_name=_format_name(self._activation_distillation_loss_name),
                    count=count,
                )
            )
        return (
            loss_definitions
            + self.mixer.get_loss_definitions(count=count)
            + self.mlp.get_loss_definitions(count=count)
        )<|MERGE_RESOLUTION|>--- conflicted
+++ resolved
@@ -179,24 +179,6 @@
             activation_loss_factor = self._config.activation_distillation_factor
             # (batch, sequence, hidden) or (sequence, batch, hidden). Take the norm over hidden dim.
 
-<<<<<<< HEAD
-            # Handle possible padding by creating a mask based on sequence_lengths
-            sequence_first = kwargs.get(BlockKwargs.sequence_first, False)
-            sequence_lengths = kwargs.get(BlockKwargs.sequence_lengths)
-
-            if sequence_lengths is not None:
-                # Create mask: 1 for valid positions, 0 for padding
-                # sequence_lengths is a list of lists: [[len1, len2, ...], [len1, len2, ...], ...]
-                # where outer list is batch, inner lists are document lengths within each sample
-                device = mixer_output.device
-                batch_size = len(sequence_lengths)
-                max_seq_len = mixer_output.shape[0] if sequence_first else mixer_output.shape[1]
-                mask = torch.zeros(batch_size, max_seq_len, device=device, dtype=mixer_output.dtype)
-                for batch_idx, sample_lens in enumerate(sequence_lengths):
-                    # Mark valid positions (non-padding) as 1
-                    total_len = sum(sample_lens)
-                    mask[batch_idx, :total_len] = 1.0
-=======
             # Handle possible padding by using pre-computed activation mask
             sequence_first = kwargs.get(BlockKwargs.sequence_first, False)
             activation_mask = kwargs.get(BlockKwargs.activation_mask)
@@ -204,7 +186,6 @@
             if activation_mask is not None:
                 # Use pre-computed activation mask (bool tensor where True = valid token)
                 mask = activation_mask.to(dtype=mixer_output.dtype)
->>>>>>> b5254077
                 if sequence_first:
                     # (batch, sequence) -> (sequence, batch)
                     mask = mask.T
@@ -217,16 +198,11 @@
                 local_loss_sum = torch.sum(masked_loss)
                 total_count = int(mask.sum().item())
             else:
-<<<<<<< HEAD
-                # No sequence_lengths available, compute loss without masking
-                local_loss_sum = torch.sum(torch.norm(mixer_output - teacher_tensor, p=2, dim=(2)))
-=======
                 # No activation_mask available, compute loss on all tokens
                 per_token_loss = torch.norm(
                     mixer_output - teacher_tensor, p=2, dim=-1
                 )  # (batch, sequence) or (sequence, batch)
                 local_loss_sum = torch.sum(per_token_loss)
->>>>>>> b5254077
                 # mixer_output.shape is (batch, sequence, hidden) or (sequence, batch, hidden)
                 # In either case, dims 0 and 1 are batch and sequence
                 total_count = mixer_output.shape[0] * mixer_output.shape[1]
@@ -234,11 +210,7 @@
             # All-reduce across tensor-parallel group if sequence-parallel is enabled
             if self._sequence_parallel and self._distributed.tensor_group is not None:
                 all_reduce(local_loss_sum, group=self._distributed.tensor_group, op=ReduceOp.SUM)
-<<<<<<< HEAD
-                if sequence_lengths is not None:
-=======
                 if activation_mask is not None:
->>>>>>> b5254077
                     # Different ranks may have different amounts of padding
                     total_count_tensor = torch.tensor(total_count, device=mixer_output.device, dtype=torch.int64)
                     all_reduce(total_count_tensor, group=self._distributed.tensor_group, op=ReduceOp.SUM)
