--- conflicted
+++ resolved
@@ -40,16 +40,13 @@
     sequence_lengths = "sequence_lengths"
     # TODO: Belongs elsewhere?
     grad_output = "grad_output"
-<<<<<<< HEAD
     activation_distillation_storage = "activation_distillation_storage"
     activation_distillation_targets = "activation_distillation_targets"
     activation_distillation_total = "activation_distillation_total"
-=======
     iteration = "iteration"
     device = "device"
     hidden_states = "hidden_states"
     output_hidden_states = "output_hidden_states"
->>>>>>> 9f81b96f
 
 
 @config_class(registry=True)
