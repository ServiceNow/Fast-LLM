import functools
import typing
import warnings

from fast_llm.config import Field, FieldHint, check_field, config_class
from fast_llm.engine.base_model.config import ModuleConfig
from fast_llm.engine.config_utils.parameter import combine_lr_scales
from fast_llm.engine.config_utils.tensor_dim import TensorDim
from fast_llm.engine.distributed.config import DistributedConfig
from fast_llm.layers.common.peft.config import PeftConfig
from fast_llm.utils import Assert

if typing.TYPE_CHECKING:
    from fast_llm.layers.block.block import BlockBase
    from fast_llm.layers.block.sequence import FixedBlockSequence, PatternBlockSequence


class BlockDimNames:
    # A set of common tensor dim names packed into a namespace.
    # Input dimensions (variable)
    # TODO: Does batch belong here?
    batch = "batch"
    # TODO: Distinguish micro-sequence?
    sequence_q = "sequence_q"
    sequence_q_tp = "sequence_q_tp"
    sequence_k = "sequence_k"
    hidden = "hidden"


class BlockKwargs:
    sequence_first = "sequence_first"
    hidden_dims = "hidden_dims"
    sequence_q_dim = "sequence_q_dim"
    sequence_k_dim = "sequence_k_dim"
    # TODO: These are confusing
    sequence_length = "sequence_length"
    sequence_lengths = "sequence_lengths"
    # TODO: Belongs elsewhere?
    grad_output = "grad_output"
<<<<<<< HEAD
    iteration = "iteration"
=======
    device = "device"
>>>>>>> 13e0517f


@config_class(registry=True)
class BlockConfig(ModuleConfig):
    """
    Base configuration class for blocks and block-like layers (mlp, mixers, etc.).
    """

    _abstract = True

    lr_scale: float | None = Field(
        default=None,
        desc="Scaling factor for the layer learning rate."
        " Combines multiplicatively with the scale set by the parent and child layers, if applicable.",
        hint=FieldHint.feature,
    )

    @classmethod
    def _from_dict(cls, default: dict[str, typing.Any], strict: bool = True) -> typing.Self:
        if cls is BlockConfig and cls.get_subclass(default.get("type")) is None:
            from fast_llm.layers.decoder.config import DecoderBlockConfig

            # Default subclass.
            return DecoderBlockConfig._from_dict(default, strict)
        return super()._from_dict(default, strict=strict)

    @property
    def layer_class(self) -> "type[BlockBase]":
        raise NotImplementedError()

    def get_layer(
        self,
        distributed_config: DistributedConfig,
        hidden_dim: TensorDim,
        *,
        lr_scale: float | None,
        peft: PeftConfig | None,
    ) -> "BlockBase":
        return self.layer_class(
            self,
            distributed_config,
            hidden_dim=hidden_dim,
            lr_scale=combine_lr_scales(lr_scale, self.lr_scale),
            peft=peft,
        )


@config_class(registry=True)
class BlockSequenceConfig(BlockConfig):
    @classmethod
    def _from_dict(cls, default: dict[str, typing.Any], strict: bool = True) -> typing.Self:
        if cls is BlockSequenceConfig and cls.get_subclass(default.get("type")) is None:
            # Default subclass.
            return FixedBlockSequenceConfig._from_dict(default, strict)
        return super()._from_dict(default, strict=strict)


@config_class(dynamic_type={BlockSequenceConfig: "fixed"})
class FixedBlockSequenceConfig(BlockSequenceConfig):
    _abstract = False
    block: BlockConfig = Field(
        desc="Common configuration for all the blocks.",
        hint=FieldHint.architecture,
    )
    num_blocks: int = Field(
        default=12,
        desc="Number of blocks in the model.",
        hint=FieldHint.architecture,
        valid=check_field(Assert.geq, 0),
    )

    @property
    def layer_class(self) -> "type[FixedBlockSequence]":
        from fast_llm.layers.block.sequence import FixedBlockSequence

        return FixedBlockSequence


@config_class(dynamic_type={BlockSequenceConfig: "pattern"})
class PatternBlockSequenceConfig(BlockSequenceConfig):
    _abstract = False
    blocks: dict[str, BlockConfig] = Field()
    pattern: list[str] = Field(
        default=None,
        desc="The name of each block (key in `blocks`) in the repeated pattern.",
        hint=FieldHint.architecture,
    )
    num_blocks: int = Field(
        default=12,
        desc="Number of blocks in the model.",
        hint=FieldHint.architecture,
        valid=check_field(Assert.geq, 0),
    )

    def _validate(self):
        if not self.blocks:
            raise ValueError("No block configuration provided")
        if not self.pattern:
            raise ValueError("No block pattern provided")
        used_blocks = set(self.pattern)
        available_blocks = set(self.blocks)
        if missing := used_blocks - available_blocks:
            raise ValueError(f"The following blocks are present in the pattern but undefined: {missing}")
        if extra := available_blocks - used_blocks:
            raise warnings.warn(f"The following blocks are defined but unused: {extra}")

        super()._validate()

    @property
    def layer_class(self) -> "type[PatternBlockSequence]":
        from fast_llm.layers.block.sequence import PatternBlockSequence

        return PatternBlockSequence

    @functools.cached_property
    def expanded_pattern(self) -> list[str]:
        # The complete list of block names, expanded to `num_blocks`
        return (self.pattern * (self.num_blocks // len(self.pattern) + 1))[: self.num_blocks]

    @functools.cached_property
    def preprocessing_layers(self) -> dict[str, int]:
        # The index at which each block first appears. These blocks are used for preprocessing.
        return {name: self.expanded_pattern.index(name) for name in set(self.expanded_pattern)}<|MERGE_RESOLUTION|>--- conflicted
+++ resolved
@@ -37,11 +37,8 @@
     sequence_lengths = "sequence_lengths"
     # TODO: Belongs elsewhere?
     grad_output = "grad_output"
-<<<<<<< HEAD
     iteration = "iteration"
-=======
     device = "device"
->>>>>>> 13e0517f
 
 
 @config_class(registry=True)
