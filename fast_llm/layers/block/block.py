import abc
import functools
import logging
import typing

import torch

from fast_llm.config import Config, Configurable
from fast_llm.core.distributed import set_generator
from fast_llm.engine.base_model.base_model import Layer, Module
from fast_llm.engine.config_utils.run import log_pipeline_parallel_main_rank
from fast_llm.engine.config_utils.tensor_dim import TensorDim
from fast_llm.engine.distributed.config import DistributedConfig
from fast_llm.engine.distributed.distributed import Distributed
from fast_llm.layers.block.config import BlockConfig, BlockKwargs, BlockLayerConfig
from fast_llm.logging import log_distributed_grad, log_distributed_tensor, log_memory_usage
from fast_llm.tensor import TensorMeta

logger = logging.getLogger(__name__)


class DebugLayer:
    # TODO: Move elsewhere?
    def __init__(self, name: str, debug_level: int = 0, debug_memory: bool = False):
        self._name = name
        self._debug_level = debug_level
        self._debug_memory = debug_memory

    def _get_meta(
        self, tensor: torch.Tensor, name: str, dims: tuple[TensorDim | str, ...], kwargs: dict[str, typing.Any]
    ) -> TensorMeta:
        hidden_dims = {
            dim.name: dim for dim in kwargs[BlockKwargs.hidden_dims] + (kwargs[BlockKwargs.sequence_q_dim],)
        }
        return TensorMeta.from_dims(
            tuple(
                (
                    dim
                    if isinstance(dim, TensorDim)
                    else hidden_dims[dim] if dim in hidden_dims else TensorDim(dim, tensor.size(i))
                )
                for i, dim in enumerate(dims)
            ),
            tensor_name=f"{self._name} {name}",
            dtype=tensor.dtype,
        )

    @functools.cached_property
    def enabled(self) -> bool:
        return self._debug_level > 0 or self._debug_memory

    def __call__[
        T
    ](
        self,
        tensor: torch.Tensor | None,
        name: str,
        dims: tuple[TensorDim | str, ...],
        kwargs: dict[str, typing.Any],
        scale: float = 1.0,
        global_: bool = True,
        log_fn: type[BaseException] | typing.Callable[[str], T] | None = logger.info,
    ) -> None:
        # TODO: Local vs global?
        if self._debug_memory:
            log_pipeline_parallel_main_rank(lambda: log_memory_usage(f"{self._name} {name}", str))
        if self._debug_level > 0 and tensor is not None:
            log_distributed_tensor(
                "",
                tensor,
                level=self._debug_level,
                meta=self._get_meta(tensor, name, dims, kwargs),
                global_=global_,
                log_fn=log_fn,
                scale=scale,
            )
            if tensor.requires_grad:
                log_distributed_grad(
                    "",
                    tensor,
                    level=self._debug_level,
                    meta=self._get_meta(tensor, name + " grad", dims, kwargs),
                    global_=global_,
                    log_fn=log_fn,
                    scale=scale,
                )


class BlockLayerBase[ConfigType: Config](Configurable[ConfigType], Module):
    """
    Base class for blocks, mixer and MLP modules.
    """

    def __init__(
        self,
        config: ConfigType,
        block_config: BlockConfig,
        distributed_config: DistributedConfig,
        # TODO: Review `hidden_dim` and `block_index`
        hidden_dim: TensorDim,
        block_index: int,
        name: str,
        lr_scale: float | None,
    ):
        super().__init__(config, distributed_config)
        self._block_config = block_config
        self._hidden_dim = hidden_dim
        self._block_index = block_index
        self._name = name
        self._sequence_parallel: bool = self._distributed_config.sequence_tensor_parallel
        self._debug = DebugLayer(
            self._name,
            self._block_config.debug_transformer,
            self._block_config.debug_transformer_memory,
        )
        self._lr_scale = lr_scale


class BlockLayer[ConfigType: BlockLayerConfig](BlockLayerBase[ConfigType]):
    """
    Base class for mixer and MLP modules.
    """

    @abc.abstractmethod
    def forward(
        self,
        input_: torch.Tensor,
        kwargs: dict[str, typing.Any],
        losses: dict[str, typing.Any] | None = None,
        metrics: dict[str, typing.Any] | None = None,
    ) -> tuple[torch.Tensor, torch.Tensor | None]:
        pass


class Block[ConfigType: BlockConfig](BlockLayerBase[ConfigType], Layer):
    """
    A transformer-like decoder base block with abstract mixer.
    """

    def __init__(
        self,
        config: ConfigType,
        distributed_config: DistributedConfig,
        hidden_dim: TensorDim,
        block_index: int,
        name: str,
        lr_scale: float | None,
        return_input: bool = False,
    ):
        super().__init__(
            config,
            config,
            distributed_config,
            hidden_dim,
            block_index,
            name,
            lr_scale,
        )
        # For multi-token prediction, return a stack of shared_hidden and transformer_output.
        self._return_input: bool = return_input
        # Note, layer_lr_scale does not impact the norms
        # TODO: add a separate norm_lr_scale
        self.norm_1 = self._config.peft.apply_other(
            self._config.normalization.get_layer(self._hidden_dim, self._lr_scale)
        )
        self.norm_2 = self._config.peft.apply_other(
            self._config.normalization.get_layer(self._hidden_dim, self._lr_scale)
        )

        # Attribute should be mixer, but Attention uses a different name for backward compatibility. TODO: Fix.
        setattr(
            self,
            self._config.mixer.module_name,
            self._config.mixer.get_layer(
                self._config,
                self._distributed_config,
                self._hidden_dim,
                self._block_index,
                f"{self._name} mixer",
                self._lr_scale,
            ),
        )
<<<<<<< HEAD
        self.mlp = self._config.mlp.get_layer(
            self._distributed_config, self._hidden_dim, self._block_index, f"{self._name} mlp", self._lr_scale
=======

        # TODO: Use dynamic type.
        from fast_llm.layers.block.mlp.mixture_of_experts import MixtureOfExpertMLP
        from fast_llm.layers.block.mlp.mlp import MLP

        self.mlp = (MixtureOfExpertMLP if self._config.num_experts > 1 else MLP)(
            self._config,
            self._config,
            self._distributed_config,
            self._hidden_dim,
            self._block_index,
            f"{self._name} MLP",
            self._lr_scale,
>>>>>>> 229b7f5a
        )

    def setup(self, distributed: Distributed) -> None:
        super().setup(distributed)
        getattr(self, self._config.mixer.module_name).setup(distributed)
        self.mlp.setup(distributed)

    @torch.compile
    def _bias_dropout_add(
        self, input_: torch.Tensor, bias: torch.Tensor | None, residual: torch.Tensor
    ) -> torch.Tensor:
        if bias is not None:
            input_ = input_ + bias
        return residual + torch.dropout(input_, self._config.hidden_dropout, self.training)

    def forward(
        self,
        input_: torch.Tensor,
        kwargs: dict[str, typing.Any],
        losses: dict[str, typing.Any] | None = None,
        metrics: dict[str, typing.Any] | None = None,
    ) -> torch.Tensor:
        if isinstance(input_, TensorMeta):
            dims = kwargs[BlockKwargs.hidden_dims]
            if self._return_input:
                dims = (TensorDim("stacked_input_output", 2),) + dims
            return TensorMeta.from_dims(dims, tensor_name=f"{self._name} output", dtype=input_.dtype)
        generator = self._distributed.tp_generator if self._sequence_parallel else self._distributed.pp_generator
        if self._debug.enabled:
            self._debug(None, "begin", kwargs[BlockKwargs.hidden_dims], kwargs)
        fw_input = input_
        hidden_states = self.norm_1(input_)
        if self._debug.enabled:
            self._debug(hidden_states, "norm 1", kwargs[BlockKwargs.hidden_dims], kwargs)
        hidden_states, bias = getattr(self, self._config.mixer.module_name)(hidden_states, kwargs)
        if self._debug.enabled:
            self._debug(
                hidden_states if bias is None else hidden_states + bias,
                "mixer output",
                kwargs[BlockKwargs.hidden_dims],
                kwargs,
            )
        with set_generator(generator):
            input_ = self._bias_dropout_add(hidden_states, bias, input_)
        if self._debug.enabled:
            self._debug(input_, "mixer residual", kwargs[BlockKwargs.hidden_dims], kwargs)
        hidden_states = self.norm_2(input_)
        if self._debug.enabled:
            self._debug(hidden_states, "norm 2", kwargs[BlockKwargs.hidden_dims], kwargs)
        hidden_states, bias = self.mlp(hidden_states, kwargs, losses, metrics)
        if self._debug.enabled:
            self._debug(
                hidden_states if bias is None else hidden_states + bias,
                "MLP output",
                kwargs[BlockKwargs.hidden_dims],
                kwargs,
            )
        with set_generator(generator):
            hidden_states = self._bias_dropout_add(hidden_states, bias, input_)
        if self._debug.enabled:
            self._debug(None, "MLP residual", kwargs[BlockKwargs.hidden_dims], kwargs)
        if self._return_input:
            hidden_states = torch.stack((fw_input, hidden_states), dim=0)
        return hidden_states<|MERGE_RESOLUTION|>--- conflicted
+++ resolved
@@ -180,24 +180,8 @@
                 self._lr_scale,
             ),
         )
-<<<<<<< HEAD
         self.mlp = self._config.mlp.get_layer(
             self._distributed_config, self._hidden_dim, self._block_index, f"{self._name} mlp", self._lr_scale
-=======
-
-        # TODO: Use dynamic type.
-        from fast_llm.layers.block.mlp.mixture_of_experts import MixtureOfExpertMLP
-        from fast_llm.layers.block.mlp.mlp import MLP
-
-        self.mlp = (MixtureOfExpertMLP if self._config.num_experts > 1 else MLP)(
-            self._config,
-            self._config,
-            self._distributed_config,
-            self._hidden_dim,
-            self._block_index,
-            f"{self._name} MLP",
-            self._lr_scale,
->>>>>>> 229b7f5a
         )
 
     def setup(self, distributed: Distributed) -> None:
