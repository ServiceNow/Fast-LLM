import logging
<<<<<<< HEAD
import math
=======
>>>>>>> e7d96368
import typing

import torch

from fast_llm.engine.config_utils.tensor_space import DefaultDimNames, TensorDim, TensorSpace
from fast_llm.functional.config import ActivationType
from fast_llm.layers.common.linear import InputParallelLinear, Linear, OutputParallelLinear
from fast_llm.layers.ssm.config import SSMConfig, SSMDimNames
from fast_llm.layers.ssm.mamba_layer import init_A, init_dtprojbias
from fast_llm.layers.transformer.config import TransformerConfig, TransformerDimNames, TransformerKwargs
from fast_llm.layers.transformer.transformer import Mixer
from fast_llm.tensor import ParameterMeta, init_kaiming_, init_ones_, init_uniform_centered_
from fast_llm.utils import Assert, div, get_lr_scale

logger = logging.getLogger(__name__)

try:
    from mamba_ssm.ops.selective_scan_interface import selective_scan_fn  # noqa

    _mamba_available = True
except (ImportError, RuntimeError):
    _mamba_available = False

try:
    from causal_conv1d import causal_conv1d_fn as _causal_conv1d_fn  # noqa

    _causal_conv1d_available = True
except (ImportError, RuntimeError):
    _causal_conv1d_available = False

logger = logging.getLogger(__name__)


class Mamba2(Mixer):
    """
    This code is adapted from https://github.com/jxiw/M1/blob/537a1ca5407a786a99dc6c721873493cf8750d5e/mamba/hybrid_mamba_layer.py
    """

    _mixer_name: typing.ClassVar[str] = "mamba_2"

    _XZ_DIMS = (
        TransformerDimNames.batch,
        SSMDimNames.composite_heads_and_state,
        TransformerDimNames.sequence_q,
    )
    _BC_DIMS = (
        TransformerDimNames.batch,
        SSMDimNames.composite_heads,
        SSMDimNames.state,
        TransformerDimNames.sequence_q,
    )

    def __init__(
        self,
        config: SSMConfig,
        tensor_space: TensorSpace,
        block_index: int,
        transformer_config: TransformerConfig,
    ):
        super().__init__(tensor_space, block_index, debug_level=transformer_config.debug_transformer)
        self._config: SSMConfig = config
        Assert.eq(self._config.activation_type, ActivationType.silu)
        layer_lr_scale: float | None = config.per_layer_lr_scale[block_index] if config.per_layer_lr_scale else None
        lr_scale: float | tuple[float | None, ...] | None = get_lr_scale(self._config.mamba_lr_scale, layer_lr_scale)

        inner_dim: TensorDim = tensor_space.get_tensor_dim(name=SSMDimNames.composite_heads_and_state)
        xb_dim = tensor_space.get_tensor_dim(name=SSMDimNames.composite_head_groups_and_state)
        hidden_dim: TensorDim = tensor_space.get_tensor_dim(name=TransformerDimNames.hidden)
        dt_rank_dim = tensor_space.get_tensor_dim(name=SSMDimNames.dt_rank)

        self._local_heads = tensor_space.get_tensor_dim(name=SSMDimNames.composite_heads).size
        self._local_head_groups = tensor_space.get_tensor_dim(name=SSMDimNames.head_groups).size
        self._group_heads = div(self._local_heads, self._local_head_groups)
        self._local_inner_size = inner_dim.size
        self._local_xb_size = xb_dim.size

        conv1d_dim = inner_dim if self._config.repeat_kv_before_conv else xb_dim
        self.conv1d_weight = ParameterMeta.from_dims(
            (
                conv1d_dim,
                tensor_space.get_tensor_dim(DefaultDimNames.scalar),
                tensor_space.get_tensor_dim(name=SSMDimNames.conv_kernel),
            ),
            init_method=init_uniform_centered_((conv1d_dim.global_size * self._config.conv_kernel_dimension) ** -0.5),
            lr_scale=lr_scale,
        )
        self.conv1d_bias = ParameterMeta.from_dims(
            (conv1d_dim,),
            init_method=init_uniform_centered_(self._config.conv_kernel_dimension**-0.5),
            lr_scale=lr_scale,
        )
        self.in_proj = OutputParallelLinear(
            hidden_dim,
            tensor_space.get_tensor_dim(name=SSMDimNames.concatenated_inner_projection),
            bias=config.add_bias_linear,
            weight_init_method=init_kaiming_(transformer_config.hidden_size),
            sequence_parallel=self._sequence_parallel,
            lr_scale=lr_scale,
        )

<<<<<<< HEAD
        def init_from_tensor_(
            value: torch.Tensor,
        ) -> typing.Callable[[ParameterMeta, torch.Tensor, torch.Generator], torch.Tensor]:
            def init_(meta: ParameterMeta, tensor: torch.Tensor, generator: torch.Generator):  # noqa
                logger.info(
                    f"Initializing {meta.tensor_name} with shape {meta.shape}, tensor shape {tensor.shape} from value shape {value.shape}"
                )
                # TODO: fix and remove try-except
                try:
                    return tensor.copy_(value)
                except RuntimeError as e:
                    logger.error(f"Failed to copy value to tensor: {e}")
                    return tensor.fill_(0.0)

            return init_

        self.dt_proj = Linear(
            tdt_rank,
            td_inner,
=======
        self.dt_in_proj = Linear(
            hidden_dim,
            dt_rank_dim,
            bias=config.add_bias_linear,
            weight_init_method=init_kaiming_(transformer_config.hidden_size),
            lr_scale=lr_scale,
        )
        self.dt_proj = OutputParallelLinear(
            dt_rank_dim,
            inner_dim,
>>>>>>> e7d96368
            bias=False,
            # Initialize special dt projection to preserve variance at initialization
            weight_init_method=self._config.dt_init.get_init_method(
                self._config.dt_rank**-0.5 * self._config.dt_scale
            ),
            sequence_parallel=self._sequence_parallel,
            lr_scale=lr_scale,
        )
<<<<<<< HEAD
        # define bias outside the linear layer since its also used in the selective_scan_fn
        logger.info(f"td_inner: {td_inner}, inv_dt: {inv_dt.shape}")
=======
        # define bias outside the linear layer since it's also used in the selective_scan_fn
>>>>>>> e7d96368
        self.dt_proj_bias = ParameterMeta.from_dims(
            (inner_dim,),
            init_method=init_dtprojbias(self._config.dt_max, self._config.dt_min, self._config.dt_init_floor),
            lr_scale=lr_scale,
        )
<<<<<<< HEAD

        A = einops.repeat(
            torch.arange(1, self.d_state + 1, dtype=torch.float32),
            "n -> d n",
            d=self.d_inner,
        ).contiguous()
        A_log = torch.log(A).flatten()  # Keep A_log in fp32
        logger.info(f"A_log: {A_log.shape}, td_inner: {td_inner}, td_state: {td_state}")
=======
>>>>>>> e7d96368
        self.A_log = ParameterMeta.from_dims(
            (inner_dim, tensor_space.get_tensor_dim(name=SSMDimNames.state)),
            init_method=init_A(self._config.state_size, self._config.d_inner),
            lr_scale=lr_scale,
            weight_decay=False,
        )
        self.D = ParameterMeta.from_dims(
            (inner_dim,),
            weight_decay=False,
            init_method=init_ones_,
            lr_scale=lr_scale,
        )
        self.out_proj = InputParallelLinear(
            inner_dim,
            hidden_dim,
            bias=config.add_bias_linear,
            weight_init_method=init_kaiming_(self._config.d_inner),
            sequence_parallel=self._sequence_parallel,
            # TODO: lr_scale?
        )

    def forward(self, input_: torch.Tensor, kwargs: dict[str, typing.Any]) -> tuple[torch.Tensor, torch.Tensor | None]:
        assert _mamba_available
        assert _causal_conv1d_available

        inner_projection = self.in_proj(input_)
        dt = self.dt_proj(self.dt_in_proj(input_)) + self.dt_proj_bias
        # Standardize to (batch, sequence, inner_projection)
        if kwargs[TransformerKwargs.sequence_first]:
            inner_projection = inner_projection.transpose(0, 1)
            dt = dt.transpose(0, 1)

        sequence_length = inner_projection.size(1)

        z, x, b, c = torch.split(
            inner_projection,
            [self._local_inner_size, self._local_xb_size, self._local_xb_size, self._local_inner_size],
            dim=2,
        )

        # z: (batch, sequence, heads * state) -> (batch, heads * state, sequence)
        z = z.transpose(1, 2)

        # x: (batch, sequence, head_groups * state) -> (batch, heads * state, sequence)
        x = x.transpose(1, 2)
        if self._config.repeat_kv_before_conv:
            x = (
                x.unflatten(1, (self._local_head_groups, self._config.state_size))
                .repeat_interleave(self._group_heads, 1, output_size=self._local_heads)
                .flatten(1, 2)
            )
            x = _causal_conv1d_fn(x=x, weight=self.conv1d_weight, bias=self.conv1d_bias.squeeze(1), activation="silu")
        else:
            x = _causal_conv1d_fn(x=x, weight=self.conv1d_weight, bias=self.conv1d_bias.squeeze(1), activation="silu")
            x = (
                x.unflatten(1, (self._local_head_groups, self._config.state_size))
                .repeat_interleave(self._group_heads, 1, output_size=self._local_heads)
                .flatten(1, 2)
            )

        # b: (batch, sequence, head_groups * state) -> (batch, heads, state, sequence)
        b = (
            b.transpose(1, 2)
            .unflatten(1, (self._local_head_groups, self._config.state_size))
            .repeat_interleave(self._group_heads, 1, output_size=self._local_heads)
        )

        # c: (batch, sequence, heads * state) -> (batch, heads, state, sequence)
        c = c.transpose(1, 2).unflatten(1, (self._local_heads, self._config.state_size))

        # dt: (batch, sequence, heads * state) -> (batch, heads * state, sequence)
        dt = dt.transpose(1, 2)

        if self._debug_level:
            self._debug_log(z, "z", self._XZ_DIMS, kwargs)
            self._debug_log(x, "x", self._XZ_DIMS, kwargs)
            self._debug_log(b, "b", self._BC_DIMS, kwargs)
            self._debug_log(c, "c", self._BC_DIMS, kwargs)
            self._debug_log(dt, "dt", self._XZ_DIMS, kwargs)

        y = selective_scan_fn(
            x,
            dt,
            -torch.exp(self.A_log.float()),
            b,
            c,
            self.D.float(),
            z,
            delta_bias=self.dt_proj_bias.float(),
            delta_softplus=True,
        )

        if self._debug_level:
            self._debug_log(y, "y", self._XZ_DIMS, kwargs)

        # y: (batch, heads * state, sequence) -> (batch, sequence, heads * state)
        y = y.transpose(1, 2)[:, :sequence_length]
        if kwargs[TransformerKwargs.sequence_first]:
            # TODO: Is contiguous needed?
            y = y.transpose(0, 1).contiguous()
        return self.out_proj(y)<|MERGE_RESOLUTION|>--- conflicted
+++ resolved
@@ -1,8 +1,4 @@
 import logging
-<<<<<<< HEAD
-import math
-=======
->>>>>>> e7d96368
 import typing
 
 import torch
@@ -16,8 +12,6 @@
 from fast_llm.layers.transformer.transformer import Mixer
 from fast_llm.tensor import ParameterMeta, init_kaiming_, init_ones_, init_uniform_centered_
 from fast_llm.utils import Assert, div, get_lr_scale
-
-logger = logging.getLogger(__name__)
 
 try:
     from mamba_ssm.ops.selective_scan_interface import selective_scan_fn  # noqa
@@ -103,27 +97,6 @@
             lr_scale=lr_scale,
         )
 
-<<<<<<< HEAD
-        def init_from_tensor_(
-            value: torch.Tensor,
-        ) -> typing.Callable[[ParameterMeta, torch.Tensor, torch.Generator], torch.Tensor]:
-            def init_(meta: ParameterMeta, tensor: torch.Tensor, generator: torch.Generator):  # noqa
-                logger.info(
-                    f"Initializing {meta.tensor_name} with shape {meta.shape}, tensor shape {tensor.shape} from value shape {value.shape}"
-                )
-                # TODO: fix and remove try-except
-                try:
-                    return tensor.copy_(value)
-                except RuntimeError as e:
-                    logger.error(f"Failed to copy value to tensor: {e}")
-                    return tensor.fill_(0.0)
-
-            return init_
-
-        self.dt_proj = Linear(
-            tdt_rank,
-            td_inner,
-=======
         self.dt_in_proj = Linear(
             hidden_dim,
             dt_rank_dim,
@@ -134,7 +107,6 @@
         self.dt_proj = OutputParallelLinear(
             dt_rank_dim,
             inner_dim,
->>>>>>> e7d96368
             bias=False,
             # Initialize special dt projection to preserve variance at initialization
             weight_init_method=self._config.dt_init.get_init_method(
@@ -143,28 +115,12 @@
             sequence_parallel=self._sequence_parallel,
             lr_scale=lr_scale,
         )
-<<<<<<< HEAD
-        # define bias outside the linear layer since its also used in the selective_scan_fn
-        logger.info(f"td_inner: {td_inner}, inv_dt: {inv_dt.shape}")
-=======
         # define bias outside the linear layer since it's also used in the selective_scan_fn
->>>>>>> e7d96368
         self.dt_proj_bias = ParameterMeta.from_dims(
             (inner_dim,),
             init_method=init_dtprojbias(self._config.dt_max, self._config.dt_min, self._config.dt_init_floor),
             lr_scale=lr_scale,
         )
-<<<<<<< HEAD
-
-        A = einops.repeat(
-            torch.arange(1, self.d_state + 1, dtype=torch.float32),
-            "n -> d n",
-            d=self.d_inner,
-        ).contiguous()
-        A_log = torch.log(A).flatten()  # Keep A_log in fp32
-        logger.info(f"A_log: {A_log.shape}, td_inner: {td_inner}, td_state: {td_state}")
-=======
->>>>>>> e7d96368
         self.A_log = ParameterMeta.from_dims(
             (inner_dim, tensor_space.get_tensor_dim(name=SSMDimNames.state)),
             init_method=init_A(self._config.state_size, self._config.d_inner),
