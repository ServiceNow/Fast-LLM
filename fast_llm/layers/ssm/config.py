<<<<<<< HEAD
import enum

from fast_llm.config import Field, FieldHint, FieldUpdate, check_field, config_class
from fast_llm.engine.base_model.config import BaseModelArchitectureConfig, BaseModelConfig
=======
from fast_llm.config import Field, FieldHint, check_field, config_class
from fast_llm.engine.base_model.config import BaseModelConfig
>>>>>>> 24871d0b
from fast_llm.functional.config import ActivationType
from fast_llm.layers.common.config import NormalizationConfig
from fast_llm.utils import Assert


class SSMDimNames:
    model_dim = "model_dim"  # Model dimension (D)
    state_dim = "state_dim"  # State dimension (N)
    conv_dim = "conv_dim"  # Dimension of the conv1d input in mamba layers
    inner_dim = "inner_dim"  # Inner dimension after expansion
    dt_rank = "dt_rank"  # Rank of Δ
    inner_proj_mamba = "inner_proj_mamba"  # Inner projection dimension for mamba
    inner_proj_mamba2 = "inner_proj_mamba2"  # Inner projection dimension for mamba2
    x_proj_dim = "x_proj_dim"  # X projection dimension
    head_dim = "head_dim"  # Dimension of the mamba2 head (P)
    conv_kernel_size = "conv_kernel_size"  # Kernel size of the conv1d in mamba layers
    qk_heads = "qk_heads"  # Number of QK heads
    v_heads = "v_heads"  # Number of V heads


class SSMBlockType(str, enum.Enum):
    """
    An enum for the available mamba types for the MLP layer.
    """

    mamba = "m"
    mamba2_discrete = "m2d"
    mamba2 = "m2"
    transformer = "t"


@config_class()
class SSMConfig(BaseModelConfig):
    _abstract = False

    # Normalization
    normalization: NormalizationConfig = Field(
        default_factory=NormalizationConfig,
        desc="Configuration for the normalization layers architecture.",
        hint=FieldHint.architecture,
    )
    expansion_factor: int = Field(
        default=2,
        desc="Expansion factor for Mamba blocks.",
        hint=FieldHint.architecture,
        valid=check_field(Assert.gt, 0),
    )
    state_size: int = Field(
        default=16,
        desc="State size for Mamba blocks.",
        hint=FieldHint.architecture,
        valid=check_field(Assert.gt, 0),
    )
    conv_kernel_dimension: int = Field(
        default=4,
        desc="Conv kernel dimension for Mamba blocks.",
        hint=FieldHint.architecture,
        valid=check_field(Assert.gt, 0),
    )
    # Layer parameters
    add_bias_linear: bool = Field(
        default=False,
        desc="Whether to use bias in SSM layers",
        hint=FieldHint.architecture,
    )
<<<<<<< HEAD

    dt_rank: None | int = Field(
=======
    dt_rank: int = Field(
>>>>>>> 24871d0b
        default=None,
        desc="Rank of the Δ projection matrix. If 'None', will be set to ceil(hidden_size/16)",
        hint=FieldHint.architecture,
    )
    chunk_size: int = Field(
        default=256,
        desc="Chunk size for Mamba2 blocks.",
        hint=FieldHint.architecture,
    )
    n_qk_heads: int = Field(
        default=32,
        desc="Number of QK heads for Mamba2 blocks.",
        hint=FieldHint.architecture,
    )
    n_v_heads: int = Field(
        default=32,
        desc="Number of V heads for Mamba2 blocks.",
        hint=FieldHint.architecture,
    )
    activation_type: ActivationType = Field(
        default=None,
        desc="The MLP intermediate activation type. Default: SiLU for gated MLP, GeLU otherwise.",
        hint=FieldHint.architecture,
    )
<<<<<<< HEAD

    d_inner: None | int = Field(
        default=None,
        desc="Inner dimension for Mamba2 blocks.",
        hint=FieldHint.core,
    )

    def _validate(self) -> None:
        with self._set_implicit_default():
            if self.activation_type is None:
                self.activation_type = ActivationType.silu

        super()._validate()


@config_class()
class SSMConfig(SSMArchitectureConfig, BaseModelConfig):
    """Configuration for a Structured State Space Model (SSM) layer."""

    normalization: NormalizationConfig = FieldUpdate(default_factory=NormalizationConfig)

=======
>>>>>>> 24871d0b
    debug_ssm: bool = Field(
        default=False,
        desc="debug_ssm",
        hint=FieldHint.optional,
    )
    dt_min: float = Field(
        default=0.001,
        desc="Minimum step size for discretization",
        hint=FieldHint.core,
        valid=check_field(Assert.gt, 0),
    )
    dt_max: float = Field(
        default=0.1,
        desc="Maximum step size for discretization",
        hint=FieldHint.core,
        valid=check_field(Assert.gt, 0),
    )
    dt_init_floor: float = Field(
        default=1e-4,
        desc="Minimum value for initializing dt",
        hint=FieldHint.core,
        valid=check_field(Assert.gt, 0),
    )

    def _validate(self) -> None:
        with self._set_implicit_default():
            if self.activation_type is None:
                self.activation_type = ActivationType.silu
            if self.dt_rank is None:
                self.dt_rank = -1  # set to -1, it will be overwrittem in ssm validation

        super()._validate()
        Assert.geq(self.dt_max, self.dt_min)<|MERGE_RESOLUTION|>--- conflicted
+++ resolved
@@ -1,12 +1,7 @@
-<<<<<<< HEAD
 import enum
 
-from fast_llm.config import Field, FieldHint, FieldUpdate, check_field, config_class
-from fast_llm.engine.base_model.config import BaseModelArchitectureConfig, BaseModelConfig
-=======
 from fast_llm.config import Field, FieldHint, check_field, config_class
 from fast_llm.engine.base_model.config import BaseModelConfig
->>>>>>> 24871d0b
 from fast_llm.functional.config import ActivationType
 from fast_llm.layers.common.config import NormalizationConfig
 from fast_llm.utils import Assert
@@ -72,12 +67,8 @@
         desc="Whether to use bias in SSM layers",
         hint=FieldHint.architecture,
     )
-<<<<<<< HEAD
 
     dt_rank: None | int = Field(
-=======
-    dt_rank: int = Field(
->>>>>>> 24871d0b
         default=None,
         desc="Rank of the Δ projection matrix. If 'None', will be set to ceil(hidden_size/16)",
         hint=FieldHint.architecture,
@@ -102,30 +93,6 @@
         desc="The MLP intermediate activation type. Default: SiLU for gated MLP, GeLU otherwise.",
         hint=FieldHint.architecture,
     )
-<<<<<<< HEAD
-
-    d_inner: None | int = Field(
-        default=None,
-        desc="Inner dimension for Mamba2 blocks.",
-        hint=FieldHint.core,
-    )
-
-    def _validate(self) -> None:
-        with self._set_implicit_default():
-            if self.activation_type is None:
-                self.activation_type = ActivationType.silu
-
-        super()._validate()
-
-
-@config_class()
-class SSMConfig(SSMArchitectureConfig, BaseModelConfig):
-    """Configuration for a Structured State Space Model (SSM) layer."""
-
-    normalization: NormalizationConfig = FieldUpdate(default_factory=NormalizationConfig)
-
-=======
->>>>>>> 24871d0b
     debug_ssm: bool = Field(
         default=False,
         desc="debug_ssm",
@@ -150,12 +117,16 @@
         valid=check_field(Assert.gt, 0),
     )
 
+    d_inner: None | int = Field(
+        default=None,
+        desc="Inner dimension for Mamba2 blocks.",
+        hint=FieldHint.core,
+    )
+
     def _validate(self) -> None:
         with self._set_implicit_default():
             if self.activation_type is None:
                 self.activation_type = ActivationType.silu
-            if self.dt_rank is None:
-                self.dt_rank = -1  # set to -1, it will be overwrittem in ssm validation
 
         super()._validate()
         Assert.geq(self.dt_max, self.dt_min)