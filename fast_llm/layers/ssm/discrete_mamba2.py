--- conflicted
+++ resolved
@@ -81,13 +81,6 @@
                 lr_scale=lr_scale,
             )
         self.conv1d_weight = ParameterMeta.from_dims(
-<<<<<<< HEAD
-            (td_conv, TensorDim("1", 1), td_conv_kernel),
-            init_method=init_uniform_(
-                -1 / math.sqrt(td_conv.size * td_conv_kernel.size), 1 / math.sqrt(td_conv.size * td_conv_kernel.size)
-            ),  # see https://github.com/pytorch/pytorch/blob/1eba9b3aa3c43f86f4a2c807ac8e12c4a7767340/torch/nn/modules/conv.py#L180C53-L180C67
-            lr_scale=mamba_layer_lr_scale,
-=======
             (
                 conv1d_dim,
                 tensor_space.get_tensor_dim(DefaultDimNames.scalar),
@@ -95,7 +88,6 @@
             ),
             init_method=init_uniform_centered_((conv1d_dim.global_size * self._config.conv_kernel_dimension) ** -0.5),
             lr_scale=lr_scale,
->>>>>>> b605bd29
         )
         self.conv1d_bias = ParameterMeta.from_dims(
             (conv1d_dim,),
