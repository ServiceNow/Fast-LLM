--- conflicted
+++ resolved
@@ -4,11 +4,7 @@
 import torch
 import torch.nn as nn
 from einops import rearrange, repeat
-<<<<<<< HEAD
 from mamba_ssm.ops.selective_scan_interface import mamba_inner_fn, selective_scan_fn
-=======
-from ops.selective_scan_interface import mamba_inner_fn, selective_scan_fn
->>>>>>> f03dd10a
 
 from fast_llm.engine.config_utils.tensor_space import TensorDim, TensorSpace
 from fast_llm.layers.common.linear import Linear
@@ -18,12 +14,8 @@
 try:
     from causal_conv1d import causal_conv1d_fn
 except ImportError:
-<<<<<<< HEAD
     # causal_conv1d_fn = None
     raise ImportError("Causal conv1d not installed")
-=======
-    causal_conv1d_fn = None
->>>>>>> f03dd10a
 
 
 """
