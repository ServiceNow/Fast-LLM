import math
from typing import Callable

import einops
import mamba_ssm.ops.selective_scan_interface
import torch

from fast_llm.engine.config_utils.tensor_space import TensorDim, TensorSpace
from fast_llm.layers.common.linear import Linear
from fast_llm.layers.ssm.config import SSMConfig, SSMDimNames
from fast_llm.tensor import ParameterMeta, init_ones_, kaiming_init_
from fast_llm.utils import get_lr_scale

"""
Note: this is mostly adapted from https://github.com/Zyphra/Zamba2, similar code is also in https://github.com/state-spaces/mamba.
For now it only supports training and not inference.
This works with triton 3.1.0
"""


def init_A(d_state, d_inner) -> Callable[[ParameterMeta, torch.Tensor, torch.Generator], torch.Tensor]:
    def init_(meta: ParameterMeta, tensor: torch.Tensor, generator: torch.Generator):  # noqa
        # S4D real initialization
        # TODO: adopt this initialization to work for tensor parallel setting!
        A = einops.repeat(torch.arange(1, d_state + 1, dtype=torch.float32), "n -> d n", d=d_inner).contiguous()
        A_log = torch.log(A)  # Keep A_log in fp32
        if tensor.shape != A_log.shape:
            if tensor.numel() == A_log.numel():
                tensor_view = tensor.view(d_inner, d_state)
                tensor_view.copy_(A_log)
            else:
                raise ValueError(f"Tensor size {tensor.numel()} doesn't match expected size {A_log.numel()}")
        else:
            tensor.copy_(A_log)
        return tensor

    return init_


def init_dtprojbias(
    d_inner: int, dt_max: float, dt_min: float, dt_init_floor: float, factory_kwargs: dict
) -> Callable[[ParameterMeta, torch.Tensor, torch.Generator], torch.Tensor]:
    def init_(meta: ParameterMeta, tensor: torch.Tensor, generator: torch.Generator):  # noqa
        dt = torch.exp(
            torch.rand(d_inner, **factory_kwargs) * (math.log(dt_max) - math.log(dt_min)) + math.log(dt_min)
        ).clamp(min=dt_init_floor)
        # Inverse of softplus: https://github.com/pytorch/pytorch/issues/72759
        inv_dt = dt + torch.log(-torch.expm1(-dt))
        tensor.copy_(inv_dt)
        return tensor

    return init_


class MambaLayer(torch.nn.Module):
    def __init__(
        self,
        config: SSMConfig,
        layer_idx: int,
        tensor_space: TensorSpace,
        return_input: bool = False,
    ):
        factory_kwargs = {}
        super().__init__()
        self.config: SSMConfig = config
        self.layer_idx = layer_idx

        self._debug_mode = config.debug_ssm

        # Tensor dims:
        td_inner = tensor_space.get_tensor_dim(SSMDimNames.inner_dim)
        td_inner_proj = tensor_space.get_tensor_dim(
            SSMDimNames.inner_proj_mamba
        )  # TensorDim("D_inner_2", self.d_inner * 2)
        tdt_rank = tensor_space.get_tensor_dim(SSMDimNames.dt_rank)
        td_x_proj = tensor_space.get_tensor_dim(SSMDimNames.x_proj_dim)
        td_state = tensor_space.get_tensor_dim(SSMDimNames.state_dim)
        td_model = tensor_space.get_tensor_dim(SSMDimNames.model_dim)
        td_conv_kernel = tensor_space.get_tensor_dim(SSMDimNames.conv_kernel_size)
        self.d_conv = td_conv_kernel.size
        self.d_inner = td_inner.size
        self.d_state = td_state.size
        self.d_model = td_model.size
        self.dt_rank = tdt_rank.size
        layer_lr_scale = config.per_layer_lr_scale[layer_idx] if config.per_layer_lr_scale else None
        mamba_layer_lr_scale = get_lr_scale(self.config.mamba_lr_scale, layer_lr_scale)

        self.in_proj_weight = ParameterMeta.from_dims(
            (td_inner_proj, td_model),
            init_method=kaiming_init_(td_model.size),
        )

        self.conv1d_weight = ParameterMeta.from_dims(
            (td_inner, TensorDim("D_inner_2", self.d_inner // self.d_inner), td_conv_kernel),
            init_method=kaiming_init_(td_inner.size),
            lr_scale=mamba_layer_lr_scale,
        )

        self.conv1d_bias = None

        self.activation = "silu"
        self.act = torch.nn.SiLU()

        self.x_proj = Linear(
            td_inner,
            td_x_proj,
            weight_init_method=kaiming_init_(td_inner.size),
            bias=False,
<<<<<<< HEAD
            layer_lr_scale=mamba_layer_lr_scale,
=======
            lr_scale=mamba_layer_lr_scale,
>>>>>>> aa0e8213
            **factory_kwargs,
        )
        self.x_proj.weight.auto_grad_accumulation = True

        # TODO: the weights are initialized a bit differently here https://github.com/state-spaces/mamba/blob/0cce0fa645f100f00620ddf2333c2b7712abfdec/mamba_ssm/modules/mamba_simple.py#L82
        self.dt_proj_weight = ParameterMeta.from_dims(
            (td_inner, tdt_rank),
            init_method=kaiming_init_(tdt_rank.size),
            lr_scale=mamba_layer_lr_scale,
        )

        self.dt_proj_bias = ParameterMeta.from_dims(
            (td_inner,),
            init_method=init_dtprojbias(
                self.d_inner, self.config.dt_max, self.config.dt_min, self.config.dt_init_floor, factory_kwargs
            ),
            lr_scale=mamba_layer_lr_scale,
        )

        self.A_log = ParameterMeta.from_dims(
            (td_inner, td_state),
            weight_decay=False,
            init_method=init_A(self.d_state, self.d_inner),
            lr_scale=mamba_layer_lr_scale,
        )

        # D "skip" parameter
        self.D = ParameterMeta.from_dims(
            (td_inner,),
            weight_decay=False,
            init_method=init_ones_,
            lr_scale=mamba_layer_lr_scale,
        )

        self.out_proj = Linear(
            td_inner,
            td_model,
            bias=False,  # TODO: note, if bias is used there is a problem in the MambaInnerFn.backward for the bias grads. I think this bias is not used in other mamba repos.
            weight_init_method=kaiming_init_(td_model.size),
            lr_scale=mamba_layer_lr_scale,
            **factory_kwargs,
        )
        self.out_proj.weight.auto_grad_accumulation = True
        self._return_input = return_input

    def forward(self, hidden_states, kwargs):
        batch, seqlen, dim = hidden_states.shape

        # We do matmul and transpose BLH -> HBL at the same time
        xz = einops.rearrange(
            self.in_proj_weight @ einops.rearrange(hidden_states, "b l d -> d (b l)"),
            "d (b l) -> b d l",
            l=seqlen,
        )
        if self._debug_mode:
            print("XZ: ", xz.shape)

        A = -torch.exp(self.A_log.float())  # (d_inner, d_state)
        # In the backward pass we write dx and dz next to each other to avoid torch.cat
        # not, if we wanbt to support inference, we would need to imp.lement slow path here, see https://github.com/Zyphra/Zamba2/blob/1b182f40f2257f822cc06dd785df53d67d691a15/mamba_layer.py#L172s
        out = mamba_ssm.ops.selective_scan_interface.mamba_inner_fn(
            xz,
            self.conv1d_weight,
            self.conv1d_bias,
            self.x_proj.weight,
            self.dt_proj_weight,
            self.out_proj.weight,
            self.out_proj.bias,  # is None here
            A,
            None,  # input-dependent B
            None,  # input-dependent C
            self.D.float(),
            delta_bias=self.dt_proj_bias.float(),
            delta_softplus=True,
        )
        if self._return_input:
            out = torch.stack((hidden_states, out), dim=0)
        return out, None<|MERGE_RESOLUTION|>--- conflicted
+++ resolved
@@ -106,11 +106,7 @@
             td_x_proj,
             weight_init_method=kaiming_init_(td_inner.size),
             bias=False,
-<<<<<<< HEAD
-            layer_lr_scale=mamba_layer_lr_scale,
-=======
             lr_scale=mamba_layer_lr_scale,
->>>>>>> aa0e8213
             **factory_kwargs,
         )
         self.x_proj.weight.auto_grad_accumulation = True
