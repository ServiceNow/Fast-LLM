--- conflicted
+++ resolved
@@ -36,14 +36,11 @@
     # TODO: These are generic
     labels = "labels"
     phase = "phase"
-<<<<<<< HEAD
-    mask_indexes = "mask_indexes"
-    mask_probabilities = "mask_probabilities"
-=======
     chosen_spans = "chosen_spans"
     rejected_spans = "rejected_spans"
     loss_mask = "loss_mask"
->>>>>>> 216de3e0
+    mask_indexes = "mask_indexes"
+    mask_probabilities = "mask_probabilities"
 
 
 @config_class()
