--- conflicted
+++ resolved
@@ -197,14 +197,12 @@
             Assert.eq(len(self.prediction_loss_coefficient), self.prediction_heads)
             for coeff in self.prediction_loss_coefficient:
                 Assert.geq(coeff, 0)
-<<<<<<< HEAD
         if self.transformer.per_layer_lr_scale is not None:
             # -1 because the first prediction head's transformer layer is accounted for in num_layers
             # +1 because the layer index starts at 1
             Assert.eq(
                 len(self.transformer.per_layer_lr_scale), self.transformer.num_layers + self.prediction_heads - 1 + 1
             )
-=======
 
     def setup_tensor_space(self, tensor_space: TensorSpace) -> None:
         self.transformer.setup_tensor_space(tensor_space)
@@ -238,5 +236,4 @@
         cls._handle_renamed_field(default, "normalization_type", "type")
         cls._handle_renamed_field(default, "layer_norm_eps", "epsilon")
         cls._handle_renamed_field(default, "zero_centered_normalization", "zero_centered")
-        return super().from_flat_dict(default, strict)
->>>>>>> 2d88c37a
+        return super().from_flat_dict(default, strict)