--- conflicted
+++ resolved
@@ -194,22 +194,6 @@
     )
 
     def _validate(self) -> None:
-<<<<<<< HEAD
-        if self.transformer.init_method_std is None:
-            self.transformer.init_method_std = self.transformer.hidden_size**-0.5
-        if self.init_method_std_embed is None:
-            self.init_method_std_embed = self.transformer.init_method_std
-        if self.init_method_max_embed is None:
-            self.init_method_max_embed = self.transformer.init_method_max
-        if self.init_method_min_embed is None:
-            self.init_method_min_embed = self.transformer.init_method_min
-        super()._validate()
-        if self.init_method_max_embed is not None and self.init_method_min_embed is not None:
-            Assert.leq(self.init_method_min_embed, self.init_method_max_embed)
-        if self.distillation_model is not None:
-            if self.prediction_heads > 1:
-                raise NotImplementedError("Multi-token prediction not supported with distillation.")
-=======
         self.transformer.validate()
         with self._set_implicit_default():
             if self.init_method_std_embed is None:
@@ -218,7 +202,9 @@
                 self.init_method_max_embed = self.transformer.init_method_max
             if self.init_method_min_embed is None:
                 self.init_method_min_embed = self.transformer.init_method_min
-            if self.init_method_max_embed is not None and self.init_method_min_embed is not None:
-                Assert.leq(self.init_method_min_embed, self.init_method_max_embed)
         super()._validate()
->>>>>>> 7a74af00
+        if self.init_method_max_embed is not None and self.init_method_min_embed is not None:
+            Assert.leq(self.init_method_min_embed, self.init_method_max_embed)
+        if self.distillation_model is not None:
+            if self.prediction_heads > 1:
+                raise NotImplementedError("Multi-token prediction not supported with distillation.")