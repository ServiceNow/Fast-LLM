--- conflicted
+++ resolved
@@ -34,12 +34,9 @@
     # TODO: These are generic
     labels = "labels"
     phase = "phase"
-<<<<<<< HEAD
     chosen_spans = "chosen_spans"
     rejected_spans = "rejected_spans"
-=======
     loss_mask = "loss_mask"
->>>>>>> 98d39691
 
 
 @config_class()
