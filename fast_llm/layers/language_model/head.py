import typing

import torch
from torch._C._distributed_c10d import ReduceOp  # noqa
from torch.distributed import all_reduce

from fast_llm.config import Configurable
from fast_llm.core.ops import split_op
from fast_llm.engine.base_model.base_model import Layer
from fast_llm.engine.config_utils.tensor_space import DefaultDimNames, TensorDim, TensorSpace
from fast_llm.engine.distributed.config import DistributedDimNames
from fast_llm.functional.autograd import grad_is_context, wrap_forward_backward
from fast_llm.functional.config import CrossEntropyImpl, TritonConfig
from fast_llm.functional.cross_entropy import cross_entropy_forward_backward
from fast_llm.functional.linear import output_parallel_linear_backward, output_parallel_linear_forward
from fast_llm.layers.common.auxiliary_loss import AuxiliaryLoss, z_loss
from fast_llm.layers.language_model.config import (
    LanguageModelBaseConfig,
    LanguageModelDimNames,
    LanguageModelKwargs,
    LanguageModelLossNames,
)
from fast_llm.layers.language_model.embedding import WORD_EMBEDDINGS_WEIGHT
from fast_llm.layers.transformer.config import TransformerDimNames, TransformerKwargs
from fast_llm.logging import log_distributed_tensor
from fast_llm.tensor import ParameterMeta, TensorMeta, init_normal_
from fast_llm.utils import Assert, div

OUTPUT_WEIGHTS = "output_weights"


class LanguageModelHead[ConfigType: LanguageModelBaseConfig](Configurable[LanguageModelBaseConfig], Layer):
    """
    A language model head (GPT), which combines the final layer norm, logits and cross-entropy (if applicable).
    """

    config_class: typing.ClassVar[type[LanguageModelBaseConfig]] = LanguageModelBaseConfig

    def __init__(
        self,
        config: LanguageModelBaseConfig,
        tensor_space: TensorSpace,
        prediction_distance: int,
    ):
        super().__init__(config)
        self._debug_transformer = config.transformer.debug_transformer
        self._tie_word_embeddings = config.tie_word_embeddings
        self._tensor_space = tensor_space

        self._group_size = tensor_space.distributed_config.tensor_parallel
        self._sequence_parallel = tensor_space.distributed_config.sequence_tensor_parallel
        self._parallel_embeddings = tensor_space.distributed_config.tensor_parallel > 1 and config.parallel_embeddings
        self._sequence_parallel_logits = (
            tensor_space.distributed_config.sequence_tensor_parallel and not config.parallel_embeddings
        )
        self._cross_entropy_splits = config.cross_entropy_splits
        if self._cross_entropy_splits is not None and self._sequence_parallel:
            assert not self._parallel_embeddings

        hidden_dim = self._tensor_space.get_tensor_dim(TransformerDimNames.hidden)

        self._loss_name = LanguageModelLossNames.multi_token_prediction_loss(prediction_distance)
        self.final_norm = config.transformer.normalization.get_layer(hidden_dim)
        self._logits_scale_factor = config.logits_scale_factor
        self._z_loss_factor = config.logit_z_loss

        # Distance of the target token prediction
        # 0: next-token prediction
        # >0: multi-token prediction (MTP)
        Assert.geq(prediction_distance, 0)
        self._prediction_distance = prediction_distance
        self.is_last_head = self._prediction_distance == config.prediction_heads - 1
        if self._prediction_distance > 0:
            assert (
                not self._sequence_parallel_logits
            ), "Sequence parallel logits not supported for multi-token prediction."
            assert not self._cross_entropy_splits, "Cross-entropy splits not supported for multi-token prediction."

        self._init_output_weights(hidden_dim, config)

        self._cross_entropy_impl = config.cross_entropy_impl
        if self._cross_entropy_impl == CrossEntropyImpl.auto:
            if self._parallel_embeddings:
                self._cross_entropy_impl = CrossEntropyImpl.fused
            elif TritonConfig.TRITON_ENABLED:
                self._cross_entropy_impl = CrossEntropyImpl.triton
            else:
                self._cross_entropy_impl = CrossEntropyImpl.fused

        self._forward = wrap_forward_backward(self._forward_backward, grad_is_context)

<<<<<<< HEAD
    def _init_output_weights(self, hidden_dim: TensorDim, config) -> None:
        # Only the first head defines the output weights
        if self._tie_word_embeddings or self._prediction_distance > 0:
            return
        # untie embedding weights
        vocab_dim = self._tensor_space.get_tensor_dim(
            LanguageModelDimNames.vocab_tp if self._parallel_embeddings else LanguageModelDimNames.vocab
        )
        self.output_weights = ParameterMeta.from_dims(
            (vocab_dim, hidden_dim),
            init_method=init_normal_(
                std=config.init_method_std_embed,
                min_val=config.init_method_min_embed,
                max_val=config.init_method_max_embed,
            ),
        )
=======
        # PEFT.
        self.final_norm = self._config.transformer.peft.apply_other(self.final_norm)
        if hasattr(self, "output_weights"):
            self.output_weights = self._config.transformer.peft.apply_weight(self.output_weights)
>>>>>>> ab17636c

    def forward(
        self, input_: torch.Tensor, kwargs: dict, losses: dict | None = None, metrics: dict | None = None
    ) -> torch.Tensor:
        if isinstance(input_, TensorMeta):
            return TensorMeta.from_tensor_space(
                (DefaultDimNames.scalar,),
                self._tensor_space,
                tensor_name="Loss",
                reductions=((DistributedDimNames.data, ReduceOp.AVG),),  # noqa
            )
        if not self.is_last_head:
            # MTP: split the stacked input
            shared_hidden, input_ = torch.unbind(input_, dim=0)
        # TODO: Pytorch copies the grads in backward for no reason (not sure if still the case)
        # TODO: Torch compile implementation sometimes break.
        # TODO: Double-check correctness, optimize a bit more.
        # TODO: Drop autograd entirely.
        # TODO: Skip cross-entropy backward if not needed.
        language_model_loss = self._forward(input_, kwargs, losses)
        if language_model_loss is not None:
            losses[self._loss_name].append(language_model_loss)
        # TODO: Return the model output when needed.
        if self.is_last_head:
            # Last head should return the loss for backward.
            return language_model_loss
        else:
            # Backward hook to compute the gradient of the loss
            shared_hidden = AuxiliaryLoss.apply(shared_hidden, language_model_loss, 1.0)
            # MTP: Return shared_hidden to be used by the next head.
            return shared_hidden

    def _forward_backward(
        self, input_: torch.Tensor, kwargs: dict, losses: dict | None = None
    ) -> tuple[torch.Tensor, torch.Tensor | None]:
        labels = kwargs[LanguageModelKwargs.labels] if LanguageModelKwargs.labels in kwargs else None
        # MTP: Shift the labels
        labels = labels[:, self._prediction_distance :].flatten() if labels is not None else None
        if self._sequence_parallel_logits:
            labels = split_op(labels, self._tensor_space.distributed.tensor_group, 0)
        do_grad = labels is not None and self.training
        input_ = input_.detach().requires_grad_(do_grad)
        with torch.enable_grad():
            # MTP: truncate the input
            if self._prediction_distance > 0:
                truncated_input = input_[:, : -self._prediction_distance, :].contiguous()
            else:
                truncated_input = input_
            ln_output = self.final_norm(truncated_input)

        grad_output = kwargs[TransformerKwargs.grad_output] / (
            self._group_size if self._sequence_parallel_logits else 1
        )

        output_weights = self._get_output_weights(kwargs)
        loss, ln_output_grad = self._logits_cross_entropy_forward_backward_split(
            ln_output.detach(), labels, output_weights, grad_output, kwargs, losses
        )

        if do_grad:
            ln_output.backward(ln_output_grad)
            return loss, input_.grad
        else:
            return loss, None

    def _get_output_weights(self, kwargs: dict) -> torch.Tensor:
        if self._tie_word_embeddings:
            return kwargs[WORD_EMBEDDINGS_WEIGHT]
        if self._prediction_distance > 0:
            return kwargs[OUTPUT_WEIGHTS]
        return self.output_weights

    def _logits_cross_entropy_forward_backward_split(
        self,
        input_: torch.Tensor,
        labels: torch.Tensor | None,
        weight: torch.Tensor,
        grad_output: float,
        kwargs: dict,
        losses: dict | None = None,
    ) -> tuple[torch.Tensor | None, torch.Tensor | None]:
        if self._cross_entropy_splits is None or labels is None:
            loss, logit_input_grad = self._logits_cross_entropy_forward_backward(
                input_, labels, weight, grad_output, kwargs, losses
            )
            if labels is None:
                # TODO: Make a proper way of returning the model output.
                kwargs["logits"] = loss
                return None, None
        else:
            loss = None
            # TODO MTP: allow a _cross_entropy_splits that is not a divisor of the sequence length
            split_size = div(labels.numel(), self._cross_entropy_splits)
            grad_output /= self._cross_entropy_splits
            logit_input = input_.flatten(0, -2)
            logit_input_grad = torch.empty_like(logit_input)
            for logit_input_, labels_, logit_input_grad_ in zip(
                logit_input.split(split_size), labels.split(split_size), logit_input_grad.split(split_size)
            ):
                loss_, grad_ = self._logits_cross_entropy_forward_backward(
                    logit_input_,
                    labels_,
                    weight,
                    grad_output,
                    kwargs,
                )
                # TODO: Avoid copy with explicit out argument.
                logit_input_grad_.copy_(grad_)
                loss = loss_ if loss is None else loss + loss_
                del grad_, loss_
        loss_count = (self._cross_entropy_splits or 1) * (self._group_size if self._sequence_parallel_logits else 1)
        if loss_count != 1:
            loss.div_(loss_count)
        if self._sequence_parallel_logits:
            # TODO: Async
            all_reduce(loss, group=self._tensor_space.distributed.tensor_group)
        return loss, logit_input_grad.view_as(input_)

    def _logits_cross_entropy_forward_backward(
        self,
        input_: torch.Tensor,
        labels: torch.Tensor | None,
        weight: torch.Tensor,
        grad_output: float,
        kwargs: dict,
        losses: dict | None = None,
    ) -> tuple[torch.Tensor, torch.Tensor | None]:
        logits, context = output_parallel_linear_forward(
            input_=input_,
            weight=weight,
            bias=None,
            group=self._tensor_space.distributed.tensor_group if self._parallel_embeddings else None,
            sequence_parallel=self._sequence_parallel and self._parallel_embeddings,
        )

        if self._z_loss_factor > 0.0:
            logits = z_loss(
                logits,
                self._z_loss_factor,
                self.training,
                grad_output,
                losses,
                LanguageModelLossNames.z_loss,
                logits_scale_factor=self._logits_scale_factor,
            )
        if self._debug_transformer and self._cross_entropy_splits is None:
            vocab_dim = self._tensor_space.get_tensor_dim(
                LanguageModelDimNames.vocab if self._sequence_parallel_logits else LanguageModelDimNames.vocab_tp
            )
            dims = [*kwargs[TransformerKwargs.hidden_dims][:-1], vocab_dim]
            sequence_index = 1 - int(kwargs[TransformerKwargs.sequence_first])
            dims[sequence_index] = (
                TensorDim(
                    TransformerDimNames.sequence_q_tp, dims[sequence_index].global_size, DistributedDimNames.tensor
                )
                if self._sequence_parallel_logits
                else TensorDim(TransformerDimNames.sequence_q, dims[sequence_index].global_size)
            )

            dim_names = (
                [TransformerDimNames.sequence_q_tp, LanguageModelDimNames.vocab]
                if self._sequence_parallel_logits
                else [TransformerDimNames.sequence_q, LanguageModelDimNames.vocab_tp]
            )

            dim_names.insert(int(kwargs[TransformerKwargs.sequence_first]), TransformerDimNames.batch)
            log_distributed_tensor(
                "",
                logits,
                level=self._debug_transformer,
                meta=TensorMeta.from_dims(tuple(dims), tensor_name="transformer logits", dtype=logits.dtype),
                distributed=self._tensor_space.distributed,
                scale=self._logits_scale_factor,
            )

        if labels is None:
            return logits * self._logits_scale_factor, None
        loss, grad = cross_entropy_forward_backward(
            logits.flatten(0, -2),
            labels,
            group=self._tensor_space.distributed.tensor_group if self._parallel_embeddings else None,
            grad_output=grad_output,
            implementation=self._cross_entropy_impl,
            logits_scale_factor=self._logits_scale_factor,
        )
        # TODO: de-allocate earlier.
        del logits
        return loss, output_parallel_linear_backward(grad, context)<|MERGE_RESOLUTION|>--- conflicted
+++ resolved
@@ -88,8 +88,12 @@
                 self._cross_entropy_impl = CrossEntropyImpl.fused
 
         self._forward = wrap_forward_backward(self._forward_backward, grad_is_context)
-
-<<<<<<< HEAD
+        
+        # PEFT.
+        self.final_norm = self._config.transformer.peft.apply_other(self.final_norm)
+        if hasattr(self, "output_weights"):
+            self.output_weights = self._config.transformer.peft.apply_weight(self.output_weights)
+
     def _init_output_weights(self, hidden_dim: TensorDim, config) -> None:
         # Only the first head defines the output weights
         if self._tie_word_embeddings or self._prediction_distance > 0:
@@ -106,12 +110,6 @@
                 max_val=config.init_method_max_embed,
             ),
         )
-=======
-        # PEFT.
-        self.final_norm = self._config.transformer.peft.apply_other(self.final_norm)
-        if hasattr(self, "output_weights"):
-            self.output_weights = self._config.transformer.peft.apply_weight(self.output_weights)
->>>>>>> ab17636c
 
     def forward(
         self, input_: torch.Tensor, kwargs: dict, losses: dict | None = None, metrics: dict | None = None
