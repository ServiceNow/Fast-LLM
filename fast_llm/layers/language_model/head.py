import typing

import torch
from torch._C._distributed_c10d import ReduceOp  # noqa
from torch.distributed import all_reduce

from fast_llm.config import Configurable
from fast_llm.core.ops import split_op
from fast_llm.engine.base_model.base_model import Layer
from fast_llm.engine.config_utils.tensor_space import DefaultDimNames, TensorDim, TensorSpace
from fast_llm.engine.distributed.config import DistributedDimNames
from fast_llm.functional.autograd import grad_is_context, wrap_forward_backward
from fast_llm.functional.config import CrossEntropyImpl, TritonConfig, LossFunctionType
from fast_llm.functional.cross_entropy import cross_entropy_forward_backward
from fast_llm.functional.linear import output_parallel_linear_backward, output_parallel_linear_forward
<<<<<<< HEAD
from fast_llm.functional.dpo import compute_simplified_dpo_loss
from fast_llm.layers.common.auxiliary_loss import z_loss
=======
from fast_llm.layers.common.auxiliary_loss import AuxiliaryLoss, z_loss
>>>>>>> 58b6f8a6
from fast_llm.layers.language_model.config import (
    LanguageModelBaseConfig,
    LanguageModelDimNames,
    LanguageModelKwargs,
    LanguageModelLossNames,
)
from fast_llm.layers.language_model.embedding import WORD_EMBEDDINGS_WEIGHT
from fast_llm.layers.transformer.config import TransformerDimNames, TransformerKwargs
from fast_llm.logging import log_distributed_tensor
from fast_llm.tensor import ParameterMeta, TensorMeta, init_normal_
from fast_llm.utils import Assert, div

OUTPUT_WEIGHTS = "output_weights"


class LanguageModelHead[ConfigType: LanguageModelBaseConfig](Configurable[LanguageModelBaseConfig], Layer):
    """
    A language model head (GPT), which combines the final layer norm, logits and cross-entropy (if applicable).
    """

    config_class: typing.ClassVar[type[LanguageModelBaseConfig]] = LanguageModelBaseConfig

    def __init__(
        self,
        config: LanguageModelBaseConfig,
        tensor_space: TensorSpace,
        prediction_distance: int,
    ):
        super().__init__(config)
        self._debug_transformer = config.transformer.debug_transformer
        self._tie_word_embeddings = config.tie_word_embeddings
        self._tensor_space = tensor_space

        self._group_size = tensor_space.distributed_config.tensor_parallel
        self._sequence_parallel = tensor_space.distributed_config.sequence_tensor_parallel
        self._parallel_embeddings = tensor_space.distributed_config.tensor_parallel > 1 and config.parallel_embeddings
        self._sequence_parallel_logits = (
            tensor_space.distributed_config.sequence_tensor_parallel and not config.parallel_embeddings
        )
        self._cross_entropy_splits = config.cross_entropy_splits
        if self._cross_entropy_splits is not None and self._sequence_parallel:
            assert not self._parallel_embeddings

        hidden_dim = self._tensor_space.get_tensor_dim(TransformerDimNames.hidden)

        self._loss_name = LanguageModelLossNames.multi_token_prediction_loss(prediction_distance)
        self.final_norm = config.transformer.normalization.get_layer(hidden_dim)
        self._logits_scale_factor = config.logits_scale_factor
        self._z_loss_factor = config.logit_z_loss

        # Distance of the target token prediction
        # 0: next-token prediction
        # >0: multi-token prediction (MTP)
        Assert.geq(prediction_distance, 0)
        self._prediction_distance = prediction_distance
        self.is_last_head = self._prediction_distance == config.prediction_heads - 1
        if self._prediction_distance > 0:
            assert (
                not self._sequence_parallel_logits
            ), "Sequence parallel logits not supported for multi-token prediction."
            assert not self._cross_entropy_splits, "Cross-entropy splits not supported for multi-token prediction."

        self._init_output_weights(hidden_dim, config)

        self._loss_function_type = config.loss_function_type
        if self._loss_function_type == LossFunctionType.cross_entropy:
            self._cross_entropy_impl = config.cross_entropy_impl
            if self._cross_entropy_impl == CrossEntropyImpl.auto:
                if self._parallel_embeddings:
                    self._cross_entropy_impl = CrossEntropyImpl.fused
                elif TritonConfig.TRITON_ENABLED:
                    self._cross_entropy_impl = CrossEntropyImpl.triton
                else:
                    self._cross_entropy_impl = CrossEntropyImpl.fused
            self._loss_fcn = self._logits_cross_entropy_forward_backward_split
        else:
            self._loss_fcn = self._logits_dpo
            self.dpo_beta = config.beta

        self._forward = wrap_forward_backward(self._forward_backward, grad_is_context)

        # PEFT.
        self.final_norm = self._config.transformer.peft.apply_other(self.final_norm)
        if hasattr(self, "output_weights"):
            self.output_weights = self._config.transformer.peft.apply_weight(self.output_weights)

    def _init_output_weights(self, hidden_dim: TensorDim, config) -> None:
        # Only the first head defines the output weights
        if self._tie_word_embeddings or self._prediction_distance > 0:
            return
        # untie embedding weights
        vocab_dim = self._tensor_space.get_tensor_dim(
            LanguageModelDimNames.vocab_tp if self._parallel_embeddings else LanguageModelDimNames.vocab
        )
        self.output_weights = ParameterMeta.from_dims(
            (vocab_dim, hidden_dim),
            init_method=init_normal_(
                std=config.init_method_std_embed,
                min_val=config.init_method_min_embed,
                max_val=config.init_method_max_embed,
            ),
        )

    def forward(
        self, input_: torch.Tensor, kwargs: dict, losses: dict | None = None, metrics: dict | None = None
    ) -> torch.Tensor:
        if isinstance(input_, TensorMeta):
            return TensorMeta.from_tensor_space(
                (DefaultDimNames.scalar,),
                self._tensor_space,
                tensor_name="Loss",
                reductions=((DistributedDimNames.data, ReduceOp.AVG),),  # noqa
            )
        if not self.is_last_head:
            # MTP: split the stacked input
            shared_hidden, input_ = torch.unbind(input_, dim=0)
        # TODO: Pytorch copies the grads in backward for no reason (not sure if still the case)
        # TODO: Torch compile implementation sometimes break.
        # TODO: Double-check correctness, optimize a bit more.
        # TODO: Drop autograd entirely.
        # TODO: Skip cross-entropy backward if not needed.
        language_model_loss = self._forward(input_, kwargs, losses)
        if language_model_loss is not None:
            losses[self._loss_name].append(language_model_loss)
        # TODO: Return the model output when needed.
        if self.is_last_head:
            # Last head should return the loss for backward.
            return language_model_loss
        else:
            # Backward hook to compute the gradient of the loss
            shared_hidden = AuxiliaryLoss.apply(shared_hidden, language_model_loss, 1.0)
            # MTP: Return shared_hidden to be used by the next head.
            return shared_hidden

    def _forward_backward(
        self, input_: torch.Tensor, kwargs: dict, losses: dict | None = None
    ) -> tuple[torch.Tensor, torch.Tensor | None]:
        labels = kwargs[LanguageModelKwargs.labels] if LanguageModelKwargs.labels in kwargs else None
        # MTP: Shift the labels
        labels = labels[:, self._prediction_distance :].flatten() if labels is not None else None
        if self._sequence_parallel_logits:
            labels = split_op(labels, self._tensor_space.distributed.tensor_group, 0)
        do_grad = labels is not None and self.training
        input_ = input_.detach().requires_grad_(do_grad)
        with torch.enable_grad():
            # MTP: truncate the input
            if self._prediction_distance > 0:
                truncated_input = input_[:, : -self._prediction_distance, :].contiguous()
            else:
                truncated_input = input_
            ln_output = self.final_norm(truncated_input)

        grad_output = kwargs[TransformerKwargs.grad_output] / (
            self._group_size if self._sequence_parallel_logits else 1
        )

<<<<<<< HEAD
        output_weights = kwargs[WORD_EMBEDDINGS_WEIGHT] if self._tie_word_embeddings else self.output_weights
        loss, ln_output_grad = self._loss_fcn(
=======
        output_weights = self._get_output_weights(kwargs)
        loss, ln_output_grad = self._logits_cross_entropy_forward_backward_split(
>>>>>>> 58b6f8a6
            ln_output.detach(), labels, output_weights, grad_output, kwargs, losses
        )

        if do_grad:
            ln_output.backward(ln_output_grad)
            return loss, input_.grad
        else:
            return loss, None
        
    def _logits_dpo(
            self,
            input_: torch.Tensor,
            labels: torch.Tensor | None,
            weight: torch.Tensor,
            grad_output: float,
            kwargs: dict,
            losses: dict | None = None
        ) -> tuple[torch.Tensor | None, torch.Tensor | None]:
        logits, context = output_parallel_linear_forward(
            input_=input_,
            weight=weight,
            bias=None,
            group=self._tensor_space.distributed.tensor_group if self._parallel_embeddings else None,
            sequence_parallel=self._sequence_parallel and self._parallel_embeddings,
        )

        loss, grad = compute_simplified_dpo_loss(
            logits.flatten(0, -2),
            labels,
            kwargs[LanguageModelKwargs.chosen_spans],
            kwargs[LanguageModelKwargs.rejected_spans],
            self.dpo_beta,
            grad_output
        )

        # TODO: de-allocate earlier.
        del logits
        return loss, output_parallel_linear_backward(grad, context).view_as(input_)



    def _get_output_weights(self, kwargs: dict) -> torch.Tensor:
        if self._tie_word_embeddings:
            return kwargs[WORD_EMBEDDINGS_WEIGHT]
        if self._prediction_distance > 0:
            return kwargs[OUTPUT_WEIGHTS]
        return self.output_weights

    def _logits_cross_entropy_forward_backward_split(
        self,
        input_: torch.Tensor,
        labels: torch.Tensor | None,
        weight: torch.Tensor,
        grad_output: float,
        kwargs: dict,
        losses: dict | None = None,
    ) -> tuple[torch.Tensor | None, torch.Tensor | None]:
        if self._cross_entropy_splits is None or labels is None:
            loss, logit_input_grad = self._logits_cross_entropy_forward_backward(
                input_, labels, weight, grad_output, kwargs, losses
            )
            if labels is None:
                # TODO: Make a proper way of returning the model output.
                kwargs["logits"] = loss
                return None, None
        else:
            loss = None
            # TODO MTP: allow a _cross_entropy_splits that is not a divisor of the sequence length
            split_size = div(labels.numel(), self._cross_entropy_splits)
            grad_output /= self._cross_entropy_splits
            logit_input = input_.flatten(0, -2)
            logit_input_grad = torch.empty_like(logit_input)
            for logit_input_, labels_, logit_input_grad_ in zip(
                logit_input.split(split_size), labels.split(split_size), logit_input_grad.split(split_size)
            ):
                loss_, grad_ = self._logits_cross_entropy_forward_backward(
                    logit_input_,
                    labels_,
                    weight,
                    grad_output,
                    kwargs,
                )
                # TODO: Avoid copy with explicit out argument.
                logit_input_grad_.copy_(grad_)
                loss = loss_ if loss is None else loss + loss_
                del grad_, loss_
        loss_count = (self._cross_entropy_splits or 1) * (self._group_size if self._sequence_parallel_logits else 1)
        if loss_count != 1:
            loss.div_(loss_count)
        if self._sequence_parallel_logits:
            # TODO: Async
            all_reduce(loss, group=self._tensor_space.distributed.tensor_group)
        return loss, logit_input_grad.view_as(input_)

    def _logits_cross_entropy_forward_backward(
        self,
        input_: torch.Tensor,
        labels: torch.Tensor | None,
        weight: torch.Tensor,
        grad_output: float,
        kwargs: dict,
        losses: dict | None = None,
    ) -> tuple[torch.Tensor, torch.Tensor | None]:
        logits, context = output_parallel_linear_forward(
            input_=input_,
            weight=weight,
            bias=None,
            group=self._tensor_space.distributed.tensor_group if self._parallel_embeddings else None,
            sequence_parallel=self._sequence_parallel and self._parallel_embeddings,
        )

        if self._z_loss_factor > 0.0:
            logits = z_loss(
                logits,
                self._z_loss_factor,
                self.training,
                grad_output,
                losses,
                LanguageModelLossNames.z_loss,
                logits_scale_factor=self._logits_scale_factor,
            )
        if self._debug_transformer and self._cross_entropy_splits is None:
            vocab_dim = self._tensor_space.get_tensor_dim(
                LanguageModelDimNames.vocab if self._sequence_parallel_logits else LanguageModelDimNames.vocab_tp
            )
            dims = [*kwargs[TransformerKwargs.hidden_dims][:-1], vocab_dim]
            sequence_index = 1 - int(kwargs[TransformerKwargs.sequence_first])
            dims[sequence_index] = (
                TensorDim(
                    TransformerDimNames.sequence_q_tp, dims[sequence_index].global_size, DistributedDimNames.tensor
                )
                if self._sequence_parallel_logits
                else TensorDim(TransformerDimNames.sequence_q, dims[sequence_index].global_size)
            )

            dim_names = (
                [TransformerDimNames.sequence_q_tp, LanguageModelDimNames.vocab]
                if self._sequence_parallel_logits
                else [TransformerDimNames.sequence_q, LanguageModelDimNames.vocab_tp]
            )

            dim_names.insert(int(kwargs[TransformerKwargs.sequence_first]), TransformerDimNames.batch)
            log_distributed_tensor(
                "",
                logits,
                level=self._debug_transformer,
                meta=TensorMeta.from_dims(tuple(dims), tensor_name="transformer logits", dtype=logits.dtype),
                distributed=self._tensor_space.distributed,
                scale=self._logits_scale_factor,
            )

        if labels is None:
            return logits * self._logits_scale_factor, None
        loss, grad = cross_entropy_forward_backward(
            logits.flatten(0, -2),
            labels,
            group=self._tensor_space.distributed.tensor_group if self._parallel_embeddings else None,
            grad_output=grad_output,
            implementation=self._cross_entropy_impl,
            logits_scale_factor=self._logits_scale_factor,
        )
        # TODO: de-allocate earlier.
        del logits
        return loss, output_parallel_linear_backward(grad, context)<|MERGE_RESOLUTION|>--- conflicted
+++ resolved
@@ -13,12 +13,8 @@
 from fast_llm.functional.config import CrossEntropyImpl, TritonConfig, LossFunctionType
 from fast_llm.functional.cross_entropy import cross_entropy_forward_backward
 from fast_llm.functional.linear import output_parallel_linear_backward, output_parallel_linear_forward
-<<<<<<< HEAD
 from fast_llm.functional.dpo import compute_simplified_dpo_loss
-from fast_llm.layers.common.auxiliary_loss import z_loss
-=======
 from fast_llm.layers.common.auxiliary_loss import AuxiliaryLoss, z_loss
->>>>>>> 58b6f8a6
 from fast_llm.layers.language_model.config import (
     LanguageModelBaseConfig,
     LanguageModelDimNames,
@@ -175,13 +171,8 @@
             self._group_size if self._sequence_parallel_logits else 1
         )
 
-<<<<<<< HEAD
-        output_weights = kwargs[WORD_EMBEDDINGS_WEIGHT] if self._tie_word_embeddings else self.output_weights
+        output_weights = self._get_output_weights(kwargs)
         loss, ln_output_grad = self._loss_fcn(
-=======
-        output_weights = self._get_output_weights(kwargs)
-        loss, ln_output_grad = self._logits_cross_entropy_forward_backward_split(
->>>>>>> 58b6f8a6
             ln_output.detach(), labels, output_weights, grad_output, kwargs, losses
         )
 
