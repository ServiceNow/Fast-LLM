import typing

import torch
from torch._C._distributed_c10d import ReduceOp  # noqa
from torch.distributed import all_reduce

from fast_llm.config import Configurable
from fast_llm.core.ops import split_op
from fast_llm.engine.base_model.base_model import Layer
from fast_llm.engine.config_utils.tensor_space import DefaultDimNames, TensorDim, TensorSpace
from fast_llm.engine.distributed.config import DistributedDimNames
from fast_llm.functional.autograd import grad_is_context, wrap_forward_backward
from fast_llm.functional.config import CrossEntropyImpl, TargetFormat, TritonConfig
from fast_llm.functional.cross_entropy import cross_entropy_forward_backward
from fast_llm.functional.linear import output_parallel_linear_backward, output_parallel_linear_forward
from fast_llm.layers.common.auxiliary_loss import AuxiliaryLoss, z_loss
from fast_llm.layers.language_model.config import (
    LanguageModelBaseConfig,
    LanguageModelDimNames,
    LanguageModelKwargs,
    LanguageModelLossNames,
)
from fast_llm.layers.language_model.embedding import WORD_EMBEDDINGS_WEIGHT
from fast_llm.layers.transformer.config import TransformerDimNames, TransformerKwargs
from fast_llm.logging import log_distributed_tensor
from fast_llm.tensor import ParameterMeta, TensorMeta, init_normal_
from fast_llm.utils import Assert, div

OUTPUT_WEIGHTS = "output_weights"


class LanguageModelHead[ConfigType: LanguageModelBaseConfig](Configurable[LanguageModelBaseConfig], Layer):
    """
    A language model head (GPT), which combines the final layer norm, logits and cross-entropy (if applicable).
    """

    config_class: typing.ClassVar[type[LanguageModelBaseConfig]] = LanguageModelBaseConfig

    def __init__(
        self,
        config: LanguageModelBaseConfig,
        tensor_space: TensorSpace,
        prediction_distance: int,
    ):
        super().__init__(config)
        self._debug_transformer = config.transformer.debug_transformer
        self._tie_word_embeddings = config.tie_word_embeddings
        self._tensor_space = tensor_space

        self._group_size = tensor_space.distributed_config.tensor_parallel
        self._sequence_parallel = tensor_space.distributed_config.sequence_tensor_parallel
        self._parallel_embeddings = tensor_space.distributed_config.tensor_parallel > 1 and config.parallel_embeddings
        self._sequence_parallel_logits = (
            tensor_space.distributed_config.sequence_tensor_parallel and not config.parallel_embeddings
        )
        self._cross_entropy_splits = config.cross_entropy_splits
        if self._cross_entropy_splits is not None and self._sequence_parallel:
            assert not self._parallel_embeddings

        hidden_dim = self._tensor_space.get_tensor_dim(TransformerDimNames.hidden)

        self._loss_name = LanguageModelLossNames.multi_token_prediction_loss(prediction_distance)
        self.final_norm = config.transformer.normalization.get_layer(hidden_dim)
        self._logits_scale_factor = config.logits_scale_factor
        self._z_loss_factor = config.logit_z_loss

        # Distance of the target token prediction
        # 0: next-token prediction
        # >0: multi-token prediction (MTP)
        Assert.geq(prediction_distance, 0)
        self._prediction_distance = prediction_distance
        self._is_last_head = self._prediction_distance == config.prediction_heads - 1

        self._init_output_weights(hidden_dim, config)

        self._cross_entropy_impl = config.cross_entropy_impl
        if self._cross_entropy_impl == CrossEntropyImpl.auto:
            if self._parallel_embeddings:
                self._cross_entropy_impl = CrossEntropyImpl.fused
            elif TritonConfig.TRITON_ENABLED:
                self._cross_entropy_impl = CrossEntropyImpl.triton
            else:
                self._cross_entropy_impl = CrossEntropyImpl.fused

        self._forward = wrap_forward_backward(self._forward_backward, grad_is_context)

        # PEFT.
        self.final_norm = self._config.transformer.peft.apply_other(self.final_norm)
        if hasattr(self, "output_weights"):
            self.output_weights = self._config.transformer.peft.apply_weight(self.output_weights)

    def _init_output_weights(self, hidden_dim: TensorDim, config) -> None:
        # Only the first head defines the output weights
        if self._tie_word_embeddings or self._prediction_distance > 0:
            return
        # untie embedding weights
        vocab_dim = self._tensor_space.get_tensor_dim(
            LanguageModelDimNames.vocab_tp if self._parallel_embeddings else LanguageModelDimNames.vocab
        )
        self.output_weights = ParameterMeta.from_dims(
            (vocab_dim, hidden_dim),
            init_method=init_normal_(
                std=config.init_method_std_embed,
                min_val=config.init_method_min_embed,
                max_val=config.init_method_max_embed,
            ),
        )

    def forward(
        self, input_: torch.Tensor, kwargs: dict, losses: dict | None = None, metrics: dict | None = None
    ) -> torch.Tensor:
        if isinstance(input_, TensorMeta):
            return TensorMeta.from_tensor_space(
                (DefaultDimNames.scalar,),
                self._tensor_space,
                tensor_name="Loss",
                reductions=((DistributedDimNames.data, ReduceOp.AVG),),  # noqa
            )
        if not self._is_last_head:
            # MTP: split the stacked input
            shared_hidden, input_ = torch.unbind(input_, dim=0)
        # TODO: Pytorch copies the grads in backward for no reason (not sure if still the case)
        # TODO: Torch compile implementation sometimes break.
        # TODO: Double-check correctness, optimize a bit more.
        # TODO: Drop autograd entirely.
        # TODO: Skip cross-entropy backward if not needed.
        language_model_loss = self._forward(input_, kwargs, losses)
        if losses is not None and language_model_loss is not None:
            losses[self._loss_name].append(language_model_loss)
        # TODO: Return the model output when needed.
        if self._is_last_head:
            # Last head should return the loss for backward.
            return language_model_loss
        else:
            if self.training:
                # Backward hook to compute the gradient of the loss
                shared_hidden = AuxiliaryLoss.apply(shared_hidden, language_model_loss, 1.0)
            # MTP: Return shared_hidden to be used by the next head.
            return shared_hidden

    def _forward_backward(
        self, input_: torch.Tensor, kwargs: dict, losses: dict | None = None
    ) -> tuple[torch.Tensor, torch.Tensor | None]:
        target = kwargs.get(
            LanguageModelKwargs.labels
            if self._config.distillation_model is None
            else f"{self._config.distillation_model}_logits"
        )
        # Loss mask for distillation. (Labels are already masked.)
        loss_mask = None
        if target is not None:
            if self._config.distillation_model is None:
                # MTP: Shift the labels
                target_sequence_length = (
                    target.size(1 - kwargs[TransformerKwargs.sequence_first]) + 1 - self._config.prediction_heads
                )
                if TransformerKwargs.sequence_q_dim in kwargs:
                    Assert.eq(target_sequence_length, kwargs[TransformerKwargs.sequence_q_dim].size)
                target_slice = slice(self._prediction_distance, self._prediction_distance + target_sequence_length)
                target = target[target_slice] if kwargs[TransformerKwargs.sequence_first] else target[:, target_slice]
                target = target.flatten()
            else:
                # Target is reference model logits.
                target = target.flatten(0, -2)
                loss_mask = kwargs.get(LanguageModelKwargs.loss_mask)
<<<<<<< HEAD
=======
                if loss_mask is not None:
                    loss_mask = loss_mask.flatten()
>>>>>>> 2db740bc

        if self._sequence_parallel_logits:
            target = split_op(target, self._tensor_space.distributed.tensor_group, 0)
            if loss_mask is not None:
                loss_mask = split_op(loss_mask, self._tensor_space.distributed.tensor_group, 0)
        do_grad = target is not None and self.training
        input_ = input_.detach().requires_grad_(do_grad)
        with torch.enable_grad():
            ln_output = self.final_norm(input_)

        grad_output = kwargs[TransformerKwargs.grad_output] / (
            self._group_size if self._sequence_parallel_logits else 1
        )

        output_weights = self._get_output_weights(kwargs)
        loss, ln_output_grad = self._logits_cross_entropy_forward_backward_split(
            ln_output.detach(), target, loss_mask, output_weights, grad_output, kwargs, losses
        )

        if do_grad:
            ln_output.backward(ln_output_grad)
            return loss, input_.grad
        else:
            return loss, None

    def _get_output_weights(self, kwargs: dict) -> torch.Tensor:
        if self._tie_word_embeddings:
            return kwargs[WORD_EMBEDDINGS_WEIGHT]
        if self._prediction_distance > 0:
            return kwargs[OUTPUT_WEIGHTS]
        return self.output_weights

    def _logits_cross_entropy_forward_backward_split(
        self,
        input_: torch.Tensor,
        target: torch.Tensor | None,
        loss_mask: torch.Tensor | None,
        weight: torch.Tensor,
        grad_output: float,
        kwargs: dict,
        losses: dict | None = None,
    ) -> tuple[torch.Tensor | None, torch.Tensor | None]:
        if self._cross_entropy_splits is None or target is None:
            loss, logit_input_grad = self._logits_cross_entropy_forward_backward(
                input_, target, loss_mask, weight, grad_output, kwargs, losses
            )
            if target is None:
                # TODO: Make a proper way of returning the model output.
                kwargs["logits" if self._prediction_distance == 0 else f"logits_{self._prediction_distance}"] = loss
                return None, None
        else:
            loss = None
            # TODO MTP: allow a _cross_entropy_splits that is not a divisor of the sequence length
            split_size = div(target.size(0), self._cross_entropy_splits)
            grad_output /= self._cross_entropy_splits
            logit_input = input_.flatten(0, -2)
            logit_input_grad = torch.empty_like(logit_input)
            for logit_input_, target_, loss_mask_, logit_input_grad_ in zip(
                logit_input.split(split_size),
                target.split(split_size),
                [None] * self._cross_entropy_splits if loss_mask is None else loss_mask.split(split_size),
                logit_input_grad.split(split_size),
                strict=True,
            ):
                loss_, grad_ = self._logits_cross_entropy_forward_backward(
                    logit_input_,
                    target_,
                    loss_mask_,
                    weight,
                    grad_output,
                    kwargs,
                )
                # TODO: Avoid copy with explicit out argument.
                logit_input_grad_.copy_(grad_)
                loss = loss_ if loss is None else loss + loss_
                del grad_, loss_
        loss_count = (self._cross_entropy_splits or 1) * (self._group_size if self._sequence_parallel_logits else 1)
        if loss_count != 1:
            loss.div_(loss_count)
        if self._sequence_parallel_logits:
            # TODO: Async
            all_reduce(loss, group=self._tensor_space.distributed.tensor_group)
        return loss, logit_input_grad.view_as(input_)

    def _logits_cross_entropy_forward_backward(
        self,
        input_: torch.Tensor,
        target: torch.Tensor | None,
        loss_mask: torch.Tensor | None,
        weight: torch.Tensor,
        grad_output: float,
        kwargs: dict,
        losses: dict | None = None,
    ) -> tuple[torch.Tensor, torch.Tensor | None]:
        logits, context = output_parallel_linear_forward(
            input_=input_,
            weight=weight,
            bias=None,
            group=self._tensor_space.distributed.tensor_group if self._parallel_embeddings else None,
            sequence_parallel=self._sequence_parallel and self._parallel_embeddings,
        )

        if self._z_loss_factor > 0.0:
            logits = z_loss(
                logits,
                self._z_loss_factor,
                self.training,
                grad_output,
                losses,
                LanguageModelLossNames.z_loss,
                logits_scale_factor=self._logits_scale_factor,
            )
        if self._debug_transformer and self._cross_entropy_splits is None:
            vocab_dim = self._tensor_space.get_tensor_dim(
                LanguageModelDimNames.vocab if self._sequence_parallel_logits else LanguageModelDimNames.vocab_tp
            )
            dims = [*kwargs[TransformerKwargs.hidden_dims][:-1], vocab_dim]
            sequence_index = 1 - int(kwargs[TransformerKwargs.sequence_first])
            dims[sequence_index] = (
                TensorDim(
                    TransformerDimNames.sequence_q_tp, dims[sequence_index].global_size, DistributedDimNames.tensor
                )
                if self._sequence_parallel_logits
                else TensorDim(TransformerDimNames.sequence_q, dims[sequence_index].global_size)
            )

            dim_names = (
                [TransformerDimNames.sequence_q_tp, LanguageModelDimNames.vocab]
                if self._sequence_parallel_logits
                else [TransformerDimNames.sequence_q, LanguageModelDimNames.vocab_tp]
            )

            dim_names.insert(int(kwargs[TransformerKwargs.sequence_first]), TransformerDimNames.batch)
            log_distributed_tensor(
                "",
                logits,
                level=self._debug_transformer,
                meta=TensorMeta.from_dims(tuple(dims), tensor_name="transformer logits", dtype=logits.dtype),
                distributed=self._tensor_space.distributed,
                scale=self._logits_scale_factor,
            )

        if target is None:
            return logits * self._logits_scale_factor, None
        loss, grad = cross_entropy_forward_backward(
            logits.flatten(0, -2),
            target,
            loss_mask,
            group=self._tensor_space.distributed.tensor_group if self._parallel_embeddings else None,
            grad_output=grad_output,
            implementation=self._cross_entropy_impl,
            logits_scale_factor=self._logits_scale_factor,
            target_format=TargetFormat.labels if self._config.distillation_model is None else TargetFormat.logits,
        )
        # TODO: de-allocate earlier.
        del logits
        return loss, output_parallel_linear_backward(grad, context)<|MERGE_RESOLUTION|>--- conflicted
+++ resolved
@@ -163,11 +163,8 @@
                 # Target is reference model logits.
                 target = target.flatten(0, -2)
                 loss_mask = kwargs.get(LanguageModelKwargs.loss_mask)
-<<<<<<< HEAD
-=======
                 if loss_mask is not None:
                     loss_mask = loss_mask.flatten()
->>>>>>> 2db740bc
 
         if self._sequence_parallel_logits:
             target = split_op(target, self._tensor_space.distributed.tensor_group, 0)
