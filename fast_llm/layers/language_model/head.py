import abc
import functools
import logging
import typing

import torch
from torch._C._distributed_c10d import ReduceOp  # noqa
from torch.distributed import all_reduce

from fast_llm.core.ops import gather_op, split_op
from fast_llm.engine.base_model.config import LossDef, ResourceUsageConfig
from fast_llm.engine.config_utils.initialization import init_normal_
from fast_llm.engine.config_utils.tensor_dim import TensorDim, scalar_dim
from fast_llm.engine.distributed.config import DistributedConfig, DistributedDimNames
from fast_llm.functional.autograd import grad_is_context, wrap_forward_backward
from fast_llm.functional.config import CrossEntropyImpl, DistillationLossImpl, TargetFormat, TritonConfig
from fast_llm.functional.cross_entropy import cross_entropy_forward_backward, reverse_kl_forward_backward
from fast_llm.functional.dpo import compute_dpo_loss
from fast_llm.functional.linear import output_parallel_linear_backward, output_parallel_linear_forward
from fast_llm.layers.block.block import Block
from fast_llm.layers.block.config import BlockDimNames
from fast_llm.layers.common.auxiliary_loss import AuxiliaryLoss, z_loss
from fast_llm.layers.common.peft.config import PeftConfig
from fast_llm.layers.language_model.config import (
    LanguageModelEmbeddingsConfig,
    LanguageModelHeadBaseConfig,
    LanguageModelHeadConfig,
    LanguageModelKwargs,
)
from fast_llm.tensor import TensorMeta
from fast_llm.utils import Assert, div, get_unique

logger = logging.getLogger(__name__)

OUTPUT_WEIGHTS = "output_weights"


class LanguageModelHeadBase[ConfigType: LanguageModelHeadBaseConfig](Block[ConfigType]):
    @abc.abstractmethod
    def get_output_weights(self) -> list[torch.Tensor]:
        pass


class LanguageModelHead[ConfigType: LanguageModelHeadConfig](LanguageModelHeadBase[ConfigType]):
    """
    A language model head (GPT), which combines the final layer norm, logits and cross-entropy (if applicable).
    TODO: Cleanup (dynamic type? composition?)
    """

    _config: ConfigType

    def __init__(
        self,
        config: ConfigType,
        distributed_config: DistributedConfig,
        embeddings_config: LanguageModelEmbeddingsConfig,
        *,
        hidden_dim: TensorDim,
        lr_scale: float | None,
        peft: PeftConfig | None,
        prediction_distance: int = 0,
        prediction_heads: int = 1,
        loss_coefficient: float = 1.0,
    ):
        super().__init__(
            config,
            distributed_config,
            hidden_dim=hidden_dim,
            lr_scale=lr_scale,
            peft=peft,
        )
        if prediction_distance > 0 and (
            self._config.distillation_model is not None or self._config.dpo_reference_model is not None
        ):
            raise NotImplementedError("Multi-token prediction not supported with distillation or dpo.")

        Assert.in_range(prediction_distance, 0, prediction_heads)
        self._prediction_distance = prediction_distance
        self._prediction_heads = prediction_heads
        self._loss_coefficient = loss_coefficient
        self._is_last_head = self._prediction_distance == self._prediction_heads - 1

        self._vocab_parallel = self._distributed_config.tensor_parallel > 1 and embeddings_config.vocab_parallel
        self._parallel_dim = self._distributed_config.get_distributed_dim(DistributedDimNames.tensor)

        self._sequence_parallel_logits = self._sequence_parallel and not self._vocab_parallel
        if self._config.cross_entropy_splits is not None and self._sequence_parallel:
            assert not self._vocab_parallel

        if not self._config.enable_dpo:
            self._cross_entropy_impl = self._config.cross_entropy_implementation
            if self._cross_entropy_impl == CrossEntropyImpl.auto:
                if self._vocab_parallel:
                    self._cross_entropy_impl = CrossEntropyImpl.fused
                elif TritonConfig.TRITON_ENABLED:
                    self._cross_entropy_impl = CrossEntropyImpl.triton
                else:
                    self._cross_entropy_impl = CrossEntropyImpl.fused

        self._forward = wrap_forward_backward(self._forward_backward, grad_is_context)

        self.final_norm = self._config.normalization.get_layer(
            self._hidden_dim, lr_scale=self._lr_scale, peft=self._peft
        )

        self._vocab_dim = TensorDim(
            "vocab", embeddings_config.vocab_size, self._parallel_dim if self._vocab_parallel else None
        )
        self.output_weights = self._config.output_weight.get_parameter(
            (self._vocab_dim, self._hidden_dim),
            default_initialization=init_normal_(std=self._hidden_size**-0.5),
            lr_scale=self._lr_scale,
            peft=self._peft,
        )

    def forward(
        self, input_: torch.Tensor, kwargs: dict, losses: dict | None = None, metrics: dict | None = None
    ) -> torch.Tensor:
        if isinstance(input_, TensorMeta):
            if self._is_last_head:
                return TensorMeta.from_dims(
                    (scalar_dim,),
                    tensor_name=f"{self.module_name} output",
                    reductions=(
                        (self._distributed_config.get_distributed_dim(DistributedDimNames.data), ReduceOp.AVG),
                    ),
                )
            else:
                return TensorMeta.from_dims(input_.dims[1:], tensor_name="Shared hidden")

        if not self._is_last_head:
            # MTP: split the stacked input
            shared_hidden, input_ = torch.unbind(input_, dim=0)
        # TODO: Pytorch copies the grads in backward for no reason (not sure if still the case)
        # TODO: Torch compile implementation sometimes break.
        # TODO: Double-check correctness, optimize a bit more.
        # TODO: Drop autograd entirely.
        # TODO: Skip cross-entropy backward if not needed.
        language_model_loss = self._forward(input_, kwargs, losses)
        if losses is not None and language_model_loss is not None:
            losses[self._loss_name].append(language_model_loss.detach())
        # TODO: Return the model output when needed.
        if self._is_last_head:
            # Last head should return the loss for backward.
            return language_model_loss
        else:
            if self.training:
                # Backward hook to compute the gradient of the loss
                shared_hidden = AuxiliaryLoss.apply(shared_hidden, language_model_loss, 1.0)
            # MTP: Return shared_hidden to be used by the next head.
            return shared_hidden

    def get_compute_usage(self, input_: TensorMeta, kwargs: dict[str, typing.Any], config: ResourceUsageConfig) -> int:
        # TODO: Add marginal compute? (loss)
        return (
            2
            * (config.forward + 2 * config.backward)
            * (input_.global_shape if config.global_ else input_).numel()
            * (self._vocab_dim.global_size if config.global_ else self._vocab_dim.size)
        )

    def _forward_backward(
        self, input_: torch.Tensor, kwargs: dict, losses: dict | None = None
    ) -> tuple[torch.Tensor, torch.Tensor | None]:
        targets = self._get_targets(kwargs)
        input_ = input_.detach().requires_grad_(do_grad := targets is not None and self.training)
        with torch.enable_grad():
            ln_output = self.final_norm(input_)
            # Transormers expect normalized outputs for the last transformer layer,
            # so we add the norm output to the hidden states.
            self._debug(ln_output, "final_norm", kwargs.get(LanguageModelKwargs.hidden_dims), kwargs)

        grad_output = kwargs[LanguageModelKwargs.grad_output] / (
            self._parallel_dim.size if self._sequence_parallel_logits else 1
        )

        output_weights = self.output_weights
        loss, ln_output_grad = self._logits_cross_entropy_forward_backward_split(
            ln_output.detach(), targets, output_weights, grad_output, kwargs, losses
        )

        if do_grad:
            ln_output.backward(ln_output_grad)
            return loss, input_.grad
        else:
            return loss, None

    def _get_targets(
        self, kwargs: dict
    ) -> tuple[torch.Tensor | None, torch.Tensor | None, torch.Tensor | None, torch.Tensor | None] | None:
        # Loss mask for distillation. (Labels are already masked.)
        if self._config.enable_dpo:
            dpo_target = kwargs.get(LanguageModelKwargs.labels)
            lm_target = None
            distillation_target = None
            loss_mask = None
        else:
            dpo_target = None
            if self._config.distillation_model is None:
                distillation_target, loss_mask = None, None
            else:
                # Target is reference model logits.
                distillation_target = kwargs[f"{self._config.distillation_model}_logits"].flatten(0, -2)
                loss_mask = kwargs.get(LanguageModelKwargs.loss_mask)
                if loss_mask is not None:
                    loss_mask = loss_mask.flatten()

            if self._config.distillation_model is None or self._config.language_model_loss_factor > 0.0:
                lm_target = kwargs.get(LanguageModelKwargs.labels)
                if lm_target is not None:
                    # MTP: Shift the labels
                    lm_target_sequence_length = (
                        lm_target.size(1 - kwargs[LanguageModelKwargs.sequence_first]) + 1 - self._prediction_heads
                    )
                    if LanguageModelKwargs.sequence_q_dim in kwargs:
                        Assert.eq(lm_target_sequence_length, kwargs[LanguageModelKwargs.sequence_q_dim].size)
                    lm_target_slice = slice(
                        self._prediction_distance, self._prediction_distance + lm_target_sequence_length
                    )
                    lm_target = (
                        lm_target[lm_target_slice]
                        if kwargs[LanguageModelKwargs.sequence_first]
                        else lm_target[:, lm_target_slice]
                    ).flatten()
            else:
                lm_target = None

        targets = (dpo_target, lm_target, distillation_target, loss_mask)
        if self._sequence_parallel_logits:
            targets = [None if target is None else split_op(target, self._parallel_dim.group, 0) for target in targets]
        if not any(target is not None for target in targets):
            # Simplify so we don't have to check every time.
            targets = None
        return targets

    def get_output_weights(self) -> list[torch.Tensor]:
        return [self.output_weights]

    def _logits_cross_entropy_forward_backward_split(
        self,
        input_: torch.Tensor,
        targets: tuple[torch.Tensor | None, torch.Tensor | None, torch.Tensor | None, torch.Tensor | None] | None,
        weight: torch.Tensor,
        grad_output: float,
        kwargs: dict,
        losses: dict | None = None,
    ) -> tuple[torch.Tensor | None, torch.Tensor | None]:
        if self._config.cross_entropy_splits is None or targets is None:
            loss, logit_input_grad = self._logits_cross_entropy_forward_backward(
                input_, targets, weight, grad_output, kwargs, losses
            )
            if targets is None:
                # TODO: Make a proper way of returning the model output.
                loss = loss.detach()
                if kwargs.get("global_logits"):
                    if self._vocab_parallel:
                        loss = gather_op(loss, self._parallel_dim.group, 2)
                    elif self._sequence_parallel_logits:
                        loss = gather_op(
                            loss, self._parallel_dim.group, 0 if kwargs[LanguageModelKwargs.sequence_first] else 1
                        )
                kwargs["logits" if self._prediction_distance == 0 else f"logits_{self._prediction_distance}"] = loss
                return None, None
        else:
            loss = None
            # TODO MTP: allow a cross_entropy_splits that is not a divisor of the sequence length
            grad_output /= self._config.cross_entropy_splits
            logit_input = input_.flatten(0, -2)
            if self.training:
                logit_input_grad = torch.empty_like(logit_input)
            else:
                logit_input_grad = None
            split_size = div(
                get_unique(target.size(0) for target in targets if target is not None),
                self._config.cross_entropy_splits,
            )
            tensors_split = [
                [None] * self._config.cross_entropy_splits if tensor is None else tensor.split(split_size)
                for tensor in [logit_input, *targets, logit_input_grad]
            ]
            for logit_input_, *targets_, logit_input_grad_ in zip(*tensors_split, strict=True):
                loss_, grad_ = self._logits_cross_entropy_forward_backward(
                    logit_input_,
                    targets_,
                    weight,
                    grad_output,
                    kwargs,
                )
                # TODO: Avoid copy with explicit out argument.
                if self.training:
                    logit_input_grad_.copy_(grad_)
                loss = loss_ if loss is None else loss + loss_
                del grad_, loss_
        loss_count = (self._config.cross_entropy_splits or 1) * (
            self._parallel_dim.size if self._sequence_parallel_logits else 1
        )
        if loss_count != 1:
            loss.div_(loss_count)
        if self._sequence_parallel_logits:
            # TODO: Async
            all_reduce(loss, group=self._parallel_dim.group)
        return loss, logit_input_grad.view_as(input_) if logit_input_grad is not None else None

    def _logits_cross_entropy_forward_backward(
        self,
        input_: torch.Tensor,
        targets: tuple[torch.Tensor | None, torch.Tensor | None, torch.Tensor | None, torch.Tensor | None],
        weight: torch.Tensor,
        grad_output: float,
        kwargs: dict,
        losses: dict | None = None,
    ) -> tuple[torch.Tensor, torch.Tensor | None]:
        group = self._parallel_dim.group if self._vocab_parallel else None
        logits, context = output_parallel_linear_forward(
            input_=input_,
            weight=weight,
            bias=None,
            group=group,
            sequence_parallel=self._sequence_parallel and self._vocab_parallel,
        )

        if self._config.logit_z_loss > 0.0:
            logits = z_loss(
                logits,
                self._config.logit_z_loss,
                self.training,
                grad_output,
                losses,
                self._z_loss_name,
                logits_scale_factor=self._config.logits_scale_factor,
            )

        sequence_dim = BlockDimNames.sequence_q_tp if self._sequence_parallel_logits else BlockDimNames.sequence_q
        if LanguageModelKwargs.hidden_dims in kwargs:
            batch_dim = kwargs[LanguageModelKwargs.hidden_dims][1 if kwargs[LanguageModelKwargs.sequence_first] else 0]
            dims = (
                (sequence_dim, batch_dim, self._vocab_dim)
                if kwargs[LanguageModelKwargs.sequence_first]
                else (batch_dim, sequence_dim, self._vocab_dim)
            )
        else:
            dims = None
        self._debug(logits, "logits", dims, kwargs, scale=self._config.logits_scale_factor)

        if targets is None:
            return logits * self._config.logits_scale_factor, None
        dpo_target, lm_target, distillation_target, loss_mask = targets

        if dpo_target is not None:
            dpo_loss, dpo_grad = compute_dpo_loss(
                logits,
                dpo_target,
                kwargs.get(f"{self._config.dpo_reference_model}_logits"),
                kwargs[LanguageModelKwargs.chosen_spans],
                kwargs[LanguageModelKwargs.rejected_spans],
                self._config.dpo_beta,
                grad_output * self._loss_coefficient,
            )
        else:
            dpo_loss, dpo_grad = None, None

        if lm_target is not None:
            lm_loss, lm_grad = cross_entropy_forward_backward(
                logits.flatten(0, -2),
                lm_target,
                None,
                group=group,
                grad_output=grad_output * self._loss_coefficient * self._config.language_model_loss_factor,
                implementation=self._cross_entropy_impl,
                logits_scale_factor=self._config.logits_scale_factor,
                target_format=TargetFormat.labels,
            )
            if self.training and losses is not None:
                losses[self._ce_loss_name_unscaled].append(lm_loss.detach())
            lm_loss = lm_loss * self._config.language_model_loss_factor
        else:
            lm_loss, lm_grad = None, None

<<<<<<< HEAD
        if distillation_target is not None:
=======
        if distillation_target is not None and self._config.distillation_loss_factor > 0.0:
            # We need to scale the loss by (valid_tokens * num_micro_batches) / total_valid_tokens to correctly average the loss over micro-batches.
            # The runner averages losses by dividing by num_micro_batches, so we need to account for that.
            # Note: for grads this scaling is already in the 'grad_output'
            total_valid_tokens = kwargs.get(
                LanguageModelKwargs.total_valid_tokens
            )  # number of not masked tokens across all micro-batches.
            num_micro_batches = kwargs.get("num_micro_batches", 1)

            if loss_mask is None or total_valid_tokens is None:
                loss_scalor_df = 1
            else:
                valid_tokens = loss_mask.sum()
                # Scale by (valid_tokens * num_micro_batches) / total_valid_tokens
                # This accounts for the runner dividing by num_micro_batches
                loss_scalor_df = (valid_tokens * num_micro_batches) / total_valid_tokens
>>>>>>> e2032f5f
            if self._config.distillation_loss_implementation == DistillationLossImpl.reverse_kl:
                distillation_loss, distillation_grad = reverse_kl_forward_backward(
                    logits.flatten(0, -2),
                    distillation_target,
                    loss_mask,
                    grad_output=grad_output * self._loss_coefficient * self._config.distillation_loss_factor,
                    group=group,
                    logits_scale_factor=self._config.logits_scale_factor,
                    teacher_softmax_temperature=self._config.teacher_softmax_temperature,
                    target_format=(
                        TargetFormat.labels if self._config.distillation_model is None else TargetFormat.logits
                    ),
                    sequence_parallel_logits=self._sequence_parallel_logits,
                )

            elif self._config.distillation_loss_implementation == DistillationLossImpl.cross_entropy:
                distillation_loss, distillation_grad = cross_entropy_forward_backward(
                    logits.flatten(0, -2),
                    distillation_target,
                    loss_mask,
                    group=group,
                    grad_output=grad_output * self._loss_coefficient * self._config.distillation_loss_factor,
                    implementation=self._cross_entropy_impl,
                    logits_scale_factor=self._config.logits_scale_factor,
                    target_format=TargetFormat.logits,
                )
            else:
                raise ValueError(
                    f"Invalid distillation loss implementation: {self._config.distillation_loss_implementation}"
                )
<<<<<<< HEAD
            if self.training and losses is not None:  # we keep track of unscaled losses for model comparison purposes
                losses[self._distillation_loss_name_unscaled].append(distillation_loss.detach())
            distillation_loss = distillation_loss * self._config.distillation_loss_factor

=======
            distillation_loss = distillation_loss * self._config.distillation_loss_factor * loss_scalor_df
        else:
            distillation_loss, distillation_grad = None, None

        # TODO: de-allocate earlier.
        del logits
>>>>>>> e2032f5f
        # TODO: Accumulate grads in-place to reduce memory and compute overhead.
        grad = _add_tensors(dpo_grad, lm_grad, distillation_grad)

        # TODO: Return individual losses?
        loss = _add_tensors(dpo_loss, lm_loss, distillation_loss)

        # TODO: de-allocate earlier.
        del logits

        if self.training and losses is not None:
            if dpo_loss is not None:
                losses[self._dpo_loss_name].append(dpo_loss.detach())
            if self._config.distillation_model is not None and distillation_loss is not None:
                losses[self._distillation_loss_name].append(distillation_loss.detach())
            if self._config.distillation_model is not None and lm_loss is not None:
                losses[self._distillation_language_model_loss_name].append(lm_loss.detach())

        return loss, output_parallel_linear_backward(grad, context) if self.training else None

    @functools.cached_property
    def _loss_name(self) -> str:
        name = "language_model_loss"
        if self._prediction_distance > 0:
            name = f"{name}_{self._prediction_distance}"
        return name

    @functools.cached_property
    def _ce_loss_name_unscaled(self) -> str:
        name = "language_model_loss_unscaled"
        if self._prediction_distance > 0:
            name = f"{name}_{self._prediction_distance}"
        return name

    @functools.cached_property
    def _z_loss_name(self) -> str:
        name = "z_loss"
        if self._prediction_distance > 0:
            name = f"{name}_{self._prediction_distance}"
        return name

    @functools.cached_property
    def _dpo_loss_name(self) -> str:
        name = "dpo_loss"
        if self._prediction_distance > 0:
            name = f"{name}_{self._prediction_distance}"
        return name

    @functools.cached_property
    def _distillation_language_model_loss_name(self) -> str:
        name = "distillation_language_model_loss"
        if self._prediction_distance > 0:
            name = f"{name}_{self._prediction_distance}"
        return name

    @functools.cached_property
    def _distillation_loss_name(self) -> str:
        name = "distillation_loss"
        if self._prediction_distance > 0:
            name = f"{name}_{self._prediction_distance}"
        return name

    @functools.cached_property
    def _distillation_loss_name_unscaled(self) -> str:
        name = "distillation_loss_unscaled"
        if self._prediction_distance > 0:
            name = f"{name}_{self._prediction_distance}"
        return name

    def get_loss_definitions(self, count: int = 1) -> list[LossDef]:
        loss_defs = [LossDef(name=self._loss_name, formatted_name=_format_name(self._loss_name), count=count)]
        if self._config.distillation_model is None or self._config.language_model_loss_factor > 0.0:
            # unscaled CE loss (NTP)
            loss_defs = [
                LossDef(
                    name=self._ce_loss_name_unscaled,
                    formatted_name=_format_name(self._ce_loss_name_unscaled),
                    count=count,
                )
            ]
        if self._config.logit_z_loss:
            loss_defs.append(
                LossDef(name=self._z_loss_name, formatted_name=_format_name(self._z_loss_name), count=count)
            )
        if self._config.enable_dpo:
            loss_defs.append(
                LossDef(name=self._dpo_loss_name, formatted_name=_format_name(self._dpo_loss_name), count=count)
            )

        if self._config.distillation_model is not None:
            loss_defs.append(
                LossDef(
                    name=self._distillation_loss_name,
                    formatted_name=_format_name(self._distillation_loss_name),
                    count=count,
                )
            )
            # unscaled distillation loss for comparison purposes
            loss_defs.append(
                LossDef(
                    name=self._distillation_loss_name_unscaled,
                    formatted_name=_format_name(self._distillation_loss_name_unscaled),
                    count=count,
                )
            )
            # if we mix distillation loss and CE loss for NTP, we want to log both
            if self._config.language_model_loss_factor > 0.0:
                loss_defs.append(
                    LossDef(
                        name=self._distillation_language_model_loss_name,
                        formatted_name=_format_name(self._distillation_language_model_loss_name),
                        count=count,
                    )
                )

        return loss_defs

    @property
    def heads(self):
        # For compatibility with MTP.
        return [self]


def _format_name(name: str) -> str:
    return name.replace("_", " ")


def _add_tensors(*tensors: torch.Tensor | None) -> torch.Tensor:
    tensors = [tensor for tensor in tensors if tensor is not None]
    if len(tensors) > 1:
        return sum(tensors)
    elif len(tensors) == 1:
        return tensors[0]
    else:
        raise RuntimeError()<|MERGE_RESOLUTION|>--- conflicted
+++ resolved
@@ -376,9 +376,6 @@
         else:
             lm_loss, lm_grad = None, None
 
-<<<<<<< HEAD
-        if distillation_target is not None:
-=======
         if distillation_target is not None and self._config.distillation_loss_factor > 0.0:
             # We need to scale the loss by (valid_tokens * num_micro_batches) / total_valid_tokens to correctly average the loss over micro-batches.
             # The runner averages losses by dividing by num_micro_batches, so we need to account for that.
@@ -395,7 +392,6 @@
                 # Scale by (valid_tokens * num_micro_batches) / total_valid_tokens
                 # This accounts for the runner dividing by num_micro_batches
                 loss_scalor_df = (valid_tokens * num_micro_batches) / total_valid_tokens
->>>>>>> e2032f5f
             if self._config.distillation_loss_implementation == DistillationLossImpl.reverse_kl:
                 distillation_loss, distillation_grad = reverse_kl_forward_backward(
                     logits.flatten(0, -2),
@@ -426,19 +422,15 @@
                 raise ValueError(
                     f"Invalid distillation loss implementation: {self._config.distillation_loss_implementation}"
                 )
-<<<<<<< HEAD
             if self.training and losses is not None:  # we keep track of unscaled losses for model comparison purposes
-                losses[self._distillation_loss_name_unscaled].append(distillation_loss.detach())
-            distillation_loss = distillation_loss * self._config.distillation_loss_factor
-
-=======
+                losses[self._distillation_loss_name_unscaled].append(distillation_loss.detach() * loss_scalor_df)
+
             distillation_loss = distillation_loss * self._config.distillation_loss_factor * loss_scalor_df
         else:
             distillation_loss, distillation_grad = None, None
 
         # TODO: de-allocate earlier.
         del logits
->>>>>>> e2032f5f
         # TODO: Accumulate grads in-place to reduce memory and compute overhead.
         grad = _add_tensors(dpo_grad, lm_grad, distillation_grad)
 
