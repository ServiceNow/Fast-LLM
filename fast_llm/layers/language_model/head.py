import abc
import functools
import logging
import typing

import torch
from torch._C._distributed_c10d import ReduceOp  # noqa
from torch.distributed import all_reduce

from fast_llm.core.ops import gather_op, split_op
from fast_llm.engine.base_model.config import LossDef, ResourceUsageConfig
from fast_llm.engine.config_utils.initialization import init_normal_
from fast_llm.engine.config_utils.tensor_dim import TensorDim, scalar_dim
from fast_llm.engine.distributed.config import DistributedConfig, DistributedDimNames
from fast_llm.functional.autograd import grad_is_context, wrap_forward_backward
from fast_llm.functional.config import CrossEntropyImpl, DistillationLossImpl, TargetFormat, TritonConfig
from fast_llm.functional.cross_entropy import cross_entropy_forward_backward, reverse_kl_forward_backward
from fast_llm.functional.dpo import compute_dpo_loss
from fast_llm.functional.linear import output_parallel_linear_backward, output_parallel_linear_forward
from fast_llm.layers.block.block import Block
from fast_llm.layers.block.config import BlockDimNames
from fast_llm.layers.common.auxiliary_loss import AuxiliaryLoss, z_loss
from fast_llm.layers.common.peft.config import PeftConfig
from fast_llm.layers.language_model.config import (
    LanguageModelEmbeddingsConfig,
    LanguageModelHeadBaseConfig,
    LanguageModelHeadConfig,
    LanguageModelKwargs,
)
from fast_llm.tensor import TensorMeta
from fast_llm.utils import Assert, div, get_unique

logger = logging.getLogger(__name__)

OUTPUT_WEIGHTS = "output_weights"


class LanguageModelHeadBase[ConfigType: LanguageModelHeadBaseConfig](Block[ConfigType]):
    @abc.abstractmethod
    def get_output_weights(self) -> list[torch.Tensor]:
        pass


class LanguageModelHead[ConfigType: LanguageModelHeadConfig](LanguageModelHeadBase[ConfigType]):
    """
    A language model head (GPT), which combines the final layer norm, logits and cross-entropy (if applicable).
    TODO: Cleanup (dynamic type? composition?)
    """

    _config: ConfigType

    def __init__(
        self,
        config: ConfigType,
        distributed_config: DistributedConfig,
        embeddings_config: LanguageModelEmbeddingsConfig,
        *,
        hidden_dim: TensorDim,
        lr_scale: float | None,
        peft: PeftConfig | None,
        prediction_distance: int = 0,
        prediction_heads: int = 1,
        loss_coefficient: float = 1.0,
    ):
        super().__init__(
            config,
            distributed_config,
            hidden_dim=hidden_dim,
            lr_scale=lr_scale,
            peft=peft,
        )
        if prediction_distance > 0 and (
            self._config.distillation_model is not None or self._config.dpo_reference_model is not None
        ):
            raise NotImplementedError("Multi-token prediction not supported with distillation or dpo.")

        Assert.in_range(prediction_distance, 0, prediction_heads)
        self._prediction_distance = prediction_distance
        self._prediction_heads = prediction_heads
        self._loss_coefficient = loss_coefficient
        self._is_last_head = self._prediction_distance == self._prediction_heads - 1

        self._vocab_parallel = self._distributed_config.tensor_parallel > 1 and embeddings_config.vocab_parallel
        self._parallel_dim = self._distributed_config.get_distributed_dim(DistributedDimNames.tensor)

        self._sequence_parallel_logits = self._sequence_parallel and not self._vocab_parallel
        if self._config.cross_entropy_splits is not None and self._sequence_parallel:
            assert not self._vocab_parallel

        if not self._config.enable_dpo:
            self._cross_entropy_impl = self._config.cross_entropy_implementation
            if self._cross_entropy_impl == CrossEntropyImpl.auto:
                if self._vocab_parallel:
                    self._cross_entropy_impl = CrossEntropyImpl.fused
                elif TritonConfig.TRITON_ENABLED:
                    self._cross_entropy_impl = CrossEntropyImpl.triton
                else:
                    self._cross_entropy_impl = CrossEntropyImpl.fused

        self._forward = wrap_forward_backward(self._forward_backward, grad_is_context)

        self.final_norm = self._config.normalization.get_layer(
            self._hidden_dim, lr_scale=self._lr_scale, peft=self._peft
        )

        self._vocab_dim = TensorDim(
            "vocab", embeddings_config.vocab_size, self._parallel_dim if self._vocab_parallel else None
        )
        self.output_weights = self._config.output_weight.get_parameter(
            (self._vocab_dim, self._hidden_dim),
            default_initialization=init_normal_(std=self._hidden_size**-0.5),
            lr_scale=self._lr_scale,
            peft=self._peft,
        )

        self._compute_lm_loss = self.config.language_model_loss_factor > 0.0 or self.config.track_language_model_loss
        self._compute_dpo_loss = self._config.enable_dpo
        self._compute_distillation_loss = self._config.distillation_model is not None and (
            self._config.distillation_loss_factor > 0.0 or self._config.track_distillation_loss
        )

    def forward(
        self, input_: torch.Tensor, kwargs: dict, losses: dict | None = None, metrics: dict | None = None
    ) -> torch.Tensor:
        if isinstance(input_, TensorMeta):
            if self._is_last_head:
                return TensorMeta.from_dims(
                    (scalar_dim,),
                    tensor_name=f"{self.module_name} output",
                    reductions=(
                        (self._distributed_config.get_distributed_dim(DistributedDimNames.data), ReduceOp.AVG),
                    ),
                )
            else:
                return TensorMeta.from_dims(input_.dims[1:], tensor_name="Shared hidden")

        if not self._is_last_head:
            # MTP: split the stacked input
            shared_hidden, input_ = torch.unbind(input_, dim=0)
        # TODO: Pytorch copies the grads in backward for no reason (not sure if still the case)
        # TODO: Torch compile implementation sometimes break.
        # TODO: Double-check correctness, optimize a bit more.
        # TODO: Drop autograd entirely.
        # TODO: Skip cross-entropy backward if not needed.
        language_model_loss = self._forward(input_, kwargs, losses)
        # TODO: Return the model output when needed.
        if self._is_last_head:
            # Last head should return the loss for backward.
            return language_model_loss
        else:
            if self.training:
                # Backward hook to compute the gradient of the loss
                shared_hidden = AuxiliaryLoss.apply(shared_hidden, language_model_loss, 1.0)
            # MTP: Return shared_hidden to be used by the next head.
            return shared_hidden

    def get_compute_usage(self, input_: TensorMeta, kwargs: dict[str, typing.Any], config: ResourceUsageConfig) -> int:
        # TODO: Add marginal compute? (loss)
        return (
            2
            * (config.forward + 2 * config.backward)
            * (input_.global_shape if config.global_ else input_).numel()
            * (self._vocab_dim.global_size if config.global_ else self._vocab_dim.size)
        )

    def _forward_backward(
        self, input_: torch.Tensor, kwargs: dict, losses: dict | None = None
    ) -> tuple[torch.Tensor, torch.Tensor | None]:
        targets = self._get_targets(kwargs)
        input_ = input_.detach().requires_grad_(do_grad := targets is not None and self.training)
        with torch.enable_grad():
            ln_output = self.final_norm(input_)
            # Transormers expect normalized outputs for the last transformer layer,
            # so we add the norm output to the hidden states.
            self._debug(ln_output, "final_norm", kwargs.get(LanguageModelKwargs.hidden_dims), kwargs)

        grad_output = kwargs[LanguageModelKwargs.grad_output] / (
            self._parallel_dim.size if self._sequence_parallel_logits else 1
        )

        output_weights = self.output_weights
        loss, ln_output_grad = self._logits_cross_entropy_forward_backward_split(
            ln_output.detach(), targets, output_weights, grad_output, kwargs, losses
        )

        if do_grad:
            ln_output.backward(ln_output_grad)
            return loss, input_.grad
        else:
            return loss, None

    def _get_targets(
        self, kwargs: dict
    ) -> tuple[torch.Tensor | None, torch.Tensor | None, torch.Tensor | None, torch.Tensor | None] | None:
        # Loss mask for distillation. (Labels are already masked.)
        if self._config.enable_dpo:
            dpo_target = kwargs.get(LanguageModelKwargs.labels)
            lm_target = None
            distillation_target = None
            loss_mask = None
        else:
            dpo_target = None
            if self._config.distillation_model is None:
                distillation_target, loss_mask = None, None
            else:
                # Target is reference model logits.
                distillation_target = kwargs[f"{self._config.distillation_model}_logits"].flatten(0, -2)
                loss_mask = kwargs.get(LanguageModelKwargs.loss_mask)
                if loss_mask is not None:
                    loss_mask = loss_mask.flatten()

            lm_target = kwargs.get(LanguageModelKwargs.labels)
            if lm_target is not None:
                # MTP: Shift the labels
                lm_target_sequence_length = (
                    lm_target.size(1 - kwargs[LanguageModelKwargs.sequence_first]) + 1 - self._prediction_heads
                )
                if LanguageModelKwargs.sequence_q_dim in kwargs:
                    Assert.eq(lm_target_sequence_length, kwargs[LanguageModelKwargs.sequence_q_dim].size)
                lm_target_slice = slice(
                    self._prediction_distance, self._prediction_distance + lm_target_sequence_length
                )
                lm_target = (
                    lm_target[lm_target_slice]
                    if kwargs[LanguageModelKwargs.sequence_first]
                    else lm_target[:, lm_target_slice]
                ).flatten()

        targets = (dpo_target, lm_target, distillation_target, loss_mask)
        if self._sequence_parallel_logits:
            targets = [None if target is None else split_op(target, self._parallel_dim.group, 0) for target in targets]
        if not any(target is not None for target in targets):
            # Simplify so we don't have to check every time.
            targets = None
        return targets

    def get_output_weights(self) -> list[torch.Tensor]:
        return [self.output_weights]

    def _logits_cross_entropy_forward_backward_split(
        self,
        input_: torch.Tensor,
        targets: tuple[torch.Tensor | None, torch.Tensor | None, torch.Tensor | None, torch.Tensor | None] | None,
        weight: torch.Tensor,
        grad_output: float,
        kwargs: dict,
        losses: dict | None = None,
    ) -> tuple[torch.Tensor | None, torch.Tensor | None]:
        if self._config.cross_entropy_splits is None or targets is None:
            loss, logit_input_grad = self._logits_loss_forward_backward(
                input_, targets, weight, grad_output, kwargs, losses
            )
            if targets is None:
                # TODO: Make a proper way of returning the model output.
                loss = loss.detach()
                if kwargs.get("global_logits"):
                    if self._vocab_parallel:
                        loss = gather_op(loss, self._parallel_dim.group, 2)
                    elif self._sequence_parallel_logits:
                        loss = gather_op(
                            loss, self._parallel_dim.group, 0 if kwargs[LanguageModelKwargs.sequence_first] else 1
                        )
                kwargs["logits" if self._prediction_distance == 0 else f"logits_{self._prediction_distance}"] = loss
                return None, None
        else:
            loss = None
            # TODO MTP: allow a cross_entropy_splits that is not a divisor of the sequence length
            grad_output /= self._config.cross_entropy_splits
            logit_input = input_.flatten(0, -2)
            if self.training:
                logit_input_grad = torch.empty_like(logit_input)
            else:
                logit_input_grad = None
            split_size = div(
                get_unique(target.size(0) for target in targets if target is not None),
                self._config.cross_entropy_splits,
            )
            tensors_split = [
                [None] * self._config.cross_entropy_splits if tensor is None else tensor.split(split_size)
                for tensor in [logit_input, *targets, logit_input_grad]
            ]
            for logit_input_, *targets_, logit_input_grad_ in zip(*tensors_split, strict=True):
                loss_, grad_ = self._logits_loss_forward_backward(
                    logit_input_,
                    targets_,
                    weight,
                    grad_output,
                    kwargs,
                )
                # TODO: Avoid copy with explicit out argument.
                if self.training:
                    logit_input_grad_.copy_(grad_)
                loss = loss_ if loss is None else loss + loss_
                del grad_, loss_
        loss_count = (self._config.cross_entropy_splits or 1) * (
            self._parallel_dim.size if self._sequence_parallel_logits else 1
        )
        if loss_count != 1:
            loss.div_(loss_count)
        if self._sequence_parallel_logits:
            # TODO: Async
            all_reduce(loss, group=self._parallel_dim.group)
        return loss, logit_input_grad.view_as(input_) if logit_input_grad is not None else None

    def _logits_loss_forward_backward(
        self,
        input_: torch.Tensor,
        targets: tuple[torch.Tensor | None, torch.Tensor | None, torch.Tensor | None, torch.Tensor | None],
        weight: torch.Tensor,
        grad_output: float,
        kwargs: dict,
        losses: dict | None = None,
    ) -> tuple[torch.Tensor, torch.Tensor | None]:
        group = self._parallel_dim.group if self._vocab_parallel else None
        logits, context = output_parallel_linear_forward(
            input_=input_,
            weight=weight,
            bias=None,
            group=group,
            sequence_parallel=self._sequence_parallel and self._vocab_parallel,
        )

        if self._config.logit_z_loss > 0.0:
            logits = z_loss(
                logits,
                self._config.logit_z_loss,
                self.training,
                grad_output,
                losses,
                self._z_loss_name,
                logits_scale_factor=self._config.logits_scale_factor,
            )

        sequence_dim = BlockDimNames.sequence_q_tp if self._sequence_parallel_logits else BlockDimNames.sequence_q
        if LanguageModelKwargs.hidden_dims in kwargs:
            batch_dim = kwargs[LanguageModelKwargs.hidden_dims][1 if kwargs[LanguageModelKwargs.sequence_first] else 0]
            dims = (
                (sequence_dim, batch_dim, self._vocab_dim)
                if kwargs[LanguageModelKwargs.sequence_first]
                else (batch_dim, sequence_dim, self._vocab_dim)
            )
        else:
            dims = None
        self._debug(logits, "logits", dims, kwargs, scale=self._config.logits_scale_factor)

        if targets is None:
            return logits * self._config.logits_scale_factor, None
        dpo_target, lm_target, distillation_target, loss_mask = targets

        if dpo_target is not None:
            dpo_loss, dpo_grad = compute_dpo_loss(
                logits,
                dpo_target,
                kwargs.get(f"{self._config.dpo_reference_model}_logits"),
                kwargs[LanguageModelKwargs.chosen_spans],
                kwargs[LanguageModelKwargs.rejected_spans],
                self._config.dpo_beta,
                grad_output * self._loss_coefficient,
            )
        else:
            dpo_loss, dpo_grad = None, None

        if lm_target is not None and self._compute_lm_loss:
            lm_loss, lm_grad = cross_entropy_forward_backward(
                logits.flatten(0, -2),
                lm_target,
                None,
                group=group,
                grad_output=grad_output * self._loss_coefficient * self._config.language_model_loss_factor,
                implementation=self._cross_entropy_impl,
                logits_scale_factor=self._config.logits_scale_factor,
                target_format=TargetFormat.labels,
            )
        else:
            lm_loss, lm_grad = None, None

        if distillation_target is not None and self._compute_distillation_loss:
            if self._config.distillation_loss_implementation == DistillationLossImpl.reverse_kl:
                distillation_loss, distillation_grad = reverse_kl_forward_backward(
                    logits.flatten(0, -2),
                    distillation_target,
                    loss_mask,
                    grad_output=grad_output * self._loss_coefficient * self._config.distillation_loss_factor,
                    group=group,
                    logits_scale_factor=self._config.logits_scale_factor,
                    teacher_softmax_temperature=self._config.teacher_softmax_temperature,
                    target_format=(
                        TargetFormat.labels if self._config.distillation_model is None else TargetFormat.logits
                    ),
                    sequence_parallel_logits=self._sequence_parallel_logits,
                )

            elif self._config.distillation_loss_implementation == DistillationLossImpl.cross_entropy:
                distillation_loss, distillation_grad = cross_entropy_forward_backward(
                    logits.flatten(0, -2),
                    distillation_target,
                    loss_mask,
                    group=group,
                    grad_output=grad_output * self._loss_coefficient * self._config.distillation_loss_factor,
                    implementation=self._cross_entropy_impl,
                    logits_scale_factor=self._config.logits_scale_factor,
                    target_format=TargetFormat.logits,
                )
            else:
                raise ValueError(
                    f"Invalid distillation loss implementation: {self._config.distillation_loss_implementation}"
                )
        else:
            distillation_loss, distillation_grad = None, None

        # TODO: de-allocate earlier.
        del logits
        loss, grad = self._post_process_loss_and_grad(
            dpo_loss,
            dpo_grad,
            lm_loss,
            lm_grad,
            distillation_loss,
            distillation_grad,
            losses,
            loss_mask,
            kwargs,
        )

        return loss, output_parallel_linear_backward(grad, context) if self.training else None

    def _post_process_loss_and_grad(
        self,
        dpo_loss: torch.Tensor | None,
        dpo_grad: torch.Tensor | None,
        lm_loss: torch.Tensor | None,
        lm_grad: torch.Tensor | None,
        distillation_loss: torch.Tensor | None,
        distillation_grad: torch.Tensor | None,
        losses: dict | None,
        loss_mask: torch.Tensor | None,
        kwargs,
    ) -> tuple[torch.Tensor, torch.Tensor]:
        """
        If loss is provided (i.e. not None) it will be logged in scaled and unscaled version. The total loss is also logged.

        Arguments:
        - Losses: unscaled losses from different components (DPO, LM CE, Distillation)
        - Grads: gradients of the losses w.r.t. logits from different components, already scaled by loss factors.
        """
        # Extremely explicit but easier to follow.
        ############
        if dpo_loss is not None:
            if self.training and losses is not None:
                losses[self._dpo_loss_name].append(dpo_loss.detach())
        else:
            Assert.is_(dpo_grad, None)

        if lm_loss is not None:
            if self.training and losses is not None:
                losses[self._lm_loss_name_unscaled].append(lm_loss.detach())
            lm_loss = lm_loss * self._config.language_model_loss_factor  # does not need scaling by loss_scalor_df
            if self.training and losses is not None:
                losses[self._lm_loss_name].append(lm_loss.detach())
        else:
            Assert.is_(lm_grad, None)

        if distillation_loss is not None:
<<<<<<< HEAD
            # We need to scale the loss by (valid_tokens * num_micro_batches) / total_valid_tokens to correctly average the loss over micro-batches.
            # The runner averages losses by dividing by num_micro_batches, so we need to account for that.
            # Note: for grads this scaling is already in the 'grad_output'
            total_valid_tokens = kwargs.get(
                LanguageModelKwargs.total_valid_tokens
            )  # number of not masked tokens across all micro-batches.
            num_micro_batches = kwargs.get("num_micro_batches", 1)

            if loss_mask is None or total_valid_tokens is None:
                loss_scalor_df = 1
            else:
                valid_tokens = loss_mask.sum()
                # Scale by (valid_tokens * num_micro_batches) / total_valid_tokens
                # This accounts for the runner dividing by num_micro_batches
                loss_scalor_df = (valid_tokens * num_micro_batches) / total_valid_tokens
            distillation_loss = distillation_loss * loss_scalor_df
=======
            distillation_loss = distillation_loss
>>>>>>> 945c5a77
            if self.training and losses is not None:
                losses[self._distillation_loss_name_unscaled].append(distillation_loss.detach())
            distillation_loss = distillation_loss * self._config.distillation_loss_factor
            if self.training and losses is not None:
                losses[self._distillation_loss_name].append(distillation_loss.detach())
        else:
            Assert.is_(distillation_grad, None)

        ############
        # TODO: Accumulate grads in-place to reduce memory and compute overhead.
        grad = _add_tensors(dpo_grad, lm_grad, distillation_grad)
        total_loss = _add_tensors(dpo_loss, lm_loss, distillation_loss)
        if losses is not None and total_loss is not None:
            losses[self._total_loss_name].append(total_loss.detach())

        return total_loss, grad

    @functools.cached_property
    def _total_loss_name(self) -> str:
        """
        Combined total scaled loss used for training.
        """
        name = "lm_head_loss"
        if self._prediction_distance > 0:
            name = f"{name}_{self._prediction_distance}"
        return name

    @functools.cached_property
    def _lm_loss_name_unscaled(self) -> str:
        """
        Unscaled language model cross-entropy loss.
        """
        name = "lm_loss_unscaled"
        if self._prediction_distance > 0:
            name = f"{name}_{self._prediction_distance}"
        return name

    @functools.cached_property
    def _lm_loss_name(self) -> str:
        """
        Scaled language model cross-entropy loss.
        """
        name = "lm_loss"
        if self._prediction_distance > 0:
            name = f"{name}_{self._prediction_distance}"
        return name

    @functools.cached_property
    def _z_loss_name(self) -> str:
        name = "z_loss"
        if self._prediction_distance > 0:
            name = f"{name}_{self._prediction_distance}"
        return name

    @functools.cached_property
    def _dpo_loss_name(self) -> str:
        name = "dpo_loss"
        if self._prediction_distance > 0:
            name = f"{name}_{self._prediction_distance}"
        return name

    @functools.cached_property
    def _distillation_loss_name_unscaled(self) -> str:
        name = "distillation_loss_unscaled"
        if self._prediction_distance > 0:
            name = f"{name}_{self._prediction_distance}"
        return name

    @functools.cached_property
    def _distillation_loss_name(self) -> str:
        name = "distillation_loss"
        if self._prediction_distance > 0:
            name = f"{name}_{self._prediction_distance}"
        return name

    def get_loss_definitions(self, count: int = 1) -> list[LossDef]:
        loss_defs = [
            LossDef(name=self._total_loss_name, formatted_name=_format_name(self._total_loss_name), count=count)
        ]
        if self._compute_lm_loss:
            loss_defs.append(
                LossDef(
                    name=self._lm_loss_name_unscaled,
                    formatted_name=_format_name(self._lm_loss_name_unscaled),
                    count=count,
                )
            )
<<<<<<< HEAD
=======
            loss_defs.append(
                LossDef(
                    name=self._lm_loss_name,
                    formatted_name=_format_name(self._lm_loss_name),
                    count=count,
                )
            )
>>>>>>> 945c5a77
        if self._config.logit_z_loss:
            loss_defs.append(
                LossDef(name=self._z_loss_name, formatted_name=_format_name(self._z_loss_name), count=count)
            )
        if self._compute_dpo_loss:
            loss_defs.append(
                LossDef(name=self._dpo_loss_name, formatted_name=_format_name(self._dpo_loss_name), count=count)
            )

        if self._compute_distillation_loss:
            loss_defs.append(
                LossDef(
                    name=self._distillation_loss_name,
                    formatted_name=_format_name(self._distillation_loss_name),
                    count=count,
                )
            )
            # unscaled distillation loss for comparison purposes
            loss_defs.append(
                LossDef(
                    name=self._distillation_loss_name_unscaled,
                    formatted_name=_format_name(self._distillation_loss_name_unscaled),
                    count=count,
                )
            )

        return loss_defs

    @property
    def heads(self):
        # For compatibility with MTP.
        return [self]


def _format_name(name: str) -> str:
    return name.replace("_", " ")


def _add_tensors(*tensors: torch.Tensor | None) -> torch.Tensor:
    tensors = [tensor for tensor in tensors if tensor is not None]
    if len(tensors) > 1:
        return sum(tensors)
    elif len(tensors) == 1:
        return tensors[0]
    else:
        raise RuntimeError("No tensors to add.")<|MERGE_RESOLUTION|>--- conflicted
+++ resolved
@@ -461,7 +461,6 @@
             Assert.is_(lm_grad, None)
 
         if distillation_loss is not None:
-<<<<<<< HEAD
             # We need to scale the loss by (valid_tokens * num_micro_batches) / total_valid_tokens to correctly average the loss over micro-batches.
             # The runner averages losses by dividing by num_micro_batches, so we need to account for that.
             # Note: for grads this scaling is already in the 'grad_output'
@@ -478,9 +477,6 @@
                 # This accounts for the runner dividing by num_micro_batches
                 loss_scalor_df = (valid_tokens * num_micro_batches) / total_valid_tokens
             distillation_loss = distillation_loss * loss_scalor_df
-=======
-            distillation_loss = distillation_loss
->>>>>>> 945c5a77
             if self.training and losses is not None:
                 losses[self._distillation_loss_name_unscaled].append(distillation_loss.detach())
             distillation_loss = distillation_loss * self._config.distillation_loss_factor
@@ -568,8 +564,6 @@
                     count=count,
                 )
             )
-<<<<<<< HEAD
-=======
             loss_defs.append(
                 LossDef(
                     name=self._lm_loss_name,
@@ -577,7 +571,6 @@
                     count=count,
                 )
             )
->>>>>>> 945c5a77
         if self._config.logit_z_loss:
             loss_defs.append(
                 LossDef(name=self._z_loss_name, formatted_name=_format_name(self._z_loss_name), count=count)
