import typing

import torch
from torch._C._distributed_c10d import ReduceOp  # noqa
from torch.distributed import all_reduce

from fast_llm.config import Configurable
from fast_llm.core.ops import split_op
from fast_llm.engine.base_model.base_model import Layer
from fast_llm.engine.config_utils.tensor_space import DefaultDimNames, TensorDim, TensorSpace
from fast_llm.engine.distributed.config import DistributedDimNames
from fast_llm.functional.autograd import grad_is_context, wrap_forward_backward
from fast_llm.functional.config import CrossEntropyImpl, TargetFormat, TritonConfig
from fast_llm.functional.cross_entropy import cross_entropy_forward_backward
from fast_llm.functional.dpo import compute_dpo_loss
from fast_llm.functional.linear import output_parallel_linear_backward, output_parallel_linear_forward
from fast_llm.layers.common.auxiliary_loss import AuxiliaryLoss, z_loss
from fast_llm.layers.language_model.config import (
    LanguageModelBaseConfig,
    LanguageModelDimNames,
    LanguageModelKwargs,
    LanguageModelLossNames,
)
from fast_llm.layers.language_model.embedding import WORD_EMBEDDINGS_WEIGHT
from fast_llm.layers.transformer.config import TransformerDimNames, TransformerKwargs
from fast_llm.logging import log_distributed_tensor
from fast_llm.tensor import ParameterMeta, TensorMeta, init_normal_
from fast_llm.utils import Assert, div

OUTPUT_WEIGHTS = "output_weights"


class LanguageModelHead[ConfigType: LanguageModelBaseConfig](Configurable[LanguageModelBaseConfig], Layer):
    """
    A language model head (GPT), which combines the final layer norm, logits and cross-entropy (if applicable).
    """

    config_class: typing.ClassVar[type[LanguageModelBaseConfig]] = LanguageModelBaseConfig

    def __init__(
        self,
        config: LanguageModelBaseConfig,
        tensor_space: TensorSpace,
        prediction_distance: int,
    ):
        super().__init__(config)
        self._debug_transformer = config.transformer.debug_transformer
        self._tie_word_embeddings = config.tie_word_embeddings
        self._tensor_space = tensor_space

        self._group_size = tensor_space.distributed_config.tensor_parallel
        self._sequence_parallel = tensor_space.distributed_config.sequence_tensor_parallel
        self._parallel_embeddings = tensor_space.distributed_config.tensor_parallel > 1 and config.parallel_embeddings
        self._sequence_parallel_logits = (
            tensor_space.distributed_config.sequence_tensor_parallel and not config.parallel_embeddings
        )
        self._cross_entropy_splits = config.cross_entropy_splits
        if self._cross_entropy_splits is not None and self._sequence_parallel:
            assert not self._parallel_embeddings

        hidden_dim = self._tensor_space.get_tensor_dim(TransformerDimNames.hidden)

        self._loss_coefficient = (
            config.prediction_loss_coefficient[prediction_distance] if config.prediction_loss_coefficient else 1.0
        )
        self._loss_name = LanguageModelLossNames.multi_token_prediction_loss(prediction_distance)
        self.final_norm = config.transformer.normalization.get_layer(hidden_dim)
        self._logits_scale_factor = config.logits_scale_factor
        self._z_loss_factor = config.logit_z_loss

        # Distance of the target token prediction
        # 0: next-token prediction
        # >0: multi-token prediction (MTP)
        Assert.geq(prediction_distance, 0)
        self._prediction_distance = prediction_distance
        self._is_last_head = self._prediction_distance == config.prediction_heads - 1

        self._init_output_weights(hidden_dim, config)

        self._use_dpo_loss = config.enable_dpo
        if self._use_dpo_loss:
            self.dpo_beta = config.dpo_beta
        else:
            self._cross_entropy_impl = config.cross_entropy_impl
            if self._cross_entropy_impl == CrossEntropyImpl.auto:
                if self._parallel_embeddings:
                    self._cross_entropy_impl = CrossEntropyImpl.fused
                elif TritonConfig.TRITON_ENABLED:
                    self._cross_entropy_impl = CrossEntropyImpl.triton
                else:
                    self._cross_entropy_impl = CrossEntropyImpl.fused

        self._forward = wrap_forward_backward(self._forward_backward, grad_is_context)

        # PEFT.
        self.final_norm = self._config.transformer.peft.apply_other(self.final_norm)
        if hasattr(self, "output_weights"):
            self.output_weights = self._config.transformer.peft.apply_weight(self.output_weights)

    def _init_output_weights(self, hidden_dim: TensorDim, config) -> None:
        # Only the first head defines the output weights
        if self._tie_word_embeddings or self._prediction_distance > 0:
            return
        # untie embedding weights
        vocab_dim = self._tensor_space.get_tensor_dim(
            LanguageModelDimNames.vocab_tp if self._parallel_embeddings else LanguageModelDimNames.vocab
        )
        self.output_weights = ParameterMeta.from_dims(
            (vocab_dim, hidden_dim),
            init_method=init_normal_(
                std=config.init_method_std_embed,
                min_val=config.init_method_min_embed,
                max_val=config.init_method_max_embed,
            ),
            lr_scale=config.output_lr_scale,
        )

    def forward(
        self, input_: torch.Tensor, kwargs: dict, losses: dict | None = None, metrics: dict | None = None
    ) -> torch.Tensor:
        if isinstance(input_, TensorMeta):
            return TensorMeta.from_tensor_space(
                (DefaultDimNames.scalar,),
                self._tensor_space,
                tensor_name="Loss",
                reductions=((DistributedDimNames.data, ReduceOp.AVG),),  # noqa
            )
        if not self._is_last_head:
            # MTP: split the stacked input
            shared_hidden, input_ = torch.unbind(input_, dim=0)
        # TODO: Pytorch copies the grads in backward for no reason (not sure if still the case)
        # TODO: Torch compile implementation sometimes break.
        # TODO: Double-check correctness, optimize a bit more.
        # TODO: Drop autograd entirely.
        # TODO: Skip cross-entropy backward if not needed.
        language_model_loss = self._forward(input_, kwargs, losses)
        if losses is not None and language_model_loss is not None:
            losses[self._loss_name].append(language_model_loss)
        # TODO: Return the model output when needed.
        if self._is_last_head:
            # Last head should return the loss for backward.
            return language_model_loss
        else:
            if self.training:
                # Backward hook to compute the gradient of the loss
                shared_hidden = AuxiliaryLoss.apply(shared_hidden, language_model_loss, self._loss_coefficient)
            # MTP: Return shared_hidden to be used by the next head.
            return shared_hidden

    def _forward_backward(
        self, input_: torch.Tensor, kwargs: dict, losses: dict | None = None
    ) -> tuple[torch.Tensor, torch.Tensor | None]:
<<<<<<< HEAD
        labels = kwargs[LanguageModelKwargs.labels] if LanguageModelKwargs.labels in kwargs else None
        # MTP: Shift the labels
        if labels is not None:
            labels = (
                labels[self._prediction_distance : self._prediction_distance + input_.size(0),]
                if kwargs[TransformerKwargs.sequence_first]
                else labels[
                    :,
                    self._prediction_distance : self._prediction_distance + input_.size(1),
                ]
            )
            labels = labels.flatten()
=======
        target = kwargs.get(
            LanguageModelKwargs.labels
            if self._use_dpo_loss or self._config.distillation_model is None
            else f"{self._config.distillation_model}_logits"
        )
        # Loss mask for distillation. (Labels are already masked.)
        loss_mask = None
        if target is not None and not self._use_dpo_loss:
            if self._config.distillation_model is None:
                # MTP: Shift the labels
                target_sequence_length = (
                    target.size(1 - kwargs[TransformerKwargs.sequence_first]) + 1 - self._config.prediction_heads
                )
                if TransformerKwargs.sequence_q_dim in kwargs:
                    Assert.eq(target_sequence_length, kwargs[TransformerKwargs.sequence_q_dim].size)
                target_slice = slice(self._prediction_distance, self._prediction_distance + target_sequence_length)
                target = target[target_slice] if kwargs[TransformerKwargs.sequence_first] else target[:, target_slice]
                target = target.flatten()
            else:
                # Target is reference model logits.
                target = target.flatten(0, -2)
                loss_mask = kwargs.get(LanguageModelKwargs.loss_mask)
                if loss_mask is not None:
                    loss_mask = loss_mask.flatten()
>>>>>>> 216de3e0

        if self._sequence_parallel_logits:
            target = split_op(target, self._tensor_space.distributed.tensor_group, 0)
            if loss_mask is not None:
                loss_mask = split_op(loss_mask, self._tensor_space.distributed.tensor_group, 0)
        do_grad = target is not None and self.training
        input_ = input_.detach().requires_grad_(do_grad)
        with torch.enable_grad():
            ln_output = self.final_norm(input_)

            if "output_hidden_states" in kwargs and kwargs["output_hidden_states"]:
                # The last hidden layer output is returned normalized in the HF Transformers-style output, at least for LLama style models.
                # So, if needed, we gather the data after normalization and set it as the output of the previous layer.
                dims = list(kwargs[TransformerKwargs.hidden_dims])
                sequence_index = 1 - int(kwargs[TransformerKwargs.sequence_first])
                dims[sequence_index] = (
                    TensorDim(
                        TransformerDimNames.sequence_q_tp, dims[sequence_index].global_size, DistributedDimNames.tensor
                    )
                    if self._sequence_parallel_logits
                    else TensorDim(TransformerDimNames.sequence_q, dims[sequence_index].global_size)
                )
                meta = TensorMeta.from_dims(tuple(dims), tensor_name="transformer hidden_state", dtype=ln_output.dtype)
                hidden_state, _ = meta.local_to_global(ln_output.detach(), distributed=self._tensor_space.distributed)
                kwargs["hidden_states"][len(kwargs["hidden_states"]) - 1]["tensor"] = hidden_state

        grad_output = kwargs[TransformerKwargs.grad_output] / (
            self._group_size if self._sequence_parallel_logits else 1
        )

        output_weights = self._get_output_weights(kwargs)
        loss, ln_output_grad = self._logits_cross_entropy_forward_backward_split(
            ln_output.detach(), target, loss_mask, output_weights, grad_output, kwargs, losses
        )

        if do_grad:
            ln_output.backward(ln_output_grad)
            return loss, input_.grad
        else:
            return loss, None

    def _get_output_weights(self, kwargs: dict) -> torch.Tensor:
        if self._tie_word_embeddings:
            return kwargs[WORD_EMBEDDINGS_WEIGHT]
        if self._prediction_distance > 0:
            return kwargs[OUTPUT_WEIGHTS]
        return self.output_weights

    def _logits_cross_entropy_forward_backward_split(
        self,
        input_: torch.Tensor,
        target: torch.Tensor | None,
        loss_mask: torch.Tensor | None,
        weight: torch.Tensor,
        grad_output: float,
        kwargs: dict,
        losses: dict | None = None,
    ) -> tuple[torch.Tensor | None, torch.Tensor | None]:
        if self._cross_entropy_splits is None or target is None:
            loss, logit_input_grad = self._logits_cross_entropy_forward_backward(
                input_, target, loss_mask, weight, grad_output, kwargs, losses
            )
            if target is None:
                # TODO: Make a proper way of returning the model output.
                kwargs["logits" if self._prediction_distance == 0 else f"logits_{self._prediction_distance}"] = loss
                return None, None
        else:
            loss = None
            # TODO MTP: allow a _cross_entropy_splits that is not a divisor of the sequence length
            split_size = div(target.size(0), self._cross_entropy_splits)
            grad_output /= self._cross_entropy_splits
            logit_input = input_.flatten(0, -2)
            logit_input_grad = torch.empty_like(logit_input)
            for logit_input_, target_, loss_mask_, logit_input_grad_ in zip(
                logit_input.split(split_size),
                target.split(split_size),
                [None] * self._cross_entropy_splits if loss_mask is None else loss_mask.split(split_size),
                logit_input_grad.split(split_size),
                strict=True,
            ):
                loss_, grad_ = self._logits_cross_entropy_forward_backward(
                    logit_input_,
                    target_,
                    loss_mask_,
                    weight,
                    grad_output,
                    kwargs,
                )
                # TODO: Avoid copy with explicit out argument.
                logit_input_grad_.copy_(grad_)
                loss = loss_ if loss is None else loss + loss_
                del grad_, loss_
        loss_count = (self._cross_entropy_splits or 1) * (self._group_size if self._sequence_parallel_logits else 1)
        if loss_count != 1:
            loss.div_(loss_count)
        if self._sequence_parallel_logits:
            # TODO: Async
            all_reduce(loss, group=self._tensor_space.distributed.tensor_group)
        return loss, logit_input_grad.view_as(input_)

    def _logits_cross_entropy_forward_backward(
        self,
        input_: torch.Tensor,
        target: torch.Tensor | None,
        loss_mask: torch.Tensor | None,
        weight: torch.Tensor,
        grad_output: float,
        kwargs: dict,
        losses: dict | None = None,
    ) -> tuple[torch.Tensor, torch.Tensor | None]:
        logits, context = output_parallel_linear_forward(
            input_=input_,
            weight=weight,
            bias=None,
            group=self._tensor_space.distributed.tensor_group if self._parallel_embeddings else None,
            sequence_parallel=self._sequence_parallel and self._parallel_embeddings,
        )

        if self._z_loss_factor > 0.0:
            logits = z_loss(
                logits,
                self._z_loss_factor,
                self.training,
                grad_output,
                losses,
                LanguageModelLossNames.z_loss,
                logits_scale_factor=self._logits_scale_factor,
            )
        if self._debug_transformer and self._cross_entropy_splits is None:
            vocab_dim = self._tensor_space.get_tensor_dim(
                LanguageModelDimNames.vocab if self._sequence_parallel_logits else LanguageModelDimNames.vocab_tp
            )
            dims = [*kwargs[TransformerKwargs.hidden_dims][:-1], vocab_dim]
            sequence_index = 1 - int(kwargs[TransformerKwargs.sequence_first])
            dims[sequence_index] = (
                TensorDim(
                    TransformerDimNames.sequence_q_tp, dims[sequence_index].global_size, DistributedDimNames.tensor
                )
                if self._sequence_parallel_logits
                else TensorDim(TransformerDimNames.sequence_q, dims[sequence_index].global_size)
            )

            dim_names = (
                [TransformerDimNames.sequence_q_tp, LanguageModelDimNames.vocab]
                if self._sequence_parallel_logits
                else [TransformerDimNames.sequence_q, LanguageModelDimNames.vocab_tp]
            )

            dim_names.insert(int(kwargs[TransformerKwargs.sequence_first]), TransformerDimNames.batch)
            log_distributed_tensor(
                "",
                logits,
                level=self._debug_transformer,
                meta=TensorMeta.from_dims(tuple(dims), tensor_name="transformer logits", dtype=logits.dtype),
                distributed=self._tensor_space.distributed,
                scale=self._logits_scale_factor,
            )

        if target is None:
            return logits * self._logits_scale_factor, None
        if self._use_dpo_loss:
            loss, grad = compute_dpo_loss(
                logits,
                target,
                kwargs.get(f"{self._config.dpo_reference_model}_logits"),
                kwargs[LanguageModelKwargs.chosen_spans],
                kwargs[LanguageModelKwargs.rejected_spans],
                self.dpo_beta,
                grad_output,
            )
        else:
            loss, grad = cross_entropy_forward_backward(
                logits.flatten(0, -2),
                target,
                loss_mask,
                group=self._tensor_space.distributed.tensor_group if self._parallel_embeddings else None,
                grad_output=grad_output,
                implementation=self._cross_entropy_impl,
                logits_scale_factor=self._logits_scale_factor,
                target_format=TargetFormat.labels if self._config.distillation_model is None else TargetFormat.logits,
            )

        # TODO: de-allocate earlier.
        del logits
        return loss, output_parallel_linear_backward(grad, context)


class MLMHead(LanguageModelHead):
    """
    A masked language model head for diffusion-based training.`
    """

    def __init__(
        self,
        config: LanguageModelBaseConfig,
        tensor_space: TensorSpace,
        prediction_distance: int,
    ):
        super().__init__(config, tensor_space, prediction_distance)
        self._loss_name = LanguageModelLossNames.mlm_loss

    def _logits_cross_entropy_forward_backward(
        self,
        input_: torch.Tensor,
        labels: torch.Tensor | None,
        weight: torch.Tensor,
        grad_output: float,
        kwargs: dict,
        losses: dict | None = None,
    ) -> tuple[torch.Tensor, torch.Tensor | None]:

        logits, context = output_parallel_linear_forward(
            input_=input_,
            weight=weight,
            bias=None,
            group=self._tensor_space.distributed.tensor_group if self._parallel_embeddings else None,
            sequence_parallel=self._sequence_parallel and self._parallel_embeddings,
        )

        if self._z_loss_factor > 0.0:
            logits = z_loss(
                logits,
                self._z_loss_factor,
                self.training,
                grad_output,
                losses,
                LanguageModelLossNames.z_loss,
                logits_scale_factor=self._logits_scale_factor,
            )

        if labels is None:
            return logits * self._logits_scale_factor, None

        masked_indices = kwargs[LanguageModelKwargs.mask_indexes]
        p_mask = kwargs[LanguageModelKwargs.mask_probabilities]
        #                                 index   [0, 1, 2, 3, 4, 5] ->
        # The labels are already left shifted x = [A, B, C, D, E, F] ->
        #                                 embd =  [A, B, C, D, E]
        #                                label =  [B, C, D, E, F]

        # Question Pier: if 2 is the masked token, settling needs to settled 3; but 3 is already seen by the model,
        # can it just learn to copy 3? i.e copy the next token to the masked?
        # Yes. We need to drop those position from loss if the next token is not masked
        # We can include curruption to further enhance, but it seems not to big looking at other CPT (diffuLlama)

        last_weight = 0
        B = logits.shape[0]

        loss_weight = torch.cat(
            (
                # ar_weight * in_context[:, 1:] + # not implement yet
                masked_indices[:, 1:] / p_mask[:, None],
                # + un_weight * ((1-epsilon) * in_shuffled[:, 1:] + epsilon * in_clean[:, 1:]) / (1 - p_mask[:, None]) # not implement yet
                (last_weight * torch.ones(B, device=logits.device)).unsqueeze(1),
                # This may need some weighting in terms of masking. Let's do last_weight=0 TODO: Decide later
            ),
            dim=1,
        ).to(logits.dtype)

        loss, grad = cross_entropy_forward_backward(
            logits.flatten(0, -2),
            labels,
            group=self._tensor_space.distributed.tensor_group if self._parallel_embeddings else None,
            grad_output=grad_output,
            implementation=self._cross_entropy_impl,
            logits_scale_factor=self._logits_scale_factor,
            loss_weight=loss_weight,  # Do not average the loss, we will do it later
        )

        # This happens with the loss_weight.
        # MDM https://github.com/ML-GSAI/SMDM/blob/583aa4716d17728dbb825aec6c24a121164d616a/pretrain/train_mdm.py#L274

        # Compute per token loss by avg across all tokens in the batch (tokens we ignore are assumed to have a 0 loss still counted towards the average)
        # done inside the cross-entropy function
        # MDM https://github.com/ML-GSAI/SMDM/blob/583aa4716d17728dbb825aec6c24a121164d616a/pretrain/train_mdm.py#L275

        del logits
        return loss, output_parallel_linear_backward(grad, context)<|MERGE_RESOLUTION|>--- conflicted
+++ resolved
@@ -150,20 +150,6 @@
     def _forward_backward(
         self, input_: torch.Tensor, kwargs: dict, losses: dict | None = None
     ) -> tuple[torch.Tensor, torch.Tensor | None]:
-<<<<<<< HEAD
-        labels = kwargs[LanguageModelKwargs.labels] if LanguageModelKwargs.labels in kwargs else None
-        # MTP: Shift the labels
-        if labels is not None:
-            labels = (
-                labels[self._prediction_distance : self._prediction_distance + input_.size(0),]
-                if kwargs[TransformerKwargs.sequence_first]
-                else labels[
-                    :,
-                    self._prediction_distance : self._prediction_distance + input_.size(1),
-                ]
-            )
-            labels = labels.flatten()
-=======
         target = kwargs.get(
             LanguageModelKwargs.labels
             if self._use_dpo_loss or self._config.distillation_model is None
@@ -188,7 +174,6 @@
                 loss_mask = kwargs.get(LanguageModelKwargs.loss_mask)
                 if loss_mask is not None:
                     loss_mask = loss_mask.flatten()
->>>>>>> 216de3e0
 
         if self._sequence_parallel_logits:
             target = split_op(target, self._tensor_space.distributed.tensor_group, 0)
