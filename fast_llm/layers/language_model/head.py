--- conflicted
+++ resolved
@@ -10,11 +10,7 @@
 from fast_llm.engine.config_utils.tensor_space import DefaultDimNames, TensorDim, TensorSpace
 from fast_llm.engine.distributed.config import DistributedDimNames
 from fast_llm.functional.autograd import grad_is_context, wrap_forward_backward
-<<<<<<< HEAD
-from fast_llm.functional.config import CrossEntropyImpl, LossFunction, TritonConfig
-=======
-from fast_llm.functional.config import CrossEntropyImpl, TargetFormat, TritonConfig
->>>>>>> 5180937d
+from fast_llm.functional.config import CrossEntropyImpl, LossFunction, TargetFormat, TritonConfig
 from fast_llm.functional.cross_entropy import cross_entropy_forward_backward
 from fast_llm.functional.dpo import compute_simplified_dpo_loss
 from fast_llm.functional.linear import output_parallel_linear_backward, output_parallel_linear_forward
@@ -305,37 +301,25 @@
 
         if target is None:
             return logits * self._logits_scale_factor, None
-<<<<<<< HEAD
         if self._loss_function == LossFunction.cross_entropy:
             loss, grad = cross_entropy_forward_backward(
                 logits.flatten(0, -2),
-                labels,
+                target,
                 group=self._tensor_space.distributed.tensor_group if self._parallel_embeddings else None,
                 grad_output=grad_output,
                 implementation=self._cross_entropy_impl,
                 logits_scale_factor=self._logits_scale_factor,
+                target_format=TargetFormat.labels if self._config.distillation_model is None else TargetFormat.logits,
             )
         elif self._loss_function == LossFunction.dpo:
             loss, grad = compute_simplified_dpo_loss(
                 logits.flatten(0, -2),
-                labels,
+                target,
                 kwargs[LanguageModelKwargs.chosen_spans],
                 kwargs[LanguageModelKwargs.rejected_spans],
                 self.dpo_beta,
                 grad_output,
             )
-
-=======
-        loss, grad = cross_entropy_forward_backward(
-            logits.flatten(0, -2),
-            target,
-            group=self._tensor_space.distributed.tensor_group if self._parallel_embeddings else None,
-            grad_output=grad_output,
-            implementation=self._cross_entropy_impl,
-            logits_scale_factor=self._logits_scale_factor,
-            target_format=TargetFormat.labels if self._config.distillation_model is None else TargetFormat.logits,
-        )
->>>>>>> 5180937d
         # TODO: de-allocate earlier.
         del logits
         return loss, output_parallel_linear_backward(grad, context)