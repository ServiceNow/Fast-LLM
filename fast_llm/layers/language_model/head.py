import logging
import typing

import torch
from torch._C._distributed_c10d import ReduceOp  # noqa
from torch.distributed import all_reduce

<<<<<<< HEAD
from fast_llm.config import Configurable
from fast_llm.core.ops import gather_op, split_op
from fast_llm.engine.base_model.base_model import Layer
from fast_llm.engine.config_utils.tensor_space import DefaultDimNames, TensorDim, TensorSpace
from fast_llm.engine.distributed.config import DistributedDimNames
=======
from fast_llm.core.ops import split_op
from fast_llm.engine.base_model.config import ResourceUsageConfig
from fast_llm.engine.config_utils.initialization import init_normal_
from fast_llm.engine.config_utils.tensor_dim import TensorDim, scalar_dim
from fast_llm.engine.distributed.config import DistributedConfig, DistributedDimNames
>>>>>>> ca3b0008
from fast_llm.functional.autograd import grad_is_context, wrap_forward_backward
from fast_llm.functional.config import CrossEntropyImpl, DistillationLossImpl, TargetFormat, TritonConfig
from fast_llm.functional.cross_entropy import cross_entropy_forward_backward, reverse_kl_forward_backward
from fast_llm.functional.dpo import compute_dpo_loss
from fast_llm.functional.linear import output_parallel_linear_backward, output_parallel_linear_forward
from fast_llm.layers.block.block import Block
from fast_llm.layers.block.config import BlockDimNames
from fast_llm.layers.common.auxiliary_loss import AuxiliaryLoss, z_loss
from fast_llm.layers.common.peft.config import PeftConfig
from fast_llm.layers.language_model.config import (
    LanguageModelEmbeddingsConfig,
    LanguageModelHeadConfig,
    LanguageModelKwargs,
    LanguageModelLossNames,
)
from fast_llm.layers.language_model.embedding import WORD_EMBEDDINGS_WEIGHT
from fast_llm.tensor import TensorMeta
from fast_llm.utils import Assert, div, get_unique

logger = logging.getLogger(__name__)

OUTPUT_WEIGHTS = "output_weights"


class LanguageModelHead[ConfigType: LanguageModelHeadConfig](Block[ConfigType]):
    """
    A language model head (GPT), which combines the final layer norm, logits and cross-entropy (if applicable).
    TODO: Cleanup (dynamic type? composition?)
    """

    _config: ConfigType

    def __init__(
        self,
        config: ConfigType,
        distributed_config: DistributedConfig,
        embeddings_config: LanguageModelEmbeddingsConfig,
        *,
        hidden_dim: TensorDim,
        lr_scale: float | None,
        peft: PeftConfig | None,
        prediction_distance: int,
        return_input: bool = False,
    ):
        if return_input:
            raise NotImplementedError()
        super().__init__(
            config,
            distributed_config,
            hidden_dim=hidden_dim,
            lr_scale=lr_scale,
            peft=peft,
            return_input=return_input,
        )
        self._vocab_parallel = self._distributed_config.tensor_parallel > 1 and embeddings_config.vocab_parallel
        self._parallel_dim = self._distributed_config.get_distributed_dim(DistributedDimNames.tensor)

        self._sequence_parallel_logits = self._sequence_parallel and not self._vocab_parallel
        if self._config.cross_entropy_splits is not None and self._sequence_parallel:
            assert not self._vocab_parallel

        self._loss_coefficient = (
            self._config.prediction_loss_coefficient[prediction_distance]
            if self._config.prediction_loss_coefficient
            else 1.0
        )
        self._loss_name = LanguageModelLossNames.multi_token_prediction_loss(prediction_distance)

        # Distance of the target token prediction
        # 0: next-token prediction
        # >0: multi-token prediction (MTP)
        Assert.geq(prediction_distance, 0)
        self._prediction_distance = prediction_distance
        self._is_last_head = self._prediction_distance == self._config.prediction_heads - 1

        if not self._config.enable_dpo:
            self._cross_entropy_impl = self._config.cross_entropy_implementation
            if self._cross_entropy_impl == CrossEntropyImpl.auto:
                if self._vocab_parallel:
                    self._cross_entropy_impl = CrossEntropyImpl.fused
                elif TritonConfig.TRITON_ENABLED:
                    self._cross_entropy_impl = CrossEntropyImpl.triton
                else:
                    self._cross_entropy_impl = CrossEntropyImpl.fused

        self._forward = wrap_forward_backward(self._forward_backward, grad_is_context)

        self.final_norm = self._config.normalization.get_layer(
            self._hidden_dim, lr_scale=self._lr_scale, peft=self._peft
        )

        self._vocab_dim = TensorDim(
            "vocab", embeddings_config.vocab_size, self._parallel_dim if self._vocab_parallel else None
        )
        # Only the first head defines the output weights
        if self._prediction_distance == 0 and not self._config.tied_weight:
            # untie embedding weights
            self.output_weights = self._config.output_weight.get_parameter(
                (self._vocab_dim, self._hidden_dim),
                default_initialization=init_normal_(std=self._hidden_size**-0.5),
                lr_scale=self._lr_scale,
                peft=self._peft,
            )

    def forward(
        self, input_: torch.Tensor, kwargs: dict, losses: dict | None = None, metrics: dict | None = None
    ) -> torch.Tensor:
        if isinstance(input_, TensorMeta):
            if self._is_last_head:
                return TensorMeta.from_dims(
                    (scalar_dim,),
                    tensor_name="Loss",
                    reductions=(
                        (self._distributed_config.get_distributed_dim(DistributedDimNames.data), ReduceOp.AVG),
                    ),
                )
            else:
                return TensorMeta.from_dims(input_.dims[1:], tensor_name="Shared hidden")

        if not self._is_last_head:
            # MTP: split the stacked input
            shared_hidden, input_ = torch.unbind(input_, dim=0)
        # TODO: Pytorch copies the grads in backward for no reason (not sure if still the case)
        # TODO: Torch compile implementation sometimes break.
        # TODO: Double-check correctness, optimize a bit more.
        # TODO: Drop autograd entirely.
        # TODO: Skip cross-entropy backward if not needed.
        language_model_loss = self._forward(input_, kwargs, losses)
        if losses is not None and language_model_loss is not None:
            losses[self._loss_name].append(language_model_loss.detach())
        # TODO: Return the model output when needed.
        if self._is_last_head:
            # Last head should return the loss for backward.
            return language_model_loss
        else:
            if self.training:
                # Backward hook to compute the gradient of the loss
                shared_hidden = AuxiliaryLoss.apply(shared_hidden, language_model_loss, 1.0)
            # MTP: Return shared_hidden to be used by the next head.
            return shared_hidden

    def get_compute_usage(self, input_: TensorMeta, kwargs: dict[str, typing.Any], config: ResourceUsageConfig) -> int:
        # TODO: Add marginal compute? (loss)
        return (
            2
            * (config.forward + 2 * config.backward)
            * (input_.global_shape if config.global_ else input_).numel()
            * (self._vocab_dim.global_size if config.global_ else self._vocab_dim.size)
        )

    def _forward_backward(
        self, input_: torch.Tensor, kwargs: dict, losses: dict | None = None
    ) -> tuple[torch.Tensor, torch.Tensor | None]:
        targets = self._get_targets(kwargs)
        input_ = input_.detach().requires_grad_(do_grad := targets is not None and self.training)
        with torch.enable_grad():
            ln_output = self.final_norm(input_)

            if "output_hidden_states" in kwargs and kwargs["output_hidden_states"]:
                # The last hidden layer output is returned normalized in the HF Transformers-style output, at least for LLama style models.
                # So, if needed, we gather the data after normalization and set it as the output of the previous layer.
                dims = list(kwargs[LanguageModelKwargs.hidden_dims])
                sequence_index = 1 - int(kwargs[LanguageModelKwargs.sequence_first])
                dims[sequence_index] = (
                    TensorDim(
                        BlockDimNames.sequence_q_tp,
                        dims[sequence_index].global_size,
                        self._distributed_config.get_distributed_dim(DistributedDimNames.tensor),
                    )
                    if self._sequence_parallel_logits
                    else TensorDim(BlockDimNames.sequence_q, dims[sequence_index].global_size)
                )
                meta = TensorMeta.from_dims(tuple(dims), tensor_name="hidden_state", dtype=ln_output.dtype)
                hidden_state, _ = meta.local_to_global(ln_output.detach())
                kwargs["hidden_states"][len(kwargs["hidden_states"]) - 1]["tensor"] = hidden_state

        grad_output = kwargs[LanguageModelKwargs.grad_output] / (
            self._parallel_dim.size if self._sequence_parallel_logits else 1
        )

        output_weights = self._get_output_weights(kwargs)
        loss, ln_output_grad = self._logits_cross_entropy_forward_backward_split(
            ln_output.detach(), targets, output_weights, grad_output, kwargs, losses
        )

        if do_grad:
            ln_output.backward(ln_output_grad)
            return loss, input_.grad
        else:
            return loss, None

    def _get_targets(
        self, kwargs: dict
    ) -> tuple[torch.Tensor | None, torch.Tensor | None, torch.Tensor | None, torch.Tensor | None] | None:
        # Loss mask for distillation. (Labels are already masked.)
        if self._config.enable_dpo:
            dpo_target = kwargs.get(LanguageModelKwargs.labels)
            lm_target = None
            distillation_target = None
            loss_mask = None
        else:
            dpo_target = None
            if self._config.distillation_model is None:
                distillation_target, loss_mask = None, None
            else:
                # Target is reference model logits.
                distillation_target = kwargs[f"{self._config.distillation_model}_logits"].flatten(0, -2)
                loss_mask = kwargs.get(LanguageModelKwargs.loss_mask)
                if loss_mask is not None:
                    loss_mask = loss_mask.flatten()

            if self._config.distillation_model is None or self._config.language_model_loss_factor > 0.0:
                lm_target = kwargs.get(LanguageModelKwargs.labels)
                if lm_target is not None:
                    # MTP: Shift the labels
                    lm_target_sequence_length = (
                        lm_target.size(1 - kwargs[LanguageModelKwargs.sequence_first])
                        + 1
                        - self._config.prediction_heads
                    )
                    if LanguageModelKwargs.sequence_q_dim in kwargs:
                        Assert.eq(lm_target_sequence_length, kwargs[LanguageModelKwargs.sequence_q_dim].size)
                    lm_target_slice = slice(
                        self._prediction_distance, self._prediction_distance + lm_target_sequence_length
                    )
                    lm_target = (
                        lm_target[lm_target_slice]
                        if kwargs[LanguageModelKwargs.sequence_first]
                        else lm_target[:, lm_target_slice]
                    ).flatten()
            else:
                lm_target = None

        targets = (dpo_target, lm_target, distillation_target, loss_mask)
        if self._sequence_parallel_logits:
            targets = [None if target is None else split_op(target, self._parallel_dim.group, 0) for target in targets]
        if not any(target is not None for target in targets):
            # Simplify so we don't have to check every time.
            targets = None
        return targets

    def _get_output_weights(self, kwargs: dict) -> torch.Tensor:
        if self._config.tied_weight:
            return kwargs[WORD_EMBEDDINGS_WEIGHT]
        if self._prediction_distance > 0:
            return kwargs[OUTPUT_WEIGHTS]
        return self.output_weights

    def _logits_cross_entropy_forward_backward_split(
        self,
        input_: torch.Tensor,
        targets: tuple[torch.Tensor | None, torch.Tensor | None, torch.Tensor | None, torch.Tensor | None] | None,
        weight: torch.Tensor,
        grad_output: float,
        kwargs: dict,
        losses: dict | None = None,
    ) -> tuple[torch.Tensor | None, torch.Tensor | None]:
        if self._config.cross_entropy_splits is None or targets is None:
            loss, logit_input_grad = self._logits_cross_entropy_forward_backward(
                input_, targets, weight, grad_output, kwargs, losses
            )
            if targets is None:
                # TODO: Make a proper way of returning the model output.
                loss = loss.detach()
                if kwargs.get("global_logits"):
                    dims, sequence_index = self._get_logits_dims(kwargs, loss)
                    # Only gather along the sequence dimension (for sequence tensor parallelism)
                    # or the vocabulary dimension (for tensor parallelism), if applicable.
                    for i in (sequence_index, len(dims) - 1):
                        dim = dims[i]
                        if dim.parallel_group is not None:
                            loss = gather_op(
                                loss.unflatten(i, dim.expanded_shape), dim.parallel_group, i + dim.parallel_dim_index
                            ).flatten(i, i + len(dim.expanded_shape) - 1)
                kwargs["logits" if self._prediction_distance == 0 else f"logits_{self._prediction_distance}"] = loss
                return None, None
        else:
            loss = None
            # TODO MTP: allow a cross_entropy_splits that is not a divisor of the sequence length
            grad_output /= self._config.cross_entropy_splits
            logit_input = input_.flatten(0, -2)
            if self.training:
                logit_input_grad = torch.empty_like(logit_input)
            else:
                logit_input_grad = None
            split_size = div(
                get_unique(target.size(0) for target in targets if target is not None),
                self._config.cross_entropy_splits,
            )
            tensors_split = [
                [None] * self._config.cross_entropy_splits if tensor is None else tensor.split(split_size)
                for tensor in [logit_input, *targets, logit_input_grad]
            ]
            for logit_input_, *targets_, logit_input_grad_ in zip(*tensors_split, strict=True):
                loss_, grad_ = self._logits_cross_entropy_forward_backward(
                    logit_input_,
                    targets_,
                    weight,
                    grad_output,
                    kwargs,
                )
                # TODO: Avoid copy with explicit out argument.
                if self.training:
                    logit_input_grad_.copy_(grad_)
                loss = loss_ if loss is None else loss + loss_
                del grad_, loss_
        loss_count = (self._config.cross_entropy_splits or 1) * (
            self._parallel_dim.size if self._sequence_parallel_logits else 1
        )
        if loss_count != 1:
            loss.div_(loss_count)
        if self._sequence_parallel_logits:
            # TODO: Async
            all_reduce(loss, group=self._parallel_dim.group)
        return loss, logit_input_grad.view_as(input_) if logit_input_grad is not None else None

    def _get_logits_dims(self, kwargs: dict, logits: torch.Tensor):
        vocab_dim = self._tensor_space.get_tensor_dim(
            LanguageModelDimNames.vocab if self._sequence_parallel_logits else LanguageModelDimNames.vocab_tp
        )
        dims = [*kwargs[TransformerKwargs.hidden_dims][:-1], vocab_dim]
        sequence_index = 1 - int(kwargs[TransformerKwargs.sequence_first])
        dims[sequence_index] = (
            TensorDim(TransformerDimNames.sequence_q_tp, dims[sequence_index].global_size, DistributedDimNames.tensor)
            if self._sequence_parallel_logits
            else TensorDim(TransformerDimNames.sequence_q, dims[sequence_index].global_size)
        )
        return dims, sequence_index

    def _logits_cross_entropy_forward_backward(
        self,
        input_: torch.Tensor,
        targets: tuple[torch.Tensor | None, torch.Tensor | None, torch.Tensor | None, torch.Tensor | None],
        weight: torch.Tensor,
        grad_output: float,
        kwargs: dict,
        losses: dict | None = None,
    ) -> tuple[torch.Tensor, torch.Tensor | None]:
        group = self._parallel_dim.group if self._vocab_parallel else None
        logits, context = output_parallel_linear_forward(
            input_=input_,
            weight=weight,
            bias=None,
            group=group,
            sequence_parallel=self._sequence_parallel and self._vocab_parallel,
        )

        if self._config.logit_z_loss > 0.0:
            logits = z_loss(
                logits,
                self._config.logit_z_loss,
                self.training,
                grad_output,
                losses,
                LanguageModelLossNames.z_loss,
<<<<<<< HEAD
                logits_scale_factor=self._logits_scale_factor,
            )
        if self._debug_transformer and self._cross_entropy_splits is None:
            # TODO: what for we are creating dim names list here?
            dim_names = (
                [TransformerDimNames.sequence_q_tp, LanguageModelDimNames.vocab]
                if self._sequence_parallel_logits
                else [TransformerDimNames.sequence_q, LanguageModelDimNames.vocab_tp]
            )

            dim_names.insert(int(kwargs[TransformerKwargs.sequence_first]), TransformerDimNames.batch)
            log_distributed_tensor(
                "",
                logits,
                level=self._debug_transformer,
                meta=TensorMeta.from_dims(
                    tuple(self._get_logits_dims(kwargs, logits)[0]),
                    tensor_name="transformer logits",
                    dtype=logits.dtype,
                ),
                distributed=self._tensor_space.distributed,
                scale=self._logits_scale_factor,
=======
                logits_scale_factor=self._config.logits_scale_factor,
            )
        if self._debug.enabled and self._config.cross_entropy_splits is None:
            sequence_dim = BlockDimNames.sequence_q_tp if self._sequence_parallel_logits else BlockDimNames.sequence_q
            batch_dim = kwargs[LanguageModelKwargs.hidden_dims][1 if kwargs[LanguageModelKwargs.sequence_first] else 0]
            dims = (
                (sequence_dim, batch_dim, self._vocab_dim)
                if kwargs[LanguageModelKwargs.sequence_first]
                else (batch_dim, sequence_dim, self._vocab_dim)
>>>>>>> ca3b0008
            )
            self._debug(logits, "Language model logits", dims, kwargs, scale=self._config.logits_scale_factor)

        if targets is None:
            return logits * self._config.logits_scale_factor, None
        dpo_target, lm_target, distillation_target, loss_mask = targets

        if dpo_target is not None:
            dpo_loss, dpo_grad = compute_dpo_loss(
                logits,
                dpo_target,
                kwargs.get(f"{self._config.dpo_reference_model}_logits"),
                kwargs[LanguageModelKwargs.chosen_spans],
                kwargs[LanguageModelKwargs.rejected_spans],
                self._config.dpo_beta,
                grad_output * self._loss_coefficient,
            )
        else:
            dpo_loss, dpo_grad = None, None

        if lm_target is not None:
            lm_loss, lm_grad = cross_entropy_forward_backward(
                logits.flatten(0, -2),
                lm_target,
                None,
                group=group,
                grad_output=grad_output * self._loss_coefficient * self._config.language_model_loss_factor,
                implementation=self._cross_entropy_impl,
                logits_scale_factor=self._config.logits_scale_factor,
                target_format=TargetFormat.labels,
            )
            lm_loss = lm_loss * self._config.language_model_loss_factor
        else:
            lm_loss, lm_grad = None, None

        if distillation_target is not None and self._config.distillation_loss_factor > 0.0:
            if self._config.distillation_loss_implementation == DistillationLossImpl.reverse_kl:
                distillation_loss, distillation_grad = reverse_kl_forward_backward(
                    logits.flatten(0, -2),
                    distillation_target,
                    loss_mask,
                    grad_output=grad_output * self._loss_coefficient * self._config.distillation_loss_factor,
                    group=group,
                    logits_scale_factor=self._config.logits_scale_factor,
                    teacher_softmax_temperature=self._config.teacher_softmax_temperature,
                    target_format=(
                        TargetFormat.labels if self._config.distillation_model is None else TargetFormat.logits
                    ),
                )
            elif self._config.distillation_loss_implementation == DistillationLossImpl.cross_entropy:
                distillation_loss, distillation_grad = cross_entropy_forward_backward(
                    logits.flatten(0, -2),
                    distillation_target,
                    loss_mask,
                    group=group,
                    grad_output=grad_output * self._loss_coefficient * self._config.distillation_loss_factor,
                    implementation=self._cross_entropy_impl,
                    logits_scale_factor=self._config.logits_scale_factor,
                    target_format=TargetFormat.logits,
                )
            else:
                raise ValueError(
                    f"Invalid distillation loss implementation: {self._config.distillation_loss_implementation}"
                )
            distillation_loss = distillation_loss * self._config.distillation_loss_factor
        else:
            distillation_loss, distillation_grad = None, None

        # TODO: de-allocate earlier.
        del logits

        # TODO: Accumulate grads in-place to reduce memory and compute overhead.
        grad = _add_tensors(dpo_grad, lm_grad, distillation_grad)

        # TODO: Return individual losses?
        loss = _add_tensors(dpo_loss, lm_loss, distillation_loss)
        if self.training and losses is not None:
            if dpo_loss is not None:
                losses[LanguageModelLossNames.dpo_loss].append(dpo_loss.detach())
            if self._config.distillation_model is not None and distillation_loss is not None:
                losses[LanguageModelLossNames.distillation_loss].append(distillation_loss.detach())
            if self._config.distillation_model is not None and lm_loss is not None:
                losses[LanguageModelLossNames.distil_lm_loss].append(lm_loss.detach())

        return loss, output_parallel_linear_backward(grad, context) if self.training else None


def _add_tensors(*tensors: torch.Tensor | None) -> torch.Tensor:
    tensors = [tensor for tensor in tensors if tensor is not None]
    if len(tensors) > 1:
        return sum(tensors)
    elif len(tensors) == 1:
        return tensors[0]
    else:
        raise RuntimeError()<|MERGE_RESOLUTION|>--- conflicted
+++ resolved
@@ -5,19 +5,11 @@
 from torch._C._distributed_c10d import ReduceOp  # noqa
 from torch.distributed import all_reduce
 
-<<<<<<< HEAD
-from fast_llm.config import Configurable
 from fast_llm.core.ops import gather_op, split_op
-from fast_llm.engine.base_model.base_model import Layer
-from fast_llm.engine.config_utils.tensor_space import DefaultDimNames, TensorDim, TensorSpace
-from fast_llm.engine.distributed.config import DistributedDimNames
-=======
-from fast_llm.core.ops import split_op
 from fast_llm.engine.base_model.config import ResourceUsageConfig
 from fast_llm.engine.config_utils.initialization import init_normal_
 from fast_llm.engine.config_utils.tensor_dim import TensorDim, scalar_dim
 from fast_llm.engine.distributed.config import DistributedConfig, DistributedDimNames
->>>>>>> ca3b0008
 from fast_llm.functional.autograd import grad_is_context, wrap_forward_backward
 from fast_llm.functional.config import CrossEntropyImpl, DistillationLossImpl, TargetFormat, TritonConfig
 from fast_llm.functional.cross_entropy import cross_entropy_forward_backward, reverse_kl_forward_backward
@@ -283,15 +275,12 @@
                 # TODO: Make a proper way of returning the model output.
                 loss = loss.detach()
                 if kwargs.get("global_logits"):
-                    dims, sequence_index = self._get_logits_dims(kwargs, loss)
-                    # Only gather along the sequence dimension (for sequence tensor parallelism)
-                    # or the vocabulary dimension (for tensor parallelism), if applicable.
-                    for i in (sequence_index, len(dims) - 1):
-                        dim = dims[i]
-                        if dim.parallel_group is not None:
-                            loss = gather_op(
-                                loss.unflatten(i, dim.expanded_shape), dim.parallel_group, i + dim.parallel_dim_index
-                            ).flatten(i, i + len(dim.expanded_shape) - 1)
+                    if self._vocab_parallel:
+                        loss = gather_op(loss, self._parallel_dim.group, 2)
+                    elif self._sequence_parallel_logits:
+                        loss = gather_op(
+                            loss, self._parallel_dim.group, 0 if kwargs[LanguageModelKwargs.sequence_first] else 1
+                        )
                 kwargs["logits" if self._prediction_distance == 0 else f"logits_{self._prediction_distance}"] = loss
                 return None, None
         else:
@@ -333,19 +322,6 @@
             # TODO: Async
             all_reduce(loss, group=self._parallel_dim.group)
         return loss, logit_input_grad.view_as(input_) if logit_input_grad is not None else None
-
-    def _get_logits_dims(self, kwargs: dict, logits: torch.Tensor):
-        vocab_dim = self._tensor_space.get_tensor_dim(
-            LanguageModelDimNames.vocab if self._sequence_parallel_logits else LanguageModelDimNames.vocab_tp
-        )
-        dims = [*kwargs[TransformerKwargs.hidden_dims][:-1], vocab_dim]
-        sequence_index = 1 - int(kwargs[TransformerKwargs.sequence_first])
-        dims[sequence_index] = (
-            TensorDim(TransformerDimNames.sequence_q_tp, dims[sequence_index].global_size, DistributedDimNames.tensor)
-            if self._sequence_parallel_logits
-            else TensorDim(TransformerDimNames.sequence_q, dims[sequence_index].global_size)
-        )
-        return dims, sequence_index
 
     def _logits_cross_entropy_forward_backward(
         self,
@@ -373,30 +349,6 @@
                 grad_output,
                 losses,
                 LanguageModelLossNames.z_loss,
-<<<<<<< HEAD
-                logits_scale_factor=self._logits_scale_factor,
-            )
-        if self._debug_transformer and self._cross_entropy_splits is None:
-            # TODO: what for we are creating dim names list here?
-            dim_names = (
-                [TransformerDimNames.sequence_q_tp, LanguageModelDimNames.vocab]
-                if self._sequence_parallel_logits
-                else [TransformerDimNames.sequence_q, LanguageModelDimNames.vocab_tp]
-            )
-
-            dim_names.insert(int(kwargs[TransformerKwargs.sequence_first]), TransformerDimNames.batch)
-            log_distributed_tensor(
-                "",
-                logits,
-                level=self._debug_transformer,
-                meta=TensorMeta.from_dims(
-                    tuple(self._get_logits_dims(kwargs, logits)[0]),
-                    tensor_name="transformer logits",
-                    dtype=logits.dtype,
-                ),
-                distributed=self._tensor_space.distributed,
-                scale=self._logits_scale_factor,
-=======
                 logits_scale_factor=self._config.logits_scale_factor,
             )
         if self._debug.enabled and self._config.cross_entropy_splits is None:
@@ -406,7 +358,6 @@
                 (sequence_dim, batch_dim, self._vocab_dim)
                 if kwargs[LanguageModelKwargs.sequence_first]
                 else (batch_dim, sequence_dim, self._vocab_dim)
->>>>>>> ca3b0008
             )
             self._debug(logits, "Language model logits", dims, kwargs, scale=self._config.logits_scale_factor)
 
