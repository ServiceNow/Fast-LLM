--- conflicted
+++ resolved
@@ -237,17 +237,7 @@
                     ).flatten()
             else:
                 lm_target = None
-
-<<<<<<< HEAD
-        # we need to split the loss masks if we are using loss masking spans
-        if loss_mask is not None and self._sequence_parallel_logits:
-            # TODO: this only works for parallel embeddings = False
-            loss_mask = split_op(loss_mask, self._tensor_space.distributed.tensor_group, 0)
-
-        targets = (dpo_target, lm_target, distillation_target, loss_mask)
-=======
         targets = (dpo_target, lm_target, distillation_target)
->>>>>>> 8a5e8f06
         # If we do distillation, no need to split it here as it has already been split in the embedding layer!
         # if we do CPT/language modeling, we need to split the targets here!
         if (
