--- conflicted
+++ resolved
@@ -23,11 +23,7 @@
         config: ConfigType,
         distributed_config: DistributedConfig,
         *,
-<<<<<<< HEAD
-        # Unused, but required by the `BlockBase` interface.
-=======
         # TODO: Unused, but required by the `BlockBase` interface.
->>>>>>> 78541380
         hidden_dim: TensorDim | None = None,
         lr_scale: float | None,
         peft: PeftConfig | None,
@@ -35,11 +31,7 @@
         super().__init__(
             config,
             distributed_config,
-<<<<<<< HEAD
-            hidden_dim=TensorDim("hidden", self._config.hidden_size),
-=======
             hidden_dim=TensorDim("hidden", config.hidden_size),
->>>>>>> 78541380
             lr_scale=lr_scale,
             peft=peft,
         )
