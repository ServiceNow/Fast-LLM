--- conflicted
+++ resolved
@@ -99,10 +99,6 @@
     )
 
     def get_layer(self, hidden_dim: "TensorDim", lr_scale: float | None = None) -> "LayerNorm | RMSNorm":
-<<<<<<< HEAD
-        from fast_llm.layers.common.normalization import LayerNorm, RMSNorm
-=======
->>>>>>> 2d88c37a
         from fast_llm.tensor import init_uniform_
 
         kwargs = {
