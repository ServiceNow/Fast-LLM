import abc
import enum
import typing

from fast_llm.config import Field, FieldHint, check_field, config_class
from fast_llm.engine.base_model.config import BaseModelConfig
from fast_llm.utils import Assert

if typing.TYPE_CHECKING:
    import torch

    from fast_llm.engine.config_utils.tensor_space import TensorDim
    from fast_llm.layers.common.linear import LinearBase, LinearLike
    from fast_llm.layers.common.normalization import LayerNorm, RMSNorm


class NormalizationImplementation(str, enum.Enum):
    """
    An enum for the available implementations of layer norm.
    """

    auto = "auto"
    torch = "torch"
    fused = "fused"
    fast = "fast"
    triton = "triton"


@config_class()
class NormalizationConfig(BaseModelConfig):
    pass

    @abc.abstractmethod
    def get_layer(self, hidden_dim: "TensorDim") -> "torch.nn.Module":
        pass


<<<<<<< HEAD
@config_class()
class NoNormalizationConfig(NormalizationConfig):
=======
@config_class(registry=True)
class NormalizationConfig(BaseModelConfig):
>>>>>>> 65d7e03c
    _abstract = False

    @abc.abstractmethod
    def get_layer(self, hidden_dim: "TensorDim") -> "torch.nn.Module":
        return torch.nn.Identity()


@config_class()
class LayerNormBaseConfig(NormalizationConfig):
    """
    Common configuration for layer norm and rms norm
    """

    # TODO: Rename to normalization_epsilon
    epsilon: float = Field(
        default=1e-5,
        desc="Regularizer for the division.",
        hint=FieldHint.architecture,
        valid=check_field(Assert.gt, 0),
    )
    zero_centered: bool = Field(
        default=False,
        desc="Write the normalization weight as `w = 1 + w'`, to improve numerical accuracy when close to one.",
        hint=FieldHint.architecture,
    )
    implementation: NormalizationImplementation = Field(
        default=NormalizationImplementation.auto,
        desc="The implementation to use for the normalization layer.",
        hint=FieldHint.performance,
    )
    # TODO: Rename to normalization_init_range
    initialization_range: float = Field(
        default=0.0,
        desc="Randomize the initialization with a uniform noise. Used to test for issues that may not be visible with the default initialization.",
        hint=FieldHint.testing,
        valid=check_field(Assert.geq, 0),
    )

    def get_layer(self, hidden_dim: "TensorDim") -> "LayerNorm | RMSNorm":
        from fast_llm.tensor import init_uniform_

        kwargs = {
            "hidden_dim": hidden_dim,
            "eps": self.epsilon,
            "implementation": self.implementation,
            "zero_centered": self.zero_centered,
        }
        if self.initialization_range:
            mean = 0 if self.zero_centered else 1
            kwargs["weight_init_method"] = init_uniform_(
                mean - self.initialization_range, mean + self.initialization_range
            )
        return self.module_class(**kwargs)

    @property
    @abc.abstractmethod
    def module_class(self):
        pass

    @classmethod
    def _from_dict(
        cls,
        default: dict[str, typing.Any],
        strict: bool = True,
        flat: bool = False,
    ) -> typing.Self:
        cls._handle_renamed_field(default, "normalization_type", "type")
        cls._handle_renamed_field(default, "layer_norm_eps", "epsilon")
        cls._handle_renamed_field(default, "zero_centered_normalization", "zero_centered")
        cls._handle_renamed_field(default, "normalization_implementation", "implementation")
        cls._handle_renamed_field(default, "layer_norm_init_range", "initialization_range")
        return super()._from_dict(default, strict, flat)


<<<<<<< HEAD
@config_class()
class LayerNormalizationConfig(LayerNormBaseConfig):
    _abstract = False

    @property
    def module_class(self):
        from fast_llm.layers.common.normalization import LayerNorm

        return LayerNorm


@config_class()
class RMSNormalizationConfig(LayerNormBaseConfig):
    _abstract = False

    @property
    def module_class(self):
        from fast_llm.layers.common.normalization import RMSNorm

        return RMSNorm


NormalizationConfig.register_subclass("none", NoNormalizationConfig)
NormalizationConfig.register_subclass("layer_norm", LayerNormalizationConfig)
NormalizationConfig.register_subclass("rms_norm", RMSNormalizationConfig)
=======
for name in NormalizationType:
    # We need this because we are using the reserved field name `type`.
    # TODO: Implement proper dynamic typing.
    NormalizationConfig.register_subclass(name.value, NormalizationConfig)


class PeftType(str, enum.Enum):
    # TODO : Use a dynamic config type instead.
    none = "none"
    lora = "lora"
>>>>>>> 65d7e03c


@config_class()
class PeftConfig(BaseModelConfig):
    @abc.abstractmethod
    def apply_linear(self, linear: "LinearBase", **kwargs) -> "LinearLike":
        pass


@config_class()
class NoPeftConfig(PeftConfig):
    _abstract = False

    def apply_linear(self, linear: "LinearBase", **kwargs) -> "LinearLike":
        return linear


@config_class()
class LoRAConfig(PeftConfig):
    _abstract = False

    rank: int = Field(
        default=8,
        desc="The LoRA rank, i.e. the size of the intermediate dimension.",
        hint=FieldHint.stability,
    )
    alpha: float = Field(
        default=8.0,
        desc="The LoRA scaling parameter.",
        hint=FieldHint.stability,
    )
    dropout: float = Field(
        default=0.0,
        desc="Dropout rate for LoRA.",
        hint=FieldHint.stability,
    )

    def apply_linear(self, linear: "LinearBase", **kwargs) -> "LinearLike":
        from fast_llm.layers.common.peft import lora_linear

        # TODO: Init method?
        return lora_linear(
            linear,
            linear.weight.param_init_method,
            linear.weight.param_init_method,
            self.rank,
            self.alpha,
            self.dropout,
            **kwargs,
        )<|MERGE_RESOLUTION|>--- conflicted
+++ resolved
@@ -35,13 +35,8 @@
         pass
 
 
-<<<<<<< HEAD
-@config_class()
-class NoNormalizationConfig(NormalizationConfig):
-=======
 @config_class(registry=True)
 class NormalizationConfig(BaseModelConfig):
->>>>>>> 65d7e03c
     _abstract = False
 
     @abc.abstractmethod
@@ -116,33 +111,6 @@
         return super()._from_dict(default, strict, flat)
 
 
-<<<<<<< HEAD
-@config_class()
-class LayerNormalizationConfig(LayerNormBaseConfig):
-    _abstract = False
-
-    @property
-    def module_class(self):
-        from fast_llm.layers.common.normalization import LayerNorm
-
-        return LayerNorm
-
-
-@config_class()
-class RMSNormalizationConfig(LayerNormBaseConfig):
-    _abstract = False
-
-    @property
-    def module_class(self):
-        from fast_llm.layers.common.normalization import RMSNorm
-
-        return RMSNorm
-
-
-NormalizationConfig.register_subclass("none", NoNormalizationConfig)
-NormalizationConfig.register_subclass("layer_norm", LayerNormalizationConfig)
-NormalizationConfig.register_subclass("rms_norm", RMSNormalizationConfig)
-=======
 for name in NormalizationType:
     # We need this because we are using the reserved field name `type`.
     # TODO: Implement proper dynamic typing.
@@ -153,7 +121,6 @@
     # TODO : Use a dynamic config type instead.
     none = "none"
     lora = "lora"
->>>>>>> 65d7e03c
 
 
 @config_class()
