--- conflicted
+++ resolved
@@ -33,7 +33,6 @@
                 "extra_tokens": self._config.model.base_model.prediction_heads,
             }
         )
-<<<<<<< HEAD
         if self._config.model.base_model.vision_encoder.enabled:
             parameters.update(
                 {
@@ -43,63 +42,4 @@
                     "image_end_token": self._config.model.base_model.vision_encoder.image_end_token,
                 }
             )
-        return parameters if _return_dict else GPTSamplingParameters(**parameters)
-
-    def get_tflops(self, phase: PhaseType, elapsed_time_per_iteration) -> tuple[int, int]:
-        # TODO: Do in model, automate/generalize, get other stats
-        """Get tflop/s/GPU from global-batch-size and elapsed-time"""
-        checkpoint_activations_factor = 3 if phase == PhaseType.training else 1
-        transformer_config = self._config.model.base_model.transformer
-        sequence_length = self._config.batch.sequence_length
-
-        tokens = self._config.batch.batch_size * sequence_length
-        num_transformer_layers = transformer_config.num_layers + self._config.model.base_model.prediction_heads - 1
-        transformer_flops_base = 2 * checkpoint_activations_factor * tokens * num_transformer_layers
-        dense_flops_base = transformer_flops_base * transformer_config.hidden_size
-        # Query, key, value, dense.
-        flops_per_iteration = (
-            2
-            * (transformer_config.num_attention_heads + transformer_config.head_groups)
-            * transformer_config.kv_channels
-            * dense_flops_base
-        )
-        # MLP
-        flops_per_iteration += (
-            (2 + transformer_config.gated)
-            * transformer_config.ffn_hidden_size
-            * dense_flops_base
-            * transformer_config.num_experts_per_token
-        )
-
-        # LM-head
-        flops_per_iteration += (
-            6
-            * tokens
-            * transformer_config.hidden_size
-            * self._config.model.base_model.vocab_size
-            * self._config.model.base_model.prediction_heads
-        )
-
-        # Attention-matrix computation
-        attn_flops_base = transformer_flops_base * transformer_config.projection_size
-        if transformer_config.window_size is None:
-            # Ignore masked values (s**2/2)
-            attn_flops = attn_flops_base * sequence_length
-            model_tflops = flops_per_iteration + attn_flops
-        else:
-            # s*w - w**2/2
-            attn_flops = (
-                2
-                * attn_flops_base
-                * transformer_config.window_size
-                * (1 - transformer_config.window_size / 2 / sequence_length)
-            )
-            model_tflops = flops_per_iteration + attn_flops
-
-        # Partial recomputation (normal is 2 ops * ckpt_factor = 6, adding 1 for recomputing Q x K)
-        hardware_flops = flops_per_iteration + 7 / 6 * attn_flops
-        ratio = elapsed_time_per_iteration * self._config.model.distributed.world_size * 1e12
-        return model_tflops / ratio, hardware_flops / ratio
-=======
-        return parameters if _return_dict else GPTSamplingParameters(**parameters)
->>>>>>> 04dcf095
+        return parameters if _return_dict else GPTSamplingParameters(**parameters)