import logging
import typing

from fast_llm.data.data.gpt.data import GPTData
from fast_llm.engine.distributed.config import PhaseType
from fast_llm.engine.training.trainer import Trainer
from fast_llm.models.gpt.config import GPTTrainerConfig
from fast_llm.models.gpt.model import GPTModel

logger = logging.getLogger(__name__)


class GPTTrainer[ConfigType: GPTTrainerConfig](Trainer[ConfigType]):
    config_class: typing.ClassVar[type[GPTTrainerConfig]] = GPTTrainerConfig
    model_class: typing.ClassVar[type[GPTModel]] = GPTModel

    def _get_data(self) -> GPTData:
        return GPTData(
            config=self._config.data,
            distributed_config=self._config.model.distributed,
            vocab_size=self._config.model.base_model.vocab_size,
            max_sequence_length=self._config.batch.sequence_length,
<<<<<<< HEAD
            use_document_boundaries=self._config.model.base_model.transformer.isolate_document_context,
=======
            cross_document_attention=self._config.batch.cross_document_attention,
>>>>>>> fae01025
        )

    def get_tflops(self, phase: PhaseType, elapsed_time_per_iteration) -> tuple[int, int]:
        # TODO: Do in model, automate/generalize, get other stats
        """Get tflop/s/GPU from global-batch-size and elapsed-time"""
        checkpoint_activations_factor = 3 if phase == PhaseType.training else 1
        transformer_config = self._config.model.base_model.transformer
        sequence_length = self._config.batch.sequence_length

        tokens = self._config.batch.batch_size * sequence_length
        transformer_flops_base = 2 * checkpoint_activations_factor * tokens * transformer_config.num_layers
        dense_flops_base = transformer_flops_base * transformer_config.hidden_size
        # Query, key, value, dense.
        flops_per_iteration = (
            2
            * (transformer_config.num_attention_heads + transformer_config.head_groups)
            * transformer_config.kv_channels
            * dense_flops_base
        )
        # MLP
        flops_per_iteration += (
            (2 + transformer_config.gated)
            * transformer_config.ffn_hidden_size
            * dense_flops_base
            * transformer_config.num_experts_per_token
        )

        # LM-head
        flops_per_iteration += 6 * tokens * transformer_config.hidden_size * self._config.model.base_model.vocab_size

        # Attention-matrix computation
        attn_flops_base = transformer_flops_base * transformer_config.projection_size
        if transformer_config.window_size is None:
            # Ignore masked values (s**2/2)
            attn_flops = attn_flops_base * sequence_length
            model_tflops = flops_per_iteration + attn_flops
        else:
            # s*w - w**2/2
            attn_flops = (
                2
                * attn_flops_base
                * transformer_config.window_size
                * (1 - transformer_config.window_size / 2 / sequence_length)
            )
            model_tflops = flops_per_iteration + attn_flops

        # Partial recomputation (normal is 2 ops * ckpt_factor = 6, adding 1 for recomputing Q x K)
        hardware_flops = flops_per_iteration + 7 / 6 * attn_flops
        ratio = elapsed_time_per_iteration * self._config.model.distributed.world_size * 1e12
        return model_tflops / ratio, hardware_flops / ratio<|MERGE_RESOLUTION|>--- conflicted
+++ resolved
@@ -20,11 +20,7 @@
             distributed_config=self._config.model.distributed,
             vocab_size=self._config.model.base_model.vocab_size,
             max_sequence_length=self._config.batch.sequence_length,
-<<<<<<< HEAD
-            use_document_boundaries=self._config.model.base_model.transformer.isolate_document_context,
-=======
             cross_document_attention=self._config.batch.cross_document_attention,
->>>>>>> fae01025
         )
 
     def get_tflops(self, phase: PhaseType, elapsed_time_per_iteration) -> tuple[int, int]:
