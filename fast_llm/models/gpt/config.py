import functools
import typing

from fast_llm.config import Field, FieldHint, FieldUpdate, check_field, config_class
from fast_llm.data.data.gpt.config import GPTDataConfig
from fast_llm.engine.checkpoint.config import CheckpointFormat, CheckpointHandler
from fast_llm.engine.multi_stage.config import FastLLMModelConfig, PretrainedFastLLMModelConfig
from fast_llm.engine.schedule.config import BatchConfig
from fast_llm.engine.training.config import TrainerConfig
from fast_llm.layers.language_model.config import LanguageModelBaseConfig
from fast_llm.models.gpt.megatron import set_megatron_distributed_seeds
from fast_llm.utils import Assert, div

if typing.TYPE_CHECKING:
    from fast_llm.models.gpt.huggingface import HuggingfaceGPTModelForCausalLM
    from fast_llm.models.gpt.model import GPTInferenceRunner, GPTModel
    from fast_llm.models.gpt.trainer import GPTTrainer


class GPTHuggingfaceCheckpointFormat(CheckpointFormat):
    support_optimizer: typing.ClassVar[bool] = False
    trust_remote_code: typing.ClassVar[bool] = False

    @classmethod
    def get_handler_class(cls) -> type[CheckpointHandler]:
        from fast_llm.models.gpt.conversion import AutoGPTHuggingfaceCheckpointHandler

        return AutoGPTHuggingfaceCheckpointHandler.get_handler_class(cls.name)


class AutoGPTHuggingfaceCheckpointFormat(GPTHuggingfaceCheckpointFormat):
    name: typing.ClassVar[str] = "auto"


class Starcoder2GPTHuggingfaceCheckpointFormat(GPTHuggingfaceCheckpointFormat):
    name: typing.ClassVar[str] = "starcoder2"


class LlamaGPTHuggingfaceCheckpointFormat(GPTHuggingfaceCheckpointFormat):
    name: typing.ClassVar[str] = "llama"


class Qwen2GPTHuggingfaceCheckpointFormat(GPTHuggingfaceCheckpointFormat):
    name: typing.ClassVar[str] = "qwen2"


class MistralGPTHuggingfaceCheckpointFormat(GPTHuggingfaceCheckpointFormat):
    name: typing.ClassVar[str] = "mistral"


class MixtralGPTHuggingfaceCheckpointFormat(GPTHuggingfaceCheckpointFormat):
    name: typing.ClassVar[str] = "mixtral"


class MTPLlamaGPTHuggingfaceCheckpointFormat(GPTHuggingfaceCheckpointFormat):
    name: typing.ClassVar[str] = "mtp_llama"
    trust_remote_code: typing.ClassVar[bool] = True


class LlavaGPTHuggingfaceCheckpointFormat(GPTHuggingfaceCheckpointFormat):
    name: typing.ClassVar[str] = "llava"
    # Using default values for vision and text models. Can be overridden in the config
    vision_name: typing.ClassVar[str] = "pixtral"
    text_name: typing.ClassVar[str] = "mistral"


class PixtralGPTHuggingfaceCheckpointFormat(GPTHuggingfaceCheckpointFormat):
    name: typing.ClassVar[str] = "pixtral"



class WhisperGPTHuggingfaceCheckpointFormat(GPTHuggingfaceCheckpointFormat):
    name: typing.ClassVar[str] = "whisper"


@config_class()
class GPTBatchConfig(BatchConfig):
    sequence_length: int = Field(
        default=2048,
        desc="Number of tokens in a sample.",
        hint=FieldHint.core,
        valid=check_field(Assert.gt, 0),
    )
    micro_sequence_length: int = Field(
        default=None,
        desc="Number of tokens in a micro-sequence (must divide the sequence length).",
        hint=FieldHint.performance,
        valid=check_field(Assert.gt, 0),
    )
    # TODO: Find a better place for these?
    cross_document_attention: bool = Field(
        default=True,
        desc="Applies attention to tokens from other documents in the packed sequence. Set to False for masking attention to other documents.",
        hint=FieldHint.feature,
    )
    use_loss_masking_spans: bool = Field(
        default=False,
        desc="Read loss masking spans from the dataset.",
        hint=FieldHint.feature,
    )

    def _validate(self) -> None:
        if self.micro_sequence_length is None:
            with self._set_implicit_default():
                self.micro_sequence_length = self.sequence_length
        super()._validate()

    @functools.cached_property
    def micro_batch_splits(self) -> int:
        assert self._validated
        return div(self.sequence_length, self.micro_sequence_length)


@config_class()
class GPTBaseModelConfig(LanguageModelBaseConfig):
    _abstract = False

    # Debug, to get an exact match with megatron init.
    use_megatron_initialization: bool = Field(
        default=False, desc="Exactly match the initialization of a Megatron model.", hint=FieldHint.testing
    )

    @classmethod
    def _from_dict(
        cls,
        default: dict[str, typing.Any],
        strict: bool = True,
        flat: bool = False,
    ) -> typing.Self:
        # TODO v0.3: Remove backward compatibility fix
        if "transposed_mlp_weight" in default:
            assert default.pop("transposed_mlp_weight")
        if "match_megatron" in default:
            assert "use_megatron_initialization" not in default
            default["use_megatron_initialization"] = default.pop("match_megatron")
        if "layer_norm_impl" in default:
            assert "normalization_implementation" not in default
            default["normalization_implementation"] = default.pop("layer_norm_impl")
        if "fused_mlp" in default:
            del default["fused_mlp"]
        return super()._from_dict(default, strict, flat)


@config_class()
class GPTModelConfig(FastLLMModelConfig):
    _abstract = False
    model_name: typing.ClassVar[str] = "gpt"
    base_model: GPTBaseModelConfig = FieldUpdate(default_factory=GPTBaseModelConfig)
    checkpoint_formats: typing.ClassVar[tuple[type[CheckpointFormat], ...]] = FastLLMModelConfig.checkpoint_formats + (
        AutoGPTHuggingfaceCheckpointFormat,
        Starcoder2GPTHuggingfaceCheckpointFormat,
        LlamaGPTHuggingfaceCheckpointFormat,
        Qwen2GPTHuggingfaceCheckpointFormat,
        MistralGPTHuggingfaceCheckpointFormat,
        MixtralGPTHuggingfaceCheckpointFormat,
        MTPLlamaGPTHuggingfaceCheckpointFormat,
        LlavaGPTHuggingfaceCheckpointFormat,
<<<<<<< HEAD
        WhisperGPTHuggingfaceCheckpointFormat,
=======
        PixtralGPTHuggingfaceCheckpointFormat,
>>>>>>> b5ed9f4f
    )

    @classmethod
    def get_model_class(cls) -> type["GPTModel"]:
        from fast_llm.models.gpt.model import GPTModel

        return GPTModel

    @classmethod
    def get_huggingface_model_class(cls) -> type["HuggingfaceGPTModelForCausalLM"]:
        from fast_llm.models.gpt.huggingface import HuggingfaceGPTModelForCausalLM

        return HuggingfaceGPTModelForCausalLM

    @classmethod
    def get_checkpoint_format(cls, format: type[CheckpointFormat]) -> type[CheckpointFormat]:
        if isinstance(format, type) and issubclass(format, CheckpointFormat):
            format_ = cls.get_checkpoint_format(format.name)
            Assert.is_(format, format_)
            return format_
        elif isinstance(format, dict):
            for format_ in cls.checkpoint_formats:
                if format_.name == format["name"]:
                    if (vision_name := format.get("vision_name")) is not None:
                        format_.vision_name = vision_name
                    if (text_name := format.get("text_name")) is not None:
                        format_.text_name = text_name
                    return format_
        for format_ in cls.checkpoint_formats:
            if format_.name == format:
                return format_
        raise ValueError(f"Checkpoint format {format} not supported for model {cls.model_name}")


@config_class()
class PretrainedGPTModelConfig(PretrainedFastLLMModelConfig):
    _abstract = False
    model: GPTModelConfig = FieldUpdate(default_factory=GPTModelConfig)


@config_class()
class GPTTrainerConfig(PretrainedGPTModelConfig, TrainerConfig):
    data: GPTDataConfig = FieldUpdate(default_factory=GPTDataConfig)
    batch: GPTBatchConfig = FieldUpdate(default_factory=GPTBatchConfig)
    # TODO: Use dynamic model type?
    reference_models: dict[str, PretrainedGPTModelConfig] = FieldUpdate()

    def _validate(self) -> None:
        if self.batch.sequence_length is None:
            # TODO: Drop this.
            self.batch.sequence_length = self.model.base_model.max_position_embeddings
        if self.model.base_model.use_megatron_initialization:
            set_megatron_distributed_seeds(self.model.distributed)
        super()._validate()
        if (name := self.model.base_model.distillation_model) is None:
            Assert.empty(self.reference_models)
        else:
            Assert.eq(self.reference_models.keys(), {name})
        if self.model.base_model.use_absolute_position_embeddings:
            Assert.geq(self.model.base_model.num_absolute_position_embeddings, self.batch.sequence_length)
        for reference_model in self.reference_models.values():
            Assert.none(reference_model.model.base_model.distillation_model)
            # TODO: Support more LM head features.
            Assert.none(reference_model.model.base_model.cross_entropy_splits)
            Assert.eq(reference_model.model.base_model.parallel_embeddings, self.model.base_model.parallel_embeddings)
            Assert.geq(reference_model.model.base_model.prediction_heads, self.model.base_model.prediction_heads)

    @classmethod
    def _from_dict(
        cls,
        default: dict[str, typing.Any],
        strict: bool = True,
        flat: bool = False,
    ) -> typing.Self:
        # TODO v0.x: Remove backward compatibility.
        cls._handle_renamed_field(
            default, ("data", "sampling", "use_loss_masking_spans"), ("batch", "use_loss_masking_spans")
        )
        return super()._from_dict(default, strict, flat)

    @classmethod
    def get_trainer_class(cls) -> type["GPTTrainer"]:
        from fast_llm.models.gpt.trainer import GPTTrainer

        return GPTTrainer

    @classmethod
    def get_inference_runner_class(cls) -> type["GPTInferenceRunner"]:
        from fast_llm.models.gpt.model import GPTInferenceRunner

        return GPTInferenceRunner<|MERGE_RESOLUTION|>--- conflicted
+++ resolved
@@ -66,7 +66,6 @@
 
 class PixtralGPTHuggingfaceCheckpointFormat(GPTHuggingfaceCheckpointFormat):
     name: typing.ClassVar[str] = "pixtral"
-
 
 
 class WhisperGPTHuggingfaceCheckpointFormat(GPTHuggingfaceCheckpointFormat):
@@ -155,11 +154,8 @@
         MixtralGPTHuggingfaceCheckpointFormat,
         MTPLlamaGPTHuggingfaceCheckpointFormat,
         LlavaGPTHuggingfaceCheckpointFormat,
-<<<<<<< HEAD
         WhisperGPTHuggingfaceCheckpointFormat,
-=======
         PixtralGPTHuggingfaceCheckpointFormat,
->>>>>>> b5ed9f4f
     )
 
     @classmethod
