--- conflicted
+++ resolved
@@ -51,16 +51,12 @@
 class MixtralGPTHuggingfaceCheckpointFormat(GPTHuggingfaceCheckpointFormat):
     name: typing.ClassVar[str] = "mixtral"
 
-
-<<<<<<< HEAD
-class LlavaGPTHuggingfaceCheckpointFormat(GPTHuggingfaceCheckpointFormat):
-    name: typing.ClassVar[str] = "llava"
-=======
 class MTPLlamaGPTHuggingfaceCheckpointFormat(GPTHuggingfaceCheckpointFormat):
     name: typing.ClassVar[str] = "mtp_llama"
     trust_remote_code: typing.ClassVar[bool] = True
->>>>>>> f08ac901
-
+
+class LlavaGPTHuggingfaceCheckpointFormat(GPTHuggingfaceCheckpointFormat):
+    name: typing.ClassVar[str] = "llava"
 
 @config_class()
 class GPTBatchConfig(BatchConfig):
@@ -142,11 +138,8 @@
         Qwen2GPTHuggingfaceCheckpointFormat,
         MistralGPTHuggingfaceCheckpointFormat,
         MixtralGPTHuggingfaceCheckpointFormat,
-<<<<<<< HEAD
+        MTPLlamaGPTHuggingfaceCheckpointFormat,
         LlavaGPTHuggingfaceCheckpointFormat,
-=======
-        MTPLlamaGPTHuggingfaceCheckpointFormat,
->>>>>>> f08ac901
     )
 
     @classmethod
