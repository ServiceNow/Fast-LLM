import abc
import dataclasses
import logging
import typing

import torch

from fast_llm.config import DEFAULT, MISSING
from fast_llm.engine.checkpoint.config import CheckpointFormat
from fast_llm.engine.checkpoint.external import (
    AutoStateDictCheckpointHandler,
    ConstantExportParamConverter,
    ConstantImportParamConverter,
    IgnoreImportParamConverter,
    IgnoreWeightConverter,
    MappedConfigParamConverter,
    ParamConverter,
    RenameParamConverter,
    SplitWeightConverter,
    WeightConverter,
)
from fast_llm.engine.checkpoint.huggingface import HuggingfaceStateDictCheckpointHandler
from fast_llm.engine.multi_stage.config import FastLLMModelConfig
from fast_llm.functional.config import ActivationType
from fast_llm.functional.rotary import convert_rotary_complex_to_real, convert_rotary_real_to_complex
from fast_llm.layers.common.config import NormalizationType
from fast_llm.layers.transformer.config import RotaryEmbeddingType, RoutingType, TransformerConfig
from fast_llm.models.gpt.config import (
    GPTArchitectureConfig,
    GPTModelConfig,
    LlamaGPTHuggingfaceCheckpointFormat,
    Qwen2GPTHuggingfaceCheckpointFormat,
    MistralGPTHuggingfaceCheckpointFormat,
    MixtralGPTHuggingfaceCheckpointFormat,
    Starcoder2GPTHuggingfaceCheckpointFormat,
)
from fast_llm.models.gpt.model import GPTModel
from fast_llm.tensor import SafeTensorSlice
from fast_llm.utils import Assert

if typing.TYPE_CHECKING:
    pass

logger = logging.getLogger(__name__)


class QueryWeightConverter(WeightConverter):
    # Hf uses the real format for rotary embeddings.
    _config: GPTArchitectureConfig

    def export_weight(
        self, weight: tuple[torch.Tensor | SafeTensorSlice, ...]
    ) -> tuple[torch.Tensor | SafeTensorSlice, ...]:
        (query,) = weight
        if self._config.layers.default.rotary.complex_format:
            query = convert_rotary_complex_to_real(query[:], self._config.layers.default.kv_channels, 0)
        return (query,)

    def import_weight(
        self, weight: tuple[torch.Tensor | SafeTensorSlice, ...]
    ) -> tuple[torch.Tensor | SafeTensorSlice, ...]:
        (query,) = weight
        if self._config.layers.default.rotary.complex_format:
            query = convert_rotary_real_to_complex(query[:], self._config.layers.default.kv_channels, 0)
        return (query,)


class KeyValueWeightConverter(WeightConverter):
    # Hf uses the real format for rotary embeddings, and keeps the key and value separate.
    _config: GPTArchitectureConfig

    def export_weight(
        self, weight: tuple[torch.Tensor | SafeTensorSlice, ...]
    ) -> tuple[torch.Tensor | SafeTensorSlice, ...]:
        (key_value,) = weight
        key, value = key_value[:].chunk(2)
        if self._config.layers.default.rotary.complex_format:
            key = convert_rotary_complex_to_real(key, self._config.layers.default.kv_channels, 0)
        return key, value

    def import_weight(
        self, weight: tuple[torch.Tensor | SafeTensorSlice, ...]
    ) -> tuple[torch.Tensor | SafeTensorSlice, ...]:
        key, value = weight
        if self._config.layers.default.rotary.complex_format:
            key = convert_rotary_real_to_complex(key[:], self._config.layers.default.kv_channels, 0)
        key_value = torch.cat([key[:], value[:]])
        return (key_value,)


class MLPLayer2Converter(WeightConverter):
    # Similar to SplitWeightConverter, but handles the optional MLP transpose.
    # Still ok for non-gated (trivial split) and biases (trivial 1d transpose)
    _config: GPTArchitectureConfig

    def export_weight(
        self, weight: tuple[torch.Tensor | SafeTensorSlice, ...]
    ) -> tuple[torch.Tensor | SafeTensorSlice, ...]:
        (merged_weight,) = weight
        return tuple(t.contiguous() for t in merged_weight[:].t().chunk(len(self.export_name), dim=-1))

    def import_weight(
        self, weight: tuple[torch.Tensor | SafeTensorSlice, ...]
    ) -> tuple[torch.Tensor | SafeTensorSlice, ...]:
        merged_weight = torch.cat([weight_[:] for weight_ in weight], dim=-1)
        return (merged_weight.t().contiguous(),)


class CommonHuggingfaceCheckpointHandler(HuggingfaceStateDictCheckpointHandler):
    _model: GPTModel
    _model_class: typing.ClassVar[FastLLMModelConfig] = GPTModelConfig
    """
    Common converter for llama-based huggingface models (llama, starcoder2, mistral, mixtral)
    """

    @classmethod
    def _create_config_converters(cls) -> list[ParamConverter]:
        return super()._create_config_converters() + [
            ConstantImportParamConverter(fast_llm_names=(("use_position_embeddings",),), fast_llm_value=False),
            RenameParamConverter(
                fast_llm_names=(("transformer", "rotary", "theta"),), export_names=(("rope_theta",),)
            ),
            MappedConfigParamConverter(
                fast_llm_names=(("transformer", "activation_type"),),
                export_names=(("hidden_act",),),
                fast_llm_value=ActivationType.from_hf_name,
                export_value=lambda activation_type: activation_type.hf_name,
            ),
            RenameParamConverter(
                fast_llm_names=(("transformer", "num_layers"),),
                export_names=(("num_hidden_layers",),),
            ),
            RenameParamConverter(
                fast_llm_names=(("transformer", "hidden_size"),),
                export_names=(("hidden_size",),),
            ),
            RenameParamConverter(
                fast_llm_names=(("transformer", "num_attention_heads"),),
                export_names=(("num_attention_heads",),),
            ),
            RenameParamConverter(
                fast_llm_names=(("transformer", "head_groups"),),
                export_names=(("num_key_value_heads",),),
            ),
            RenameParamConverter(
                fast_llm_names=(("transformer", "ffn_hidden_size"),),
                export_names=(("intermediate_size",),),
            ),
            RenameParamConverter(
                fast_llm_names=(("vocab_size",),),
                export_names=(("vocab_size",),),
            ),
            RenameParamConverter(
                fast_llm_names=(("tie_word_embeddings",),),
                export_names=(("tie_word_embeddings",),),
            ),
        ]

    @abc.abstractmethod
    def _get_mlp_converters(self, fast_llm_prefix: str, hf_prefix: str) -> list[WeightConverter]:
        pass


    def _create_weight_converters(
        self,
    ) -> list[WeightConverter]:
        converters = []
<<<<<<< HEAD
        num_layers = self._model.config.base_model.layers.default.num_layers
        norm_bias: bool = (
            self._model.config.base_model.layers.default.normalization.type == NormalizationType.layer_norm
        )
        linear_bias: bool = self._model.config.base_model.layers.default.add_linear_biases
=======
        num_layers = self._model.config.base_model.transformer.num_layers
        norm_bias: bool = self._model.config.base_model.transformer.normalization.type == NormalizationType.layer_norm
        transformer_config: TransformerConfig = self._model.config.base_model.transformer
>>>>>>> 23006dc2

        # Embedding and output
        if self._model.config.base_model.tie_word_embeddings:
            converters.append(WeightConverter("layers.0.word_embeddings_weight", "model.embed_tokens.weight"))
            converters.append(IgnoreWeightConverter((), "lm_head.weight"))
        else:
            converters.append(WeightConverter("layers.0.word_embeddings_weight", "model.embed_tokens.weight"))
            converters.append(WeightConverter(f"layers.{num_layers + 1}.output_weights", "lm_head.weight"))

        # Final norm
        converters += self._get_weight_and_bias_converters(
            f"layers.{num_layers + 1}.final_norm", "model.norm", norm_bias
        )

        for i in range(num_layers):
            # Self-attn
            converters += self._get_weight_and_bias_converters(
                f"layers.{i+1}.self_attn.query",
                f"model.layers.{i}.self_attn.q_proj",
                transformer_config.add_attn_qkv_bias,
                QueryWeightConverter,
            )
            converters += self._get_weight_and_bias_converters(
                f"layers.{i+1}.self_attn.key_value",
                (f"model.layers.{i}.self_attn.k_proj", f"model.layers.{i}.self_attn.v_proj"),
                transformer_config.add_attn_qkv_bias,
                KeyValueWeightConverter,
            )
            converters += self._get_weight_and_bias_converters(
                f"layers.{i+1}.self_attn.dense",
                f"model.layers.{i}.self_attn.o_proj",
                transformer_config.add_attn_dense_bias,
            )

            # Norm
            converters += self._get_weight_and_bias_converters(
                f"layers.{i+1}.norm_1", f"model.layers.{i}.input_layernorm", norm_bias
            )
            converters += self._get_weight_and_bias_converters(
                f"layers.{i+1}.norm_2", f"model.layers.{i}.post_attention_layernorm", norm_bias
            )

            # MLP
            converters += self._get_mlp_converters(f"layers.{i+1}", f"model.layers.{i}")

        return converters

    def _get_weight_and_bias_converters(
        self,
        fast_llm_prefix: str | tuple[str, ...],
        hf_prefix: str | tuple[str, ...],
        use_bias: bool,
        cls=WeightConverter,
    ) -> list[WeightConverter]:
        if isinstance(fast_llm_prefix, str):
            fast_llm_prefix = (fast_llm_prefix,)
        if isinstance(hf_prefix, str):
            hf_prefix = (hf_prefix,)
        converters = [
            cls(
                tuple(f"{prefix}.weight" for prefix in fast_llm_prefix),
                tuple(f"{prefix}.weight" for prefix in hf_prefix),
                self._model.config.base_model,
            )
        ]
        if use_bias:
            converters.append(
                cls(
                    tuple(f"{prefix}.bias" for prefix in fast_llm_prefix),
                    tuple(f"{prefix}.bias" for prefix in hf_prefix),
                    self._model.config.base_model,
                )
            )
        return converters


class Starcoder2HuggingfaceCheckpointHandler(CommonHuggingfaceCheckpointHandler):
    format: typing.ClassVar[type[CheckpointFormat]] = Starcoder2GPTHuggingfaceCheckpointFormat

    @classmethod
    def _create_config_converters(cls) -> list[ParamConverter]:
        return super()._create_config_converters() + [
            ConstantExportParamConverter(export_names=(("architectures",),), export_value=["Starcoder2ForCausalLM"]),
            ConstantImportParamConverter(
                fast_llm_names=(("transformer", "rotary", "type"),), fast_llm_value=RotaryEmbeddingType.default
            ),
            ConstantImportParamConverter(
                fast_llm_names=(("transformer", "normalization", "type"),), fast_llm_value=NormalizationType.layer_norm
            ),
            RenameParamConverter(
                fast_llm_names=(("transformer", "normalization", "epsilon"),), export_names=(("norm_epsilon",),)
            ),
            ConstantImportParamConverter(fast_llm_names=(("transformer", "gated"),), fast_llm_value=False),
            ConstantImportParamConverter(fast_llm_names=(("transformer", "add_linear_biases"),), fast_llm_value=True),
        ]

    def _get_mlp_converters(self, fast_llm_prefix: str, hf_prefix: str) -> list[WeightConverter]:
<<<<<<< HEAD
        linear_bias: bool = self._model.config.base_model.layers.default.add_linear_biases
=======
        transformer_config: TransformerConfig = self._model.config.base_model.transformer
>>>>>>> 23006dc2
        return [
            *self._get_weight_and_bias_converters(
                f"{fast_llm_prefix}.mlp.layer_1", f"{hf_prefix}.mlp.c_fc", transformer_config.add_mlp_bias
            ),
            *self._get_weight_and_bias_converters(
                f"{fast_llm_prefix}.mlp.layer_2",
                f"{hf_prefix}.mlp.c_proj",
                transformer_config.add_mlp_bias,
                MLPLayer2Converter,
            ),
        ]


class CommonLlamaHuggingfaceCheckpointHandler(CommonHuggingfaceCheckpointHandler, abc.ABC):
    @classmethod
    def _create_config_converters(cls) -> list[ParamConverter]:
        return super()._create_config_converters() + [
            ConstantImportParamConverter(
                fast_llm_names=(("transformer", "normalization", "type"),), fast_llm_value=NormalizationType.rms_norm
            ),
            RenameParamConverter(
                fast_llm_names=(("transformer", "normalization", "epsilon"),), export_names=(("rms_norm_eps",),)
            ),
            RenameParamConverter(
                fast_llm_names=(("transformer", "kv_channels"),),
                export_names=(("head_dim"),),
            ),
            ConstantImportParamConverter(fast_llm_names=(("transformer", "gated"),), fast_llm_value=True),
            ConstantImportParamConverter(fast_llm_names=(("transformer", "add_linear_biases"),), fast_llm_value=False),
            RopeScalingParamConverter(
                fast_llm_names=(
                    ("transformer", "rotary", "type"),
                    ("transformer", "rotary", "scale_factor"),
                    ("transformer", "rotary", "low_frequency_factor"),
                    ("transformer", "rotary", "high_frequency_factor"),
                    ("transformer", "rotary", "original_context_length"),
                    ("transformer", "rotary", "attention_factor"),
                    ("transformer", "rotary", "beta_fast"),
                    ("transformer", "rotary", "beta_slow"),
                ),
                export_names=(("rope_scaling",),),
            ),
        ]


@dataclasses.dataclass
class RopeScalingParamConverter(ParamConverter):
    _HUGGINGFACE_NAMES = (
        "rope_type",
        "factor",
        "low_freq_factor",
        "high_freq_factor",
        "original_max_position_embeddings",
        "attention_factor",
        "beta_fast",
        "beta_slow",
    )

    def __post_init__(self):
        Assert.eq(len(self.fast_llm_names), 8)
        Assert.eq(len(self.export_names), 1)

    def export_params(self, fast_llm_values: tuple[typing.Any, ...]) -> tuple[typing.Any, ...]:
        rope_type, *parameters = fast_llm_values
        if rope_type == RotaryEmbeddingType.default:
            return (None,)
        elif rope_type == RotaryEmbeddingType.llama3:
            return ({key: value for key, value in zip(self._HUGGINGFACE_NAMES, ("llama3", *parameters), strict=True)},)
        elif rope_type == RotaryEmbeddingType.yarn:
            return ({key: value for key, value in zip(self._HUGGINGFACE_NAMES, ("yarn", *parameters), strict=True)},)
        else:
            raise ValueError(f"Unsupported rotary scaling type: {rope_type}")

    def import_params(self, export_values: tuple[typing.Any, ...]) -> tuple[typing.Any, ...]:
        (export_value,) = export_values
        if export_value is None or (rope_type := export_value[self._HUGGINGFACE_NAMES[0]]) == "default":
            return (RotaryEmbeddingType.default,) + (DEFAULT,) * 7
        elif rope_type == RotaryEmbeddingType.llama3:
            return ("llama3", *[export_value.get(key, DEFAULT) for key in self._HUGGINGFACE_NAMES[1:]])
        elif rope_type == RotaryEmbeddingType.yarn:
            return ("yarn", *[export_value.get(key, DEFAULT) for key in self._HUGGINGFACE_NAMES[1:]])
        else:
            raise ValueError(f"Unsupported rotary scaling type: {rope_type}")


class LlamaHuggingfaceCheckpointHandler(CommonLlamaHuggingfaceCheckpointHandler):
    format: typing.ClassVar[type[CheckpointFormat]] = LlamaGPTHuggingfaceCheckpointFormat

    @classmethod
    def _create_config_converters(cls) -> list[ParamConverter]:
        return super()._create_config_converters() + [
            ConstantExportParamConverter(export_names=(("architectures",),), export_value=["LlamaForCausalLM"]),
            # TODO: Llama supports biases
            ConstantExportParamConverter(export_names=(("attention_bias",),), export_value=False),
            ConstantExportParamConverter(export_names=(("mlp_bias",),), export_value=False),
        ]

    def _get_mlp_converters(self, fast_llm_prefix: str, hf_prefix: str) -> list[WeightConverter]:
<<<<<<< HEAD
        linear_bias: bool = self._model.config.base_model.layers.default.add_linear_biases
=======
        transformer_config: TransformerConfig = self._model.config.base_model.transformer
        return [
            *self._get_weight_and_bias_converters(
                f"{fast_llm_prefix}.mlp.layer_1",
                (f"{hf_prefix}.mlp.gate_proj", f"{hf_prefix}.mlp.up_proj"),
                transformer_config.add_mlp_bias,
                SplitWeightConverter,
            ),
            *self._get_weight_and_bias_converters(
                f"{fast_llm_prefix}.mlp.layer_2",
                f"{hf_prefix}.mlp.down_proj",
                transformer_config.add_mlp_bias,
                MLPLayer2Converter,
            ),
        ]


@dataclasses.dataclass
class IgnoreImportQwen2SlidingWindowParamsConverter(ParamConverter):
    def __post_init__(self):
        Assert.eq(len(self.fast_llm_names), 0)
        Assert.eq(len(self.export_names), 0)
        self.export_names = (("use_sliding_window",), ("sliding_window",), ("max_window_layers",))

    def export_params(self, fast_llm_values: tuple[typing.Any, ...]) -> tuple[typing.Any, ...]:
        return (MISSING, MISSING, MISSING)

    def import_params(self, export_values: tuple[typing.Any, ...]) -> tuple[typing.Any, ...]:
        # Default value for use_sliding_window in Qwen2 HF config is False
        if export_values[0] != MISSING and export_values[0] == True:
            logger.warning(
                f"The configuration parameters `{self.export_names[0]}={export_values[0]}`,"
                f" `{self.export_names[1]}={export_values[1]}`, `{self.export_names[2]}={export_values[2]}`"
                f" are ignored during conversion."
                f" If you intend to use them in Fast-LLM, make sure to set them explicitly in the model configuration."
            )
        return ()


class Qwen2HuggingfaceCheckpointHandler(CommonHuggingfaceCheckpointHandler):
    format: typing.ClassVar[type[CheckpointFormat]] = Qwen2GPTHuggingfaceCheckpointFormat

    @classmethod
    def _create_config_converters(cls) -> list[ParamConverter]:
        return super()._create_config_converters() + [
            ConstantExportParamConverter(export_names=(("architectures",),), export_value=["Qwen2ForCausalLM"]),
            ConstantImportParamConverter(
                fast_llm_names=(("transformer", "normalization", "type"),), fast_llm_value=NormalizationType.rms_norm
            ),
            RenameParamConverter(
                fast_llm_names=(("transformer", "normalization", "epsilon"),), export_names=(("rms_norm_eps",),)
            ),
            ConstantImportParamConverter(fast_llm_names=(("transformer", "gated"),), fast_llm_value=True),
            ConstantImportParamConverter(
                fast_llm_names=(("transformer", "add_linear_biases"),), fast_llm_value="only_attn_qkv"
            ),
            RopeScalingParamConverter(
                fast_llm_names=(
                    ("transformer", "rotary", "type"),
                    ("transformer", "rotary", "scale_factor"),
                    ("transformer", "rotary", "low_frequency_factor"),
                    ("transformer", "rotary", "high_frequency_factor"),
                    ("transformer", "rotary", "original_context_length"),
                    ("transformer", "rotary", "attention_factor"),
                    ("transformer", "rotary", "beta_fast"),
                    ("transformer", "rotary", "beta_slow"),
                ),
                export_names=(("rope_scaling",),),
            ),
            IgnoreImportQwen2SlidingWindowParamsConverter(),
        ]

    def _get_mlp_converters(self, fast_llm_prefix: str, hf_prefix: str) -> list[WeightConverter]:
        transformer_config: TransformerConfig = self._model.config.base_model.transformer
>>>>>>> 23006dc2
        return [
            *self._get_weight_and_bias_converters(
                f"{fast_llm_prefix}.mlp.layer_1",
                (f"{hf_prefix}.mlp.gate_proj", f"{hf_prefix}.mlp.up_proj"),
                transformer_config.add_mlp_bias,
                SplitWeightConverter,
            ),
            *self._get_weight_and_bias_converters(
                f"{fast_llm_prefix}.mlp.layer_2",
                f"{hf_prefix}.mlp.down_proj",
                transformer_config.add_mlp_bias,
                MLPLayer2Converter,
            ),
        ]


class MistralHuggingfaceCheckpointHandler(CommonLlamaHuggingfaceCheckpointHandler):
    format: typing.ClassVar[type[CheckpointFormat]] = MistralGPTHuggingfaceCheckpointFormat

    @classmethod
    def _create_config_converters(cls) -> list[ParamConverter]:
        return super()._create_config_converters() + [
            ConstantExportParamConverter(export_names=(("architectures",),), export_value=["MistralForCausalLM"]),
            IgnoreImportParamConverter(export_names=(("sliding_window",),), ignore_export_value=None),
        ]

    def _get_mlp_converters(self, fast_llm_prefix: str, hf_prefix: str) -> list[WeightConverter]:
        return [
            SplitWeightConverter(
                f"{fast_llm_prefix}.mlp.layer_1.weight",
                (f"{hf_prefix}.mlp.gate_proj.weight", f"{hf_prefix}.mlp.up_proj.weight"),
            ),
            MLPLayer2Converter(
                f"{fast_llm_prefix}.mlp.layer_2.weight",
                f"{hf_prefix}.mlp.down_proj.weight",
                self._model.config.base_model,
            ),
        ]


class MixtralHuggingfaceCheckpointHandler(CommonLlamaHuggingfaceCheckpointHandler):
    format: typing.ClassVar[type[CheckpointFormat]] = MixtralGPTHuggingfaceCheckpointFormat

    @classmethod
    def _create_config_converters(cls) -> list[ParamConverter]:
        return super()._create_config_converters() + [
            ConstantExportParamConverter(export_names=(("architectures",),), export_value=["MixtralForCausalLM"]),
            ConstantImportParamConverter(
                fast_llm_names=(("transformer", "expert_routing_type"),), fast_llm_value=RoutingType.topk
            ),
            RenameParamConverter(
                fast_llm_names=(("transformer", "num_experts"),), export_names=(("num_local_experts",),)
            ),
            RenameParamConverter(
                fast_llm_names=(("transformer", "num_experts_per_token"),), export_names=(("num_experts_per_tok",),)
            ),
            IgnoreImportParamConverter(export_names=(("sliding_window",),), ignore_export_value=None),
        ]

    def _get_mlp_converters(self, fast_llm_prefix: str, hf_prefix: str) -> list[WeightConverter]:
        num_experts = self._model.config.base_model.layers.default.num_experts
        return [
            WeightConverter(f"{fast_llm_prefix}.mlp.router.weight", f"{hf_prefix}.block_sparse_moe.gate.weight"),
            SplitWeightConverter(
                f"{fast_llm_prefix}.mlp.layer_1.weight",
                tuple(
                    f"{hf_prefix}.block_sparse_moe.experts.{i}.{w}.weight"
                    for i in range(num_experts)
                    for w in ("w1", "w3")
                ),
            ),
            MLPLayer2Converter(
                f"{fast_llm_prefix}.mlp.layer_2.weight",
                tuple(f"{hf_prefix}.block_sparse_moe.experts.{i}.w2.weight" for i in range(num_experts)),
                self._model.config.base_model,
            ),
        ]


class AutoGPTHuggingfaceCheckpointHandler(
    AutoStateDictCheckpointHandler, HuggingfaceStateDictCheckpointHandler, abc.ABC
):

    handler_map = {
        Starcoder2GPTHuggingfaceCheckpointFormat.name: Starcoder2HuggingfaceCheckpointHandler,
        LlamaGPTHuggingfaceCheckpointFormat.name: LlamaHuggingfaceCheckpointHandler,
        Qwen2GPTHuggingfaceCheckpointFormat.name: Qwen2HuggingfaceCheckpointHandler,
        MistralGPTHuggingfaceCheckpointFormat.name: MistralHuggingfaceCheckpointHandler,
        MixtralGPTHuggingfaceCheckpointFormat.name: MixtralHuggingfaceCheckpointHandler,
    }<|MERGE_RESOLUTION|>--- conflicted
+++ resolved
@@ -29,9 +29,9 @@
     GPTArchitectureConfig,
     GPTModelConfig,
     LlamaGPTHuggingfaceCheckpointFormat,
-    Qwen2GPTHuggingfaceCheckpointFormat,
     MistralGPTHuggingfaceCheckpointFormat,
     MixtralGPTHuggingfaceCheckpointFormat,
+    Qwen2GPTHuggingfaceCheckpointFormat,
     Starcoder2GPTHuggingfaceCheckpointFormat,
 )
 from fast_llm.models.gpt.model import GPTModel
@@ -160,22 +160,15 @@
     def _get_mlp_converters(self, fast_llm_prefix: str, hf_prefix: str) -> list[WeightConverter]:
         pass
 
-
     def _create_weight_converters(
         self,
     ) -> list[WeightConverter]:
         converters = []
-<<<<<<< HEAD
         num_layers = self._model.config.base_model.layers.default.num_layers
         norm_bias: bool = (
             self._model.config.base_model.layers.default.normalization.type == NormalizationType.layer_norm
         )
-        linear_bias: bool = self._model.config.base_model.layers.default.add_linear_biases
-=======
-        num_layers = self._model.config.base_model.transformer.num_layers
-        norm_bias: bool = self._model.config.base_model.transformer.normalization.type == NormalizationType.layer_norm
-        transformer_config: TransformerConfig = self._model.config.base_model.transformer
->>>>>>> 23006dc2
+        transformer_config: TransformerConfig = self._model.config.base_model.layers.default
 
         # Embedding and output
         if self._model.config.base_model.tie_word_embeddings:
@@ -273,11 +266,7 @@
         ]
 
     def _get_mlp_converters(self, fast_llm_prefix: str, hf_prefix: str) -> list[WeightConverter]:
-<<<<<<< HEAD
-        linear_bias: bool = self._model.config.base_model.layers.default.add_linear_biases
-=======
-        transformer_config: TransformerConfig = self._model.config.base_model.transformer
->>>>>>> 23006dc2
+        transformer_config: TransformerConfig = self._model.config.base_model.layers.default
         return [
             *self._get_weight_and_bias_converters(
                 f"{fast_llm_prefix}.mlp.layer_1", f"{hf_prefix}.mlp.c_fc", transformer_config.add_mlp_bias
@@ -376,10 +365,7 @@
         ]
 
     def _get_mlp_converters(self, fast_llm_prefix: str, hf_prefix: str) -> list[WeightConverter]:
-<<<<<<< HEAD
-        linear_bias: bool = self._model.config.base_model.layers.default.add_linear_biases
-=======
-        transformer_config: TransformerConfig = self._model.config.base_model.transformer
+        transformer_config: TransformerConfig = self._model.config.base_model.layers.default
         return [
             *self._get_weight_and_bias_converters(
                 f"{fast_llm_prefix}.mlp.layer_1",
@@ -453,7 +439,6 @@
 
     def _get_mlp_converters(self, fast_llm_prefix: str, hf_prefix: str) -> list[WeightConverter]:
         transformer_config: TransformerConfig = self._model.config.base_model.transformer
->>>>>>> 23006dc2
         return [
             *self._get_weight_and_bias_converters(
                 f"{fast_llm_prefix}.mlp.layer_1",
