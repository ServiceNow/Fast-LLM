import abc
import dataclasses
import logging
import typing

import torch
from transformers.configuration_utils import PretrainedConfig

from fast_llm.config import DEFAULT, MISSING
from fast_llm.engine.checkpoint.config import CheckpointFormat
from fast_llm.engine.checkpoint.external import (
    AutoStateDictCheckpointHandler,
    ConstantExportParamConverter,
    ConstantImportParamConverter,
    IgnoreExportWeightConverter,
    IgnoreImportParamConverter,
    IgnoreImportWeightConverter,
    MappedConfigParamConverter,
    ParamConverter,
    RenameParamConverter,
    SplitWeightConverter,
    WeightConverter,
)
from fast_llm.engine.checkpoint.huggingface import CustomModelingExportMixin, HuggingfaceStateDictCheckpointHandler
from fast_llm.engine.multi_stage.config import FastLLMModelConfig
from fast_llm.functional.config import ActivationType
from fast_llm.functional.rotary import convert_rotary_complex_to_real, convert_rotary_real_to_complex
from fast_llm.layers.common.config import NormalizationType
from fast_llm.layers.transformer.config import RotaryEmbeddingType, RoutingType, TransformerConfig
from fast_llm.models.gpt.config import (
    GPTBaseModelConfig,
    GPTModelConfig,
    LlamaGPTHuggingfaceCheckpointFormat,
    LlavaGPTHuggingfaceCheckpointFormat,
    MistralGPTHuggingfaceCheckpointFormat,
    MixtralGPTHuggingfaceCheckpointFormat,
    MTPLlamaGPTHuggingfaceCheckpointFormat,
    Qwen2GPTHuggingfaceCheckpointFormat,
    Starcoder2GPTHuggingfaceCheckpointFormat,
)
from fast_llm.models.gpt.external.mtp_llama.configuration_mtp_llama import MTPLlamaConfig
from fast_llm.models.gpt.model import GPTModel
from fast_llm.tensor import SafeTensorSlice
from fast_llm.utils import Assert

if typing.TYPE_CHECKING:
    pass

logger = logging.getLogger(__name__)


class QueryWeightConverter(WeightConverter):
    # Hf uses the real format for rotary embeddings.
    _config: GPTBaseModelConfig

    def export_weight(
        self, weight: tuple[torch.Tensor | SafeTensorSlice, ...]
    ) -> tuple[torch.Tensor | SafeTensorSlice, ...]:
        (query,) = weight
        if self._config.transformer.rotary.complex_format:
            query = convert_rotary_complex_to_real(query[:], self._config.transformer.kv_channels, 0)
        return (query,)

    def import_weight(
        self, weight: tuple[torch.Tensor | SafeTensorSlice, ...]
    ) -> tuple[torch.Tensor | SafeTensorSlice, ...]:
        (query,) = weight
        if self._config.transformer.rotary.complex_format:
            query = convert_rotary_real_to_complex(query[:], self._config.transformer.kv_channels, 0)
        return (query,)


class KeyValueWeightConverter(WeightConverter):
    # Hf uses the real format for rotary embeddings, and keeps the key and value separate.
    _config: GPTBaseModelConfig

    def export_weight(
        self, weight: tuple[torch.Tensor | SafeTensorSlice, ...]
    ) -> tuple[torch.Tensor | SafeTensorSlice, ...]:
        (key_value,) = weight
        key, value = key_value[:].chunk(2)
        if self._config.transformer.rotary.complex_format:
            key = convert_rotary_complex_to_real(key, self._config.transformer.kv_channels, 0)
        return key, value

    def import_weight(
        self, weight: tuple[torch.Tensor | SafeTensorSlice, ...]
    ) -> tuple[torch.Tensor | SafeTensorSlice, ...]:
        key, value = weight
        if self._config.transformer.rotary.complex_format:
            key = convert_rotary_real_to_complex(key[:], self._config.transformer.kv_channels, 0)
        key_value = torch.cat([key[:], value[:]])
        return (key_value,)


class MLPLayer2Converter(WeightConverter):
    # Similar to SplitWeightConverter, but handles the optional MLP transpose.
    # Still ok for non-gated (trivial split) and biases (trivial 1d transpose)
    _config: GPTBaseModelConfig

    def export_weight(
        self, weight: tuple[torch.Tensor | SafeTensorSlice, ...]
    ) -> tuple[torch.Tensor | SafeTensorSlice, ...]:
        (merged_weight,) = weight
        return tuple(t.contiguous() for t in merged_weight[:].t().chunk(len(self.export_name), dim=-1))

    def import_weight(
        self, weight: tuple[torch.Tensor | SafeTensorSlice, ...]
    ) -> tuple[torch.Tensor | SafeTensorSlice, ...]:
        merged_weight = torch.cat([weight_[:] for weight_ in weight], dim=-1)
        return (merged_weight.t().contiguous(),)


class CommonHuggingfaceCheckpointHandler(HuggingfaceStateDictCheckpointHandler):
    _model: GPTModel
    _model_class: typing.ClassVar[FastLLMModelConfig] = GPTModelConfig
    """
    Common converter for llama-based huggingface models (llama, starcoder2, mistral, mixtral)
    """

    @classmethod
    def _create_config_converters(cls) -> list[ParamConverter]:
        return super()._create_config_converters() + [
            ConstantImportParamConverter(fast_llm_names=(("use_position_embeddings",),), fast_llm_value=False),
            RenameParamConverter(
                fast_llm_names=(("transformer", "rotary", "theta"),), export_names=(("rope_theta",),)
            ),
            MappedConfigParamConverter(
                fast_llm_names=(("transformer", "activation_type"),),
                export_names=(("hidden_act",),),
                fast_llm_value=ActivationType.from_hf_name,
                export_value=lambda activation_type: activation_type.hf_name,
            ),
            RenameParamConverter(
                fast_llm_names=(("transformer", "num_layers"),),
                export_names=(("num_hidden_layers",),),
            ),
            RenameParamConverter(
                fast_llm_names=(("transformer", "hidden_size"),),
                export_names=(("hidden_size",),),
            ),
            RenameParamConverter(
                fast_llm_names=(("transformer", "num_attention_heads"),),
                export_names=(("num_attention_heads",),),
            ),
            RenameParamConverter(
                fast_llm_names=(("transformer", "head_groups"),),
                export_names=(("num_key_value_heads",),),
            ),
            RenameParamConverter(
                fast_llm_names=(("transformer", "ffn_hidden_size"),),
                export_names=(("intermediate_size",),),
            ),
            RenameParamConverter(
                fast_llm_names=(("vocab_size",),),
                export_names=(("vocab_size",),),
            ),
            RenameParamConverter(
                fast_llm_names=(("tie_word_embeddings",),),
                export_names=(("tie_word_embeddings",),),
            ),
        ]

    @abc.abstractmethod
    def _get_mlp_converters(self, fast_llm_prefix: str, hf_prefix: str) -> list[WeightConverter]:
        pass

    def _create_weight_converters(
        self,
        hf_base_prefix: str = "",
        fast_llm_offset: int = 1,
    ) -> list[WeightConverter]:
        converters = []
        num_layers = self._model.config.base_model.transformer.num_layers

        # Embeddings
        converters.append(
            WeightConverter(
                f"layers.{fast_llm_offset - 1}.word_embeddings_weight", f"{hf_base_prefix}model.embed_tokens.weight"
            )
        )

        converters += self._create_lm_head_converters(hf_base_prefix, fast_llm_offset)

        for i in range(num_layers):
<<<<<<< HEAD
            converters += self._create_transformer_layer_converters(
                i, hf_base_prefix=hf_base_prefix, fast_llm_offset=fast_llm_offset
            )
=======
            converters += self._create_transformer_layer_converters(f"layers.{i+1}", f"model.layers.{i}")
>>>>>>> f08ac901

        return converters

    def _create_transformer_layer_converters(
<<<<<<< HEAD
        self,
        i: int,
        ignore_export: bool = False,
        hf_base_prefix: str = "",
        fast_llm_offset: int = 1,
        type: str | None = None,
    ) -> list[WeightConverter]:
        if type is not None:
            if type == "vision":
                transformer_config: TransformerConfig = self._model.config.base_model.vision_encoder.transformer
        else:
            transformer_config: TransformerConfig = self._model.config.base_model.transformer
=======
        self, fast_llm_layer_name: str, hf_layer_name: str, ignore_export: bool = False
    ) -> list[WeightConverter]:
        transformer_config: TransformerConfig = self._model.config.base_model.transformer
>>>>>>> f08ac901
        norm_bias: bool = self._model.config.base_model.transformer.normalization.type == NormalizationType.layer_norm
        converters = []
        names_bias_cls = [
            # Self-attn
            (
<<<<<<< HEAD
                f"layers.{i+fast_llm_offset}.self_attn.query",
                f"{hf_base_prefix}model.layers.{i}.self_attn.q_proj",
=======
                f"{fast_llm_layer_name}.self_attn.query",
                f"{hf_layer_name}.self_attn.q_proj",
>>>>>>> f08ac901
                transformer_config.add_attn_qkv_bias,
                QueryWeightConverter,
            ),
            (
<<<<<<< HEAD
                f"layers.{i+fast_llm_offset}.self_attn.key_value",
                (
                    f"{hf_base_prefix}model.layers.{i}.self_attn.k_proj",
                    f"{hf_base_prefix}model.layers.{i}.self_attn.v_proj",
                ),
=======
                f"{fast_llm_layer_name}.self_attn.key_value",
                (f"{hf_layer_name}.self_attn.k_proj", f"{hf_layer_name}.self_attn.v_proj"),
>>>>>>> f08ac901
                transformer_config.add_attn_qkv_bias,
                KeyValueWeightConverter,
            ),
            (
<<<<<<< HEAD
                f"layers.{i+fast_llm_offset}.self_attn.dense",
                f"{hf_base_prefix}model.layers.{i}.self_attn.o_proj",
=======
                f"{fast_llm_layer_name}.self_attn.dense",
                f"{hf_layer_name}.self_attn.o_proj",
>>>>>>> f08ac901
                transformer_config.add_attn_dense_bias,
                WeightConverter,
            ),
            # Norm
            (
<<<<<<< HEAD
                f"layers.{i+fast_llm_offset}.norm_1",
                f"{hf_base_prefix}model.layers.{i}.input_layernorm",
=======
                f"{fast_llm_layer_name}.norm_1",
                f"{hf_layer_name}.input_layernorm",
>>>>>>> f08ac901
                norm_bias,
                WeightConverter,
            ),
            (
<<<<<<< HEAD
                f"layers.{i+fast_llm_offset}.norm_2",
                f"{hf_base_prefix}model.layers.{i}.post_attention_layernorm",
=======
                f"{fast_llm_layer_name}.norm_2",
                f"{hf_layer_name}.post_attention_layernorm",
>>>>>>> f08ac901
                norm_bias,
                WeightConverter,
            ),
        ]
        for fast_llm_prefix, hf_prefix, use_bias, cls in names_bias_cls:
            converters += self._get_weight_and_bias_converters(
                fast_llm_prefix,
                () if ignore_export else hf_prefix,
                use_bias,
                cls=IgnoreExportWeightConverter if ignore_export else cls,
            )

        # MLP
        if ignore_export:
            converters += self._get_weight_and_bias_converters(
<<<<<<< HEAD
                f"layers.{i+fast_llm_offset}.mlp.layer_1",
=======
                f"{fast_llm_layer_name}.mlp.layer_1",
>>>>>>> f08ac901
                (),
                transformer_config.add_mlp_bias,
                cls=IgnoreExportWeightConverter,
            )
            converters += self._get_weight_and_bias_converters(
<<<<<<< HEAD
                f"layers.{i+fast_llm_offset}.mlp.layer_2",
=======
                f"{fast_llm_layer_name}.mlp.layer_2",
>>>>>>> f08ac901
                (),
                transformer_config.add_mlp_bias,
                cls=IgnoreExportWeightConverter,
            )
<<<<<<< HEAD
            converters += [IgnoreExportWeightConverter(f"layers.{i+fast_llm_offset}.mlp.router.weight", ())]
        else:
            converters += self._get_mlp_converters(f"layers.{i+fast_llm_offset}", f"{hf_base_prefix}model.layers.{i}")
=======
            converters += [IgnoreExportWeightConverter(f"{fast_llm_layer_name}.mlp.router.weight", ())]
        else:
            converters += self._get_mlp_converters(f"{fast_llm_layer_name}", f"{hf_layer_name}")
>>>>>>> f08ac901
        return converters

    def _create_lm_head_converters(self, hf_base_prefix: str, fast_llm_offset: int = 1) -> list[WeightConverter]:
        num_layers = self._model.config.base_model.transformer.num_layers
        prediction_heads = self._model.config.base_model.prediction_heads
        norm_bias: bool = self._model.config.base_model.transformer.normalization.type == NormalizationType.layer_norm
        converters = []

        # Next-token prediction head
        # Final norm
        converters += self._get_weight_and_bias_converters(
            f"layers.{num_layers + fast_llm_offset}.final_norm", f"{hf_base_prefix}model.norm", norm_bias
        )
        # Output weights
        if self._model.config.base_model.tie_word_embeddings:
            converters.append(IgnoreImportWeightConverter((), f"{hf_base_prefix}lm_head.weight"))
        else:
            converters.append(
                WeightConverter(
                    f"layers.{num_layers + fast_llm_offset}.output_weights", f"{hf_base_prefix}lm_head.weight"
                )
            )

        # MTP-heads > 0 are thrown away
        # TODO Soham: handle offset with MTP
        for i in range(1, prediction_heads):
            logger.warning(
                f"The model weights for the multi-token prediction head {i} are discarded during conversion."
            )
            mtp_transformer_layer_index = num_layers - 1 + 2 * i
            # MTP transformer layer
            converters += self._create_transformer_layer_converters(
                f"layers.{mtp_transformer_layer_index + 1}", "", ignore_export=True
            )
            # MTP output norm
            converters += self._get_weight_and_bias_converters(
                f"layers.{mtp_transformer_layer_index + 2}.final_norm", (), norm_bias, IgnoreExportWeightConverter
            )

        return converters

    def _get_weight_and_bias_converters(
        self,
        fast_llm_prefix: str | tuple[str, ...],
        hf_prefix: str | tuple[str, ...],
        use_bias: bool,
        cls=WeightConverter,
    ) -> list[WeightConverter]:
        if isinstance(fast_llm_prefix, str):
            fast_llm_prefix = (fast_llm_prefix,)
        if isinstance(hf_prefix, str):
            hf_prefix = (hf_prefix,)
        converters = [
            cls(
                tuple(f"{prefix}.weight" for prefix in fast_llm_prefix),
                tuple(f"{prefix}.weight" for prefix in hf_prefix),
                self._model.config.base_model,
            )
        ]
        if use_bias:
            converters.append(
                cls(
                    tuple(f"{prefix}.bias" for prefix in fast_llm_prefix),
                    tuple(f"{prefix}.bias" for prefix in hf_prefix),
                    self._model.config.base_model,
                )
            )
        return converters


class Starcoder2HuggingfaceCheckpointHandler(CommonHuggingfaceCheckpointHandler):
    format: typing.ClassVar[type[CheckpointFormat]] = Starcoder2GPTHuggingfaceCheckpointFormat

    @classmethod
    def _create_config_converters(cls) -> list[ParamConverter]:
        return super()._create_config_converters() + [
            ConstantExportParamConverter(export_names=(("architectures",),), export_value=["Starcoder2ForCausalLM"]),
            ConstantImportParamConverter(
                fast_llm_names=(("transformer", "rotary", "type"),), fast_llm_value=RotaryEmbeddingType.default
            ),
            ConstantImportParamConverter(
                fast_llm_names=(("transformer", "normalization", "type"),), fast_llm_value=NormalizationType.layer_norm
            ),
            RenameParamConverter(
                fast_llm_names=(("transformer", "normalization", "epsilon"),), export_names=(("norm_epsilon",),)
            ),
            ConstantImportParamConverter(fast_llm_names=(("transformer", "gated"),), fast_llm_value=False),
            ConstantImportParamConverter(fast_llm_names=(("transformer", "add_linear_biases"),), fast_llm_value=True),
        ]

    def _get_mlp_converters(self, fast_llm_prefix: str, hf_prefix: str) -> list[WeightConverter]:
        transformer_config: TransformerConfig = self._model.config.base_model.transformer
        return [
            *self._get_weight_and_bias_converters(
                f"{fast_llm_prefix}.mlp.layer_1", f"{hf_prefix}.mlp.c_fc", transformer_config.add_mlp_bias
            ),
            *self._get_weight_and_bias_converters(
                f"{fast_llm_prefix}.mlp.layer_2",
                f"{hf_prefix}.mlp.c_proj",
                transformer_config.add_mlp_bias,
                MLPLayer2Converter,
            ),
        ]


class CommonLlamaHuggingfaceCheckpointHandler(CommonHuggingfaceCheckpointHandler, abc.ABC):
    @classmethod
    def _create_config_converters(cls) -> list[ParamConverter]:
        return super()._create_config_converters() + [
            ConstantImportParamConverter(
                fast_llm_names=(("transformer", "normalization", "type"),), fast_llm_value=NormalizationType.rms_norm
            ),
            RenameParamConverter(
                fast_llm_names=(("transformer", "normalization", "epsilon"),), export_names=(("rms_norm_eps",),)
            ),
            RenameParamConverter(
                fast_llm_names=(("transformer", "kv_channels"),),
                export_names=(("head_dim",),),
            ),
            ConstantImportParamConverter(fast_llm_names=(("transformer", "gated"),), fast_llm_value=True),
            ConstantImportParamConverter(fast_llm_names=(("transformer", "add_linear_biases"),), fast_llm_value=False),
            RopeScalingParamConverter(
                fast_llm_names=(
                    ("transformer", "rotary", "type"),
                    ("transformer", "rotary", "scale_factor"),
                    ("transformer", "rotary", "low_frequency_factor"),
                    ("transformer", "rotary", "high_frequency_factor"),
                    ("transformer", "rotary", "original_context_length"),
                    ("transformer", "rotary", "attention_factor"),
                    ("transformer", "rotary", "beta_fast"),
                    ("transformer", "rotary", "beta_slow"),
                ),
                export_names=(("rope_scaling",),),
            ),
        ]


@dataclasses.dataclass
class RopeScalingParamConverter(ParamConverter):
    _HUGGINGFACE_NAMES = (
        "rope_type",
        "factor",
        "low_freq_factor",
        "high_freq_factor",
        "original_max_position_embeddings",
        "attention_factor",
        "beta_fast",
        "beta_slow",
    )

    def __post_init__(self):
        Assert.eq(len(self.fast_llm_names), 8)
        Assert.eq(len(self.export_names), 1)

    def export_params(self, fast_llm_values: tuple[typing.Any, ...]) -> tuple[typing.Any, ...]:
        rope_type, *parameters = fast_llm_values
        if rope_type == RotaryEmbeddingType.default:
            return (None,)
        elif rope_type == RotaryEmbeddingType.llama3:
            return ({key: value for key, value in zip(self._HUGGINGFACE_NAMES, ("llama3", *parameters), strict=True)},)
        elif rope_type == RotaryEmbeddingType.yarn:
            return ({key: value for key, value in zip(self._HUGGINGFACE_NAMES, ("yarn", *parameters), strict=True)},)
        else:
            raise ValueError(f"Unsupported rotary scaling type: {rope_type}")

    def import_params(self, export_values: tuple[typing.Any, ...]) -> tuple[typing.Any, ...]:
        (export_value,) = export_values
        if (
            export_value is None
            or export_value is MISSING
            or (rope_type := export_value[self._HUGGINGFACE_NAMES[0]]) == "default"
        ):
            return (RotaryEmbeddingType.default,) + (DEFAULT,) * 7
        elif rope_type == RotaryEmbeddingType.llama3:
            return ("llama3", *[export_value.get(key, DEFAULT) for key in self._HUGGINGFACE_NAMES[1:]])
        elif rope_type == RotaryEmbeddingType.yarn:
            return ("yarn", *[export_value.get(key, DEFAULT) for key in self._HUGGINGFACE_NAMES[1:]])
        else:
            raise ValueError(f"Unsupported rotary scaling type: {rope_type}")


class LlamaHuggingfaceCheckpointHandler(CommonLlamaHuggingfaceCheckpointHandler):
    format: typing.ClassVar[type[CheckpointFormat]] = LlamaGPTHuggingfaceCheckpointFormat

    @classmethod
    def _create_config_converters(cls) -> list[ParamConverter]:
        return super()._create_config_converters() + [
            ConstantExportParamConverter(export_names=(("architectures",),), export_value=["LlamaForCausalLM"]),
            # TODO: Llama supports biases
            ConstantExportParamConverter(export_names=(("attention_bias",),), export_value=False),
            ConstantExportParamConverter(export_names=(("mlp_bias",),), export_value=False),
        ]

    def _get_mlp_converters(self, fast_llm_prefix: str, hf_prefix: str) -> list[WeightConverter]:
        transformer_config: TransformerConfig = self._model.config.base_model.transformer
        return [
            *self._get_weight_and_bias_converters(
                f"{fast_llm_prefix}.mlp.layer_1",
                (f"{hf_prefix}.mlp.gate_proj", f"{hf_prefix}.mlp.up_proj"),
                transformer_config.add_mlp_bias,
                SplitWeightConverter,
            ),
            *self._get_weight_and_bias_converters(
                f"{fast_llm_prefix}.mlp.layer_2",
                f"{hf_prefix}.mlp.down_proj",
                transformer_config.add_mlp_bias,
                MLPLayer2Converter,
            ),
        ]


@dataclasses.dataclass
class IgnoreImportQwen2SlidingWindowParamsConverter(ParamConverter):
    def __post_init__(self):
        Assert.eq(len(self.fast_llm_names), 0)
        Assert.eq(len(self.export_names), 0)
        self.export_names = (("use_sliding_window",), ("sliding_window",), ("max_window_layers",))

    def export_params(self, fast_llm_values: tuple[typing.Any, ...]) -> tuple[typing.Any, ...]:
        return (MISSING, MISSING, MISSING)

    def import_params(self, export_values: tuple[typing.Any, ...]) -> tuple[typing.Any, ...]:
        # Default value for use_sliding_window in Qwen2 HF config is False
        if export_values[0] != MISSING and export_values[0] == True:
            logger.warning(
                f"The configuration parameters `{self.export_names[0]}={export_values[0]}`,"
                f" `{self.export_names[1]}={export_values[1]}`, `{self.export_names[2]}={export_values[2]}`"
                f" are ignored during conversion."
                f" If you intend to use them in Fast-LLM, make sure to set them explicitly in the model configuration."
            )
        return ()


class Qwen2HuggingfaceCheckpointHandler(CommonHuggingfaceCheckpointHandler):
    format: typing.ClassVar[type[CheckpointFormat]] = Qwen2GPTHuggingfaceCheckpointFormat

    @classmethod
    def _create_config_converters(cls) -> list[ParamConverter]:
        return super()._create_config_converters() + [
            ConstantExportParamConverter(export_names=(("architectures",),), export_value=["Qwen2ForCausalLM"]),
            ConstantImportParamConverter(
                fast_llm_names=(("transformer", "normalization", "type"),), fast_llm_value=NormalizationType.rms_norm
            ),
            RenameParamConverter(
                fast_llm_names=(("transformer", "normalization", "epsilon"),), export_names=(("rms_norm_eps",),)
            ),
            ConstantImportParamConverter(fast_llm_names=(("transformer", "gated"),), fast_llm_value=True),
            ConstantImportParamConverter(
                fast_llm_names=(("transformer", "add_linear_biases"),), fast_llm_value="only_attn_qkv"
            ),
            RopeScalingParamConverter(
                fast_llm_names=(
                    ("transformer", "rotary", "type"),
                    ("transformer", "rotary", "scale_factor"),
                    ("transformer", "rotary", "low_frequency_factor"),
                    ("transformer", "rotary", "high_frequency_factor"),
                    ("transformer", "rotary", "original_context_length"),
                    ("transformer", "rotary", "attention_factor"),
                    ("transformer", "rotary", "beta_fast"),
                    ("transformer", "rotary", "beta_slow"),
                ),
                export_names=(("rope_scaling",),),
            ),
            IgnoreImportQwen2SlidingWindowParamsConverter(),
        ]

    def _get_mlp_converters(self, fast_llm_prefix: str, hf_prefix: str) -> list[WeightConverter]:
        transformer_config: TransformerConfig = self._model.config.base_model.transformer
        return [
            *self._get_weight_and_bias_converters(
                f"{fast_llm_prefix}.mlp.layer_1",
                (f"{hf_prefix}.mlp.gate_proj", f"{hf_prefix}.mlp.up_proj"),
                transformer_config.add_mlp_bias,
                SplitWeightConverter,
            ),
            *self._get_weight_and_bias_converters(
                f"{fast_llm_prefix}.mlp.layer_2",
                f"{hf_prefix}.mlp.down_proj",
                transformer_config.add_mlp_bias,
                MLPLayer2Converter,
            ),
        ]


class MistralHuggingfaceCheckpointHandler(CommonLlamaHuggingfaceCheckpointHandler):
    format: typing.ClassVar[type[CheckpointFormat]] = MistralGPTHuggingfaceCheckpointFormat

    @classmethod
    def _create_config_converters(cls) -> list[ParamConverter]:
        return super()._create_config_converters() + [
            ConstantExportParamConverter(export_names=(("architectures",),), export_value=["MistralForCausalLM"]),
            IgnoreImportParamConverter(export_names=(("sliding_window",),), ignore_export_value=None),
        ]

    def _get_mlp_converters(self, fast_llm_prefix: str, hf_prefix: str) -> list[WeightConverter]:
        return [
            SplitWeightConverter(
                f"{fast_llm_prefix}.mlp.layer_1.weight",
                (f"{hf_prefix}.mlp.gate_proj.weight", f"{hf_prefix}.mlp.up_proj.weight"),
            ),
            MLPLayer2Converter(
                f"{fast_llm_prefix}.mlp.layer_2.weight",
                f"{hf_prefix}.mlp.down_proj.weight",
                self._model.config.base_model,
            ),
        ]


class LlavaHuggingfaceCheckpointHandler(MistralHuggingfaceCheckpointHandler):
    format: typing.ClassVar[type[CheckpointFormat]] = LlavaGPTHuggingfaceCheckpointFormat

    @classmethod
    def _create_config_converters(cls) -> list[ParamConverter]:
        lm_converters = super()._create_config_converters()
        lm_converters[-2] = ConstantExportParamConverter(
            export_names=(("architectures",),), export_value=["LlavaForConditionalGeneration"]
        )
        # TODO Soham: cleaner way to get language model config converters
        for converter in lm_converters:
            if isinstance(converter, (RenameParamConverter, MappedConfigParamConverter, RopeScalingParamConverter)):
                # Llava uses a different name for the text config
                # if converter.fast_llm_names[0][0] == "transformer":
                converter.export_names = (("text_config", *converter.export_names[0]), *converter.export_names[1:])
            # if converter.fast_llm_names[0][0] == "transformer":
            #     converter.export_names[0] = ("text_config", *converter.export_names[0])
        return lm_converters + [
            # Multimodal adapter
            RenameParamConverter(
                fast_llm_names=(("vision_encoder", "adapter_size"),),
                export_names=(("text_config", "hidden_size"),),
            ),
            # Image processing and conv layer
            # TODO Soham: these options are not in the fast-llm model config. They're read from BatchConfig currently
            # RenameParamConverter(
            #     fast_llm_names=(("vision_encoder", "encoder", "image_size"),),
            #     export_names=(
            #         (
            #             "vision_config",
            #             "image_size",
            #         ),
            #     ),
            # ),
            # RenameParamConverter(
            #     fast_llm_names=(("vision_encoder", "encoder", "patch_size"),),
            #     export_names=(
            #         (
            #             "vision_config",
            #             "patch_size",
            #         ),
            #     ),
            # ),
            ConstantImportParamConverter(
                fast_llm_names=(("vision_encoder", "patch_norm", "type"),),
                fast_llm_value=NormalizationType.rms_norm,
            ),
            ConstantImportParamConverter(
                fast_llm_names=(("vision_encoder", "transformer", "normalization", "type"),),
                fast_llm_value=NormalizationType.rms_norm,
            ),
            # Vision Transformer
            RenameParamConverter(
                fast_llm_names=(("vision_encoder", "transformer", "num_layers"),),
                export_names=(
                    (
                        "vision_config",
                        "num_hidden_layers",
                    ),
                ),
            ),
            RenameParamConverter(
                fast_llm_names=(("vision_encoder", "transformer", "hidden_size"),),
                export_names=(
                    (
                        "vision_config",
                        "hidden_size",
                    ),
                ),
            ),
            RenameParamConverter(
                fast_llm_names=(("vision_encoder", "transformer", "num_attention_heads"),),
                export_names=(
                    (
                        "vision_config",
                        "num_attention_heads",
                    ),
                ),
            ),
            RenameParamConverter(
                fast_llm_names=(("vision_encoder", "transformer", "head_groups"),),
                export_names=(
                    (
                        "vision_config",
                        "num_key_value_heads",
                    ),
                ),
            ),
            RenameParamConverter(
                fast_llm_names=(("vision_encoder", "transformer", "ffn_hidden_size"),),
                export_names=(
                    (
                        "vision_config",
                        "intermediate_size",
                    ),
                ),
            ),
            MappedConfigParamConverter(
                fast_llm_names=(("vision_encoder", "transformer", "activation_type"),),
                export_names=(
                    (
                        "vision_config",
                        "hidden_act",
                    ),
                ),
                fast_llm_value=ActivationType.from_hf_name,
                export_value=lambda activation_type: activation_type.hf_name,
            ),
            ConstantImportParamConverter(
                fast_llm_names=(("vision_encoder", "transformer", "gated"),), fast_llm_value=True
            ),
            MappedConfigParamConverter(
                fast_llm_names=(("vision_encoder", "adapter_activation_type"),),
                export_names=(("projector_hidden_act",),),
                fast_llm_value=ActivationType.from_hf_name,
                export_value=lambda activation_type: activation_type.hf_name,
            ),
            ConstantImportParamConverter(
                fast_llm_names=(("vision_encoder", "transformer", "add_linear_biases"),), fast_llm_value=False
            ),
            # TODO Soham: add this config param for completeness?
            # RenameParamConverter(
            #     fast_llm_names=(("vision_encoder", "encoder", "num_channels"),),
            #     export_names=(
            #         (
            #             "vision_config",
            #             "num_channels",
            #         ),
            #     ),
            # ),
            # RenameParamConverter(
            #     fast_llm_names=(("vision_encoder", "transformer", "attention_dropout"),),
            #     export_names=(
            #         (
            #             "vision_config",
            #             "attention_dropout",
            #         ),
            #     ),
            # ),
            RenameParamConverter(
                fast_llm_names=(("vision_encoder", "transformer", "rotary", "theta"),),
                export_names=(("vision_config", "rope_theta"),),
            ),
            # TODO Soham: add this config param in vision encoder for completeness?
            # RenameParamConverter(
            #     fast_llm_names=(("vision_encoder", "transformer", "initializer_range"),),
            #     export_names=(("vision_config", "initializer_range"),),
            # ),
        ]

    def _create_vision_transformer_converters(self) -> list[WeightConverter]:
        num_layers = self._model.config.base_model.vision_encoder.transformer.num_layers
        vision_transformer_converters = []
        for layer in range(num_layers):
            # TODO Soham: check if args are correct
            vision_transformer_converters.extend(
                self._create_vision_transformer_layer_converters(
                    layer,
                    ignore_export=False,
                    hf_base_prefix="vision_tower.transformer.layers.",
                    fast_llm_offset=1,
                    type="vision",
                )
            )

        return vision_transformer_converters

    def _create_vision_encoder_weight_converters(self) -> list[WeightConverter]:
        patch_conv_converter = WeightConverter("layers.0.conv.weight", "vision_tower.patch_conv.weight")
        layernorm_converters = [
            WeightConverter("layers.0.norm.weight", "vision_tower.ln_pre.weight"),
        ]
        if self._model.config.base_model.vision_encoder.patch_norm.type == NormalizationType.layer_norm:
            layernorm_converters.append(WeightConverter("layers.0.norm.bias", "vision_tower.ln_pre.bias"))

        vision_transformer_converters = self._create_vision_transformer_converters()
        offset = self._model.config.base_model.vision_encoder.transformer.num_layers + 1
        adapter_converters = [
            WeightConverter(f"layers.{offset}.layer_1.weight", "multi_modal_projector.linear_1.weight"),
            WeightConverter(f"layers.{offset}.layer_1.bias", "multi_modal_projector.linear_1.bias"),
            # TODO Soham: add bias based on config
            WeightConverter(f"layers.{offset}.layer_2.weight", "multi_modal_projector.linear_2.weight"),
            WeightConverter(f"layers.{offset}.layer_2.bias", "multi_modal_projector.linear_2.bias"),
        ]

        return [patch_conv_converter] + layernorm_converters + vision_transformer_converters + adapter_converters

    def _create_weight_converters(self) -> list[WeightConverter]:
        vision_encoder_converter = self._create_vision_encoder_weight_converters()
        offset = self._model.config.base_model.vision_encoder.transformer.num_layers + 3
        lm_converters = super()._create_weight_converters(hf_base_prefix="language_model.", fast_llm_offset=offset)
        return vision_encoder_converter + lm_converters

    def _create_vision_transformer_layer_converters(
        self,
        i: int,
        ignore_export: bool = False,
        hf_base_prefix: str = "",
        fast_llm_offset: int = 1,
        type: str | None = None,
    ) -> list[WeightConverter]:
        if type is not None:
            if type == "vision":
                transformer_config: TransformerConfig = self._model.config.base_model.vision_encoder.transformer
        else:
            transformer_config: TransformerConfig = self._model.config.base_model.transformer
        norm_bias: bool = self._model.config.base_model.transformer.normalization.type == NormalizationType.layer_norm
        converters = []
        names_bias_cls = [
            # Self-attn
            (
                f"layers.{i+fast_llm_offset}.self_attn.query",
                f"vision_tower.transformer.layers.{i}.attention.q_proj",
                transformer_config.add_attn_qkv_bias,
                QueryWeightConverter,
            ),
            (
                f"layers.{i+fast_llm_offset}.self_attn.key_value",
                (
                    f"vision_tower.transformer.layers.{i}.attention.k_proj",
                    f"vision_tower.transformer.layers.{i}.attention.v_proj",
                ),
                transformer_config.add_attn_qkv_bias,
                KeyValueWeightConverter,
            ),
            (
                f"layers.{i+fast_llm_offset}.self_attn.dense",
                f"vision_tower.transformer.layers.{i}.attention.o_proj",
                transformer_config.add_attn_dense_bias,
                WeightConverter,
            ),
            # Norm
            (
                f"layers.{i+fast_llm_offset}.norm_1",
                f"vision_tower.transformer.layers.{i}.attention_norm",
                norm_bias,
                WeightConverter,
            ),
            (
                f"layers.{i+fast_llm_offset}.norm_2",
                f"vision_tower.transformer.layers.{i}.ffn_norm",
                norm_bias,
                WeightConverter,
            ),
        ]
        for fast_llm_prefix, hf_prefix, use_bias, cls in names_bias_cls:
            converters += self._get_weight_and_bias_converters(
                fast_llm_prefix,
                () if ignore_export else hf_prefix,
                use_bias,
                cls=IgnoreExportWeightConverter if ignore_export else cls,
            )

        # MLP
        if ignore_export:
            converters += self._get_weight_and_bias_converters(
                f"layers.{i+fast_llm_offset}.mlp.layer_1",
                (),
                transformer_config.add_mlp_bias,
                cls=IgnoreExportWeightConverter,
            )
            converters += self._get_weight_and_bias_converters(
                f"layers.{i+fast_llm_offset}.mlp.layer_2",
                (),
                transformer_config.add_mlp_bias,
                cls=IgnoreExportWeightConverter,
            )
            converters += [IgnoreExportWeightConverter(f"layers.{i+fast_llm_offset}.mlp.router.weight", ())]
        else:
            converters += self._get_vision_transformer_mlp_converters(
                f"layers.{i+fast_llm_offset}", f"vision_tower.transformer.layers.{i}"
            )
        return converters

    def _get_vision_transformer_mlp_converters(self, fast_llm_prefix: str, hf_prefix: str) -> list[WeightConverter]:
        return [
            SplitWeightConverter(
                f"{fast_llm_prefix}.mlp.layer_1.weight",
                (f"{hf_prefix}.feed_forward.gate_proj.weight", f"{hf_prefix}.feed_forward.up_proj.weight"),
            ),
            MLPLayer2Converter(
                f"{fast_llm_prefix}.mlp.layer_2.weight",
                f"{hf_prefix}.feed_forward.down_proj.weight",
                self._model.config.base_model,
            ),
        ]


class MixtralHuggingfaceCheckpointHandler(CommonLlamaHuggingfaceCheckpointHandler):
    format: typing.ClassVar[type[CheckpointFormat]] = MixtralGPTHuggingfaceCheckpointFormat

    @classmethod
    def _create_config_converters(cls) -> list[ParamConverter]:
        return super()._create_config_converters() + [
            ConstantExportParamConverter(export_names=(("architectures",),), export_value=["MixtralForCausalLM"]),
            ConstantImportParamConverter(
                fast_llm_names=(("transformer", "expert_routing_type"),), fast_llm_value=RoutingType.topk
            ),
            RenameParamConverter(
                fast_llm_names=(("transformer", "num_experts"),), export_names=(("num_local_experts",),)
            ),
            RenameParamConverter(
                fast_llm_names=(("transformer", "num_experts_per_token"),), export_names=(("num_experts_per_tok",),)
            ),
            IgnoreImportParamConverter(export_names=(("sliding_window",),), ignore_export_value=None),
        ]

    def _get_mlp_converters(self, fast_llm_prefix: str, hf_prefix: str) -> list[WeightConverter]:
        num_experts = self._model.config.base_model.transformer.num_experts
        return [
            WeightConverter(f"{fast_llm_prefix}.mlp.router.weight", f"{hf_prefix}.block_sparse_moe.gate.weight"),
            SplitWeightConverter(
                f"{fast_llm_prefix}.mlp.layer_1.weight",
                tuple(
                    f"{hf_prefix}.block_sparse_moe.experts.{i}.{w}.weight"
                    for i in range(num_experts)
                    for w in ("w1", "w3")
                ),
            ),
            MLPLayer2Converter(
                f"{fast_llm_prefix}.mlp.layer_2.weight",
                tuple(f"{hf_prefix}.block_sparse_moe.experts.{i}.w2.weight" for i in range(num_experts)),
                self._model.config.base_model,
            ),
        ]


class MTPLlamaHuggingfaceCheckpointHandler(CustomModelingExportMixin, CommonLlamaHuggingfaceCheckpointHandler):
    from fast_llm.models.gpt.external.mtp_llama import configuration_mtp_llama, modeling_mtp_llama

    format: typing.ClassVar[type[CheckpointFormat]] = MTPLlamaGPTHuggingfaceCheckpointFormat
    modeling_file = modeling_mtp_llama.__file__
    configuration_file = configuration_mtp_llama.__file__
    configuration_cls: typing.ClassVar[type[PretrainedConfig]] = MTPLlamaConfig

    @classmethod
    def _create_config_converters(cls) -> list[ParamConverter]:
        return super()._create_config_converters() + [
            ConstantExportParamConverter(export_names=(("architectures",),), export_value=["MTPLlamaForCausalLM"]),
            ConstantExportParamConverter(
                export_names=(("auto_map",),),
                export_value={
                    "AutoConfig": "configuration_mtp_llama.MTPLlamaConfig",
                    "AutoModel": "modeling_mtp_llama.MTPLlamaModel",
                    "AutoModelForCausalLM": "modeling_mtp_llama.MTPLlamaForCausalLM",
                },
            ),
            # TODO: Llama supports biases
            ConstantExportParamConverter(export_names=(("attention_bias",),), export_value=False),
            ConstantExportParamConverter(export_names=(("mlp_bias",),), export_value=False),
            RenameParamConverter(
                fast_llm_names=(("prediction_heads",),),
                export_names=(("prediction_heads",),),
            ),
        ]

    def _get_mlp_converters(self, fast_llm_prefix: str, hf_prefix: str) -> list[WeightConverter]:
        transformer_config: TransformerConfig = self._model.config.base_model.transformer
        return [
            *self._get_weight_and_bias_converters(
                f"{fast_llm_prefix}.mlp.layer_1",
                (f"{hf_prefix}.mlp.gate_proj", f"{hf_prefix}.mlp.up_proj"),
                transformer_config.add_mlp_bias,
                SplitWeightConverter,
            ),
            *self._get_weight_and_bias_converters(
                f"{fast_llm_prefix}.mlp.layer_2",
                f"{hf_prefix}.mlp.down_proj",
                transformer_config.add_mlp_bias,
                MLPLayer2Converter,
            ),
        ]

    # Override base method to handle the MTP heads
    def _create_lm_head_converters(self) -> list[WeightConverter]:
        num_layers = self._model.config.base_model.transformer.num_layers
        prediction_heads = self._model.config.base_model.prediction_heads
        norm_bias: bool = self._model.config.base_model.transformer.normalization.type == NormalizationType.layer_norm
        converters = []

        # Next-token prediction head
        # Transformer layer is already handled in the transformer layer converters
        # Final norm
        converters += self._get_weight_and_bias_converters(
            f"layers.{num_layers + 1}.final_norm", "model.mtp_norms.0", norm_bias
        )
        # Multi-token prediction head
        for i in range(1, prediction_heads):
            mtp_transformer_layer_index = num_layers - 1 + 2 * i
            # MTP transformer layer
            converters += self._create_transformer_layer_converters(
                f"layers.{mtp_transformer_layer_index + 1}",
                f"model.mtp_heads.{i - 1}",
            )
            # MTP output norm
            converters += self._get_weight_and_bias_converters(
                f"layers.{mtp_transformer_layer_index + 2}.final_norm",
                f"model.mtp_norms.{i}",
                norm_bias,
            )
        # Output weights
        if self._model.config.base_model.tie_word_embeddings:
            converters.append(IgnoreImportWeightConverter((), "lm_head.weight"))
        else:
            converters.append(WeightConverter(f"layers.{num_layers + 1}.output_weights", "lm_head.weight"))

        return converters


class AutoGPTHuggingfaceCheckpointHandler(
    AutoStateDictCheckpointHandler, HuggingfaceStateDictCheckpointHandler, abc.ABC
):

    handler_map = {
        Starcoder2GPTHuggingfaceCheckpointFormat.name: Starcoder2HuggingfaceCheckpointHandler,
        LlamaGPTHuggingfaceCheckpointFormat.name: LlamaHuggingfaceCheckpointHandler,
        Qwen2GPTHuggingfaceCheckpointFormat.name: Qwen2HuggingfaceCheckpointHandler,
        MistralGPTHuggingfaceCheckpointFormat.name: MistralHuggingfaceCheckpointHandler,
        MixtralGPTHuggingfaceCheckpointFormat.name: MixtralHuggingfaceCheckpointHandler,
<<<<<<< HEAD
        LlavaGPTHuggingfaceCheckpointFormat.name: LlavaHuggingfaceCheckpointHandler,
=======
        MTPLlamaGPTHuggingfaceCheckpointFormat.name: MTPLlamaHuggingfaceCheckpointHandler,
>>>>>>> f08ac901
    }<|MERGE_RESOLUTION|>--- conflicted
+++ resolved
@@ -183,95 +183,46 @@
         converters += self._create_lm_head_converters(hf_base_prefix, fast_llm_offset)
 
         for i in range(num_layers):
-<<<<<<< HEAD
-            converters += self._create_transformer_layer_converters(
-                i, hf_base_prefix=hf_base_prefix, fast_llm_offset=fast_llm_offset
-            )
-=======
             converters += self._create_transformer_layer_converters(f"layers.{i+1}", f"model.layers.{i}")
->>>>>>> f08ac901
 
         return converters
 
     def _create_transformer_layer_converters(
-<<<<<<< HEAD
-        self,
-        i: int,
-        ignore_export: bool = False,
-        hf_base_prefix: str = "",
-        fast_llm_offset: int = 1,
-        type: str | None = None,
-    ) -> list[WeightConverter]:
-        if type is not None:
-            if type == "vision":
-                transformer_config: TransformerConfig = self._model.config.base_model.vision_encoder.transformer
-        else:
-            transformer_config: TransformerConfig = self._model.config.base_model.transformer
-=======
         self, fast_llm_layer_name: str, hf_layer_name: str, ignore_export: bool = False
     ) -> list[WeightConverter]:
         transformer_config: TransformerConfig = self._model.config.base_model.transformer
->>>>>>> f08ac901
         norm_bias: bool = self._model.config.base_model.transformer.normalization.type == NormalizationType.layer_norm
         converters = []
         names_bias_cls = [
             # Self-attn
             (
-<<<<<<< HEAD
-                f"layers.{i+fast_llm_offset}.self_attn.query",
-                f"{hf_base_prefix}model.layers.{i}.self_attn.q_proj",
-=======
                 f"{fast_llm_layer_name}.self_attn.query",
                 f"{hf_layer_name}.self_attn.q_proj",
->>>>>>> f08ac901
                 transformer_config.add_attn_qkv_bias,
                 QueryWeightConverter,
             ),
             (
-<<<<<<< HEAD
-                f"layers.{i+fast_llm_offset}.self_attn.key_value",
-                (
-                    f"{hf_base_prefix}model.layers.{i}.self_attn.k_proj",
-                    f"{hf_base_prefix}model.layers.{i}.self_attn.v_proj",
-                ),
-=======
                 f"{fast_llm_layer_name}.self_attn.key_value",
                 (f"{hf_layer_name}.self_attn.k_proj", f"{hf_layer_name}.self_attn.v_proj"),
->>>>>>> f08ac901
                 transformer_config.add_attn_qkv_bias,
                 KeyValueWeightConverter,
             ),
             (
-<<<<<<< HEAD
-                f"layers.{i+fast_llm_offset}.self_attn.dense",
-                f"{hf_base_prefix}model.layers.{i}.self_attn.o_proj",
-=======
                 f"{fast_llm_layer_name}.self_attn.dense",
                 f"{hf_layer_name}.self_attn.o_proj",
->>>>>>> f08ac901
                 transformer_config.add_attn_dense_bias,
                 WeightConverter,
             ),
             # Norm
             (
-<<<<<<< HEAD
-                f"layers.{i+fast_llm_offset}.norm_1",
-                f"{hf_base_prefix}model.layers.{i}.input_layernorm",
-=======
                 f"{fast_llm_layer_name}.norm_1",
                 f"{hf_layer_name}.input_layernorm",
->>>>>>> f08ac901
                 norm_bias,
                 WeightConverter,
             ),
             (
-<<<<<<< HEAD
-                f"layers.{i+fast_llm_offset}.norm_2",
-                f"{hf_base_prefix}model.layers.{i}.post_attention_layernorm",
-=======
                 f"{fast_llm_layer_name}.norm_2",
                 f"{hf_layer_name}.post_attention_layernorm",
->>>>>>> f08ac901
                 norm_bias,
                 WeightConverter,
             ),
@@ -287,34 +238,20 @@
         # MLP
         if ignore_export:
             converters += self._get_weight_and_bias_converters(
-<<<<<<< HEAD
-                f"layers.{i+fast_llm_offset}.mlp.layer_1",
-=======
                 f"{fast_llm_layer_name}.mlp.layer_1",
->>>>>>> f08ac901
                 (),
                 transformer_config.add_mlp_bias,
                 cls=IgnoreExportWeightConverter,
             )
             converters += self._get_weight_and_bias_converters(
-<<<<<<< HEAD
-                f"layers.{i+fast_llm_offset}.mlp.layer_2",
-=======
                 f"{fast_llm_layer_name}.mlp.layer_2",
->>>>>>> f08ac901
                 (),
                 transformer_config.add_mlp_bias,
                 cls=IgnoreExportWeightConverter,
             )
-<<<<<<< HEAD
-            converters += [IgnoreExportWeightConverter(f"layers.{i+fast_llm_offset}.mlp.router.weight", ())]
-        else:
-            converters += self._get_mlp_converters(f"layers.{i+fast_llm_offset}", f"{hf_base_prefix}model.layers.{i}")
-=======
             converters += [IgnoreExportWeightConverter(f"{fast_llm_layer_name}.mlp.router.weight", ())]
         else:
             converters += self._get_mlp_converters(f"{fast_llm_layer_name}", f"{hf_layer_name}")
->>>>>>> f08ac901
         return converters
 
     def _create_lm_head_converters(self, hf_base_prefix: str, fast_llm_offset: int = 1) -> list[WeightConverter]:
@@ -813,6 +750,7 @@
     def _create_weight_converters(self) -> list[WeightConverter]:
         vision_encoder_converter = self._create_vision_encoder_weight_converters()
         offset = self._model.config.base_model.vision_encoder.transformer.num_layers + 3
+        # TODO Soham: call _create_transformer_layer_converters with llava's custom offset
         lm_converters = super()._create_weight_converters(hf_base_prefix="language_model.", fast_llm_offset=offset)
         return vision_encoder_converter + lm_converters
 
@@ -1042,9 +980,6 @@
         Qwen2GPTHuggingfaceCheckpointFormat.name: Qwen2HuggingfaceCheckpointHandler,
         MistralGPTHuggingfaceCheckpointFormat.name: MistralHuggingfaceCheckpointHandler,
         MixtralGPTHuggingfaceCheckpointFormat.name: MixtralHuggingfaceCheckpointHandler,
-<<<<<<< HEAD
+        MTPLlamaGPTHuggingfaceCheckpointFormat.name: MTPLlamaHuggingfaceCheckpointHandler,
         LlavaGPTHuggingfaceCheckpointFormat.name: LlavaHuggingfaceCheckpointHandler,
-=======
-        MTPLlamaGPTHuggingfaceCheckpointFormat.name: MTPLlamaHuggingfaceCheckpointHandler,
->>>>>>> f08ac901
     }