import abc
import dataclasses
import logging
import typing

import torch
from transformers.configuration_utils import PretrainedConfig

from fast_llm import __version__
from fast_llm.config import DEFAULT, MISSING, get_nested_dict_value, set_nested_dict_value
from fast_llm.engine.base_model.config import BaseModelConfig
from fast_llm.engine.checkpoint.config import CheckpointFormat, CheckpointLoadMetadataConfig
from fast_llm.engine.checkpoint.external import (
    AutoStateDictCheckpointHandler,
    ConstantExportParamConverter,
    ConstantImportParamConverter,
    IgnoreExportWeightConverter,
    IgnoreImportParamConverter,
    IgnoreImportWeightConverter,
    MappedConfigParamConverter,
    ParamConverter,
    RenameParamConverter,
    SplitWeightConverter,
    WeightConverter,
)
from fast_llm.engine.checkpoint.huggingface import CustomModelingExportMixin, HuggingfaceStateDictCheckpointHandler
from fast_llm.engine.multi_stage.config import CheckpointMetadata, FastLLMModelConfig
from fast_llm.functional.config import ActivationType
from fast_llm.functional.rotary import convert_rotary_complex_to_real, convert_rotary_real_to_complex
from fast_llm.layers.audio_encoder.config import AudioEncoderType
from fast_llm.layers.common.config import NormalizationType
from fast_llm.layers.transformer.config import RotaryEmbeddingType, RoutingType, TransformerConfig
from fast_llm.layers.vision_encoder.config import VisionEncoderType
from fast_llm.models.gpt.config import (
    GPTBaseModelConfig,
    GPTModelConfig,
    LlamaGPTHuggingfaceCheckpointFormat,
    LlavaGPTHuggingfaceCheckpointFormat,
    MistralGPTHuggingfaceCheckpointFormat,
    MixtralGPTHuggingfaceCheckpointFormat,
    MTPLlamaGPTHuggingfaceCheckpointFormat,
    PixtralGPTHuggingfaceCheckpointFormat,
    Qwen2GPTHuggingfaceCheckpointFormat,
    Starcoder2GPTHuggingfaceCheckpointFormat,
    WhisperGPTHuggingfaceCheckpointFormat,
)
from fast_llm.models.gpt.external.mtp_llama.configuration_mtp_llama import MTPLlamaConfig
from fast_llm.models.gpt.model import GPTModel
from fast_llm.tensor import SafeTensorSlice
from fast_llm.utils import Assert

if typing.TYPE_CHECKING:
    pass

logger = logging.getLogger(__name__)


class QueryWeightConverter(WeightConverter):
    # Hf uses the real format for rotary embeddings.
    _config: GPTBaseModelConfig

    def export_weight(
        self, weight: tuple[torch.Tensor | SafeTensorSlice, ...]
    ) -> tuple[torch.Tensor | SafeTensorSlice, ...]:
        (query,) = weight
        if self._config.transformer.rotary.complex_format:
            query = convert_rotary_complex_to_real(query[:], self._config.transformer.kv_channels, 0)
        return (query,)

    def import_weight(
        self, weight: tuple[torch.Tensor | SafeTensorSlice, ...]
    ) -> tuple[torch.Tensor | SafeTensorSlice, ...]:
        (query,) = weight
        if self._config.transformer.rotary.complex_format:
            query = convert_rotary_real_to_complex(query[:], self._config.transformer.kv_channels, 0)
        return (query,)


class KeyValueWeightConverter(WeightConverter):
    # Hf uses the real format for rotary embeddings, and keeps the key and value separate.
    _config: GPTBaseModelConfig

    def export_weight(
        self, weight: tuple[torch.Tensor | SafeTensorSlice, ...]
    ) -> tuple[torch.Tensor | SafeTensorSlice, ...]:
        (key_value,) = weight
        key, value = key_value[:].chunk(2)
        if self._config.transformer.rotary.complex_format:
            key = convert_rotary_complex_to_real(key, self._config.transformer.kv_channels, 0)
        return key, value

    def import_weight(
        self, weight: tuple[torch.Tensor | SafeTensorSlice, ...]
    ) -> tuple[torch.Tensor | SafeTensorSlice, ...]:
        key, value = weight
        if self._config.transformer.rotary.complex_format:
            key = convert_rotary_real_to_complex(key[:], self._config.transformer.kv_channels, 0)
        key_value = torch.cat([key[:], value[:]])
        return (key_value,)


class MLPLayer2Converter(WeightConverter):
    # Similar to SplitWeightConverter, but handles the optional MLP transpose.
    # Still ok for non-gated (trivial split) and biases (trivial 1d transpose)
    _config: GPTBaseModelConfig

    def export_weight(
        self, weight: tuple[torch.Tensor | SafeTensorSlice, ...]
    ) -> tuple[torch.Tensor | SafeTensorSlice, ...]:
        (merged_weight,) = weight
        return tuple(t.contiguous() for t in merged_weight[:].t().chunk(len(self.export_name), dim=-1))

    def import_weight(
        self, weight: tuple[torch.Tensor | SafeTensorSlice, ...]
    ) -> tuple[torch.Tensor | SafeTensorSlice, ...]:
        merged_weight = torch.cat([weight_[:] for weight_ in weight], dim=-1)
        return (merged_weight.t().contiguous(),)


class WeightAndBiasConverterMixin:
    def _get_weight_and_bias_converters(
        self,
        fast_llm_prefix: str | tuple[str, ...],
        hf_prefix: str | tuple[str, ...],
        use_bias: bool,
        cls=WeightConverter,
    ) -> list[WeightConverter]:
        if isinstance(fast_llm_prefix, str):
            fast_llm_prefix = (fast_llm_prefix,)
        if isinstance(hf_prefix, str):
            hf_prefix = (hf_prefix,)
        converters = [
            cls(
                tuple(f"{prefix}.weight" for prefix in fast_llm_prefix),
                tuple(f"{prefix}.weight" for prefix in hf_prefix),
                self._model.config.base_model,
            )
        ]
        if use_bias:
            converters.append(
                cls(
                    tuple(f"{prefix}.bias" for prefix in fast_llm_prefix),
                    tuple(f"{prefix}.bias" for prefix in hf_prefix),
                    self._model.config.base_model,
                )
            )
        return converters


class CommonHuggingfaceCheckpointHandler(WeightAndBiasConverterMixin, HuggingfaceStateDictCheckpointHandler):
    _model: GPTModel
    _model_class: typing.ClassVar[FastLLMModelConfig] = GPTModelConfig
    """
    Common converter for llama-based huggingface models (llama, starcoder2, mistral, mixtral)
    """

    @classmethod
    def _create_config_converters(cls) -> list[ParamConverter]:
        return super()._create_config_converters() + [
            ConstantImportParamConverter(fast_llm_names=(("use_position_embeddings",),), fast_llm_value=False),
            RenameParamConverter(
                fast_llm_names=(("transformer", "rotary", "theta"),), export_names=(("rope_theta",),)
            ),
            MappedConfigParamConverter(
                fast_llm_names=(("transformer", "activation_type"),),
                export_names=(("hidden_act",),),
                fast_llm_value=ActivationType.from_hf_name,
                export_value=lambda activation_type: activation_type.hf_name,
            ),
            RenameParamConverter(
                fast_llm_names=(("transformer", "num_layers"),),
                export_names=(("num_hidden_layers",),),
            ),
            RenameParamConverter(
                fast_llm_names=(("transformer", "hidden_size"),),
                export_names=(("hidden_size",),),
            ),
            RenameParamConverter(
                fast_llm_names=(("transformer", "num_attention_heads"),),
                export_names=(("num_attention_heads",),),
            ),
            RenameParamConverter(
                fast_llm_names=(("transformer", "head_groups"),),
                export_names=(("num_key_value_heads",),),
            ),
            RenameParamConverter(
                fast_llm_names=(("transformer", "ffn_hidden_size"),),
                export_names=(("intermediate_size",),),
            ),
            RenameParamConverter(
                fast_llm_names=(("vocab_size",),),
                export_names=(("vocab_size",),),
            ),
            RenameParamConverter(
                fast_llm_names=(("tie_word_embeddings",),),
                export_names=(("tie_word_embeddings",),),
            ),
        ]

    @abc.abstractmethod
    def _get_mlp_converters(self, fast_llm_prefix: str, hf_prefix: str) -> list[WeightConverter]:
        pass

    def _create_weight_converters(
        self,
        hf_base_prefix: str = "",
        offset: int = 0,
    ) -> list[WeightConverter]:
        converters = []
        num_layers = self._model.config.base_model.transformer.num_layers

        # Embeddings
        converters.append(
            WeightConverter(f"layers.{offset}.word_embeddings_weight", f"{hf_base_prefix}model.embed_tokens.weight")
        )

        converters += self._create_lm_head_converters(hf_base_prefix, offset=offset)

        for i in range(num_layers):
            converters += self._create_transformer_layer_converters(
                f"layers.{i+offset+1}", f"{hf_base_prefix}model.layers.{i}"
            )

        return converters

    def _create_lm_head_converters(self, hf_base_prefix: str = "", offset: int = 0) -> list[WeightConverter]:
        num_layers = self._model.config.base_model.transformer.num_layers
        prediction_heads = self._model.config.base_model.prediction_heads
        norm_bias: bool = self._model.config.base_model.transformer.normalization.type == NormalizationType.layer_norm
        converters = []

        # Next-token prediction head
        # Final norm
        converters += self._get_weight_and_bias_converters(
            f"layers.{num_layers + offset + 1}.final_norm", f"{hf_base_prefix}model.norm", norm_bias
        )
        # Output weights
        if self._model.config.base_model.tie_word_embeddings:
            converters.append(IgnoreImportWeightConverter((), f"{hf_base_prefix}lm_head.weight"))
        else:
            converters.append(
                WeightConverter(f"layers.{num_layers + offset + 1}.output_weights", f"{hf_base_prefix}lm_head.weight")
            )

        # MTP-heads > 0 are thrown away
        # TODO Soham: handle offset with MTP
        for i in range(1, prediction_heads):
            logger.warning(
                f"The model weights for the multi-token prediction head {i} are discarded during conversion."
            )
            mtp_transformer_layer_index = num_layers - 1 + 2 * i
            # MTP transformer layer
            converters += self._create_transformer_layer_converters(
                f"layers.{mtp_transformer_layer_index + 1}", "", ignore_export=True
            )
            # MTP output norm
            converters += self._get_weight_and_bias_converters(
                f"layers.{mtp_transformer_layer_index + 2}.final_norm", (), norm_bias, IgnoreExportWeightConverter
            )

        return converters

    def _create_transformer_layer_converters(
        self, fast_llm_layer_name: str, hf_layer_name: str, ignore_export: bool = False
    ) -> list[WeightConverter]:
        transformer_config: TransformerConfig = self._model.config.base_model.transformer
        norm_bias: bool = self._model.config.base_model.transformer.normalization.type == NormalizationType.layer_norm
        converters = []
        names_bias_cls = [
            # Self-attn
            (
                f"{fast_llm_layer_name}.self_attn.query",
                f"{hf_layer_name}.self_attn.q_proj",
                transformer_config.add_attn_qkv_bias,
                QueryWeightConverter,
            ),
            (
                f"{fast_llm_layer_name}.self_attn.key_value",
                (f"{hf_layer_name}.self_attn.k_proj", f"{hf_layer_name}.self_attn.v_proj"),
                transformer_config.add_attn_qkv_bias,
                KeyValueWeightConverter,
            ),
            (
                f"{fast_llm_layer_name}.self_attn.dense",
                f"{hf_layer_name}.self_attn.o_proj",
                transformer_config.add_attn_dense_bias,
                WeightConverter,
            ),
            # Norm
            (
                f"{fast_llm_layer_name}.norm_1",
                f"{hf_layer_name}.input_layernorm",
                norm_bias,
                WeightConverter,
            ),
            (
                f"{fast_llm_layer_name}.norm_2",
                f"{hf_layer_name}.post_attention_layernorm",
                norm_bias,
                WeightConverter,
            ),
        ]
        for fast_llm_prefix, hf_prefix, use_bias, cls in names_bias_cls:
            converters += self._get_weight_and_bias_converters(
                fast_llm_prefix,
                () if ignore_export else hf_prefix,
                use_bias,
                cls=IgnoreExportWeightConverter if ignore_export else cls,
            )

        # MLP
        if ignore_export:
            converters += self._get_weight_and_bias_converters(
                f"{fast_llm_layer_name}.mlp.layer_1",
                (),
                transformer_config.add_mlp_bias,
                cls=IgnoreExportWeightConverter,
            )
            converters += self._get_weight_and_bias_converters(
                f"{fast_llm_layer_name}.mlp.layer_2",
                (),
                transformer_config.add_mlp_bias,
                cls=IgnoreExportWeightConverter,
            )
            converters += [IgnoreExportWeightConverter(f"{fast_llm_layer_name}.mlp.router.weight", ())]
        else:
            converters += self._get_mlp_converters(f"{fast_llm_layer_name}", f"{hf_layer_name}")
        return converters


class Starcoder2HuggingfaceCheckpointHandler(CommonHuggingfaceCheckpointHandler):
    format: typing.ClassVar[type[CheckpointFormat]] = Starcoder2GPTHuggingfaceCheckpointFormat

    @classmethod
    def _create_config_converters(cls) -> list[ParamConverter]:
        return super()._create_config_converters() + [
            ConstantExportParamConverter(export_names=(("architectures",),), export_value=["Starcoder2ForCausalLM"]),
            ConstantImportParamConverter(
                fast_llm_names=(("transformer", "rotary", "type"),), fast_llm_value=RotaryEmbeddingType.default
            ),
            ConstantImportParamConverter(
                fast_llm_names=(("transformer", "normalization", "type"),), fast_llm_value=NormalizationType.layer_norm
            ),
            RenameParamConverter(
                fast_llm_names=(("transformer", "normalization", "epsilon"),), export_names=(("norm_epsilon",),)
            ),
            ConstantImportParamConverter(fast_llm_names=(("transformer", "gated"),), fast_llm_value=False),
            ConstantImportParamConverter(fast_llm_names=(("transformer", "add_linear_biases"),), fast_llm_value=True),
        ]

    def _get_mlp_converters(self, fast_llm_prefix: str, hf_prefix: str) -> list[WeightConverter]:
        transformer_config: TransformerConfig = self._model.config.base_model.transformer
        return [
            *self._get_weight_and_bias_converters(
                f"{fast_llm_prefix}.mlp.layer_1", f"{hf_prefix}.mlp.c_fc", transformer_config.add_mlp_bias
            ),
            *self._get_weight_and_bias_converters(
                f"{fast_llm_prefix}.mlp.layer_2",
                f"{hf_prefix}.mlp.c_proj",
                transformer_config.add_mlp_bias,
                MLPLayer2Converter,
            ),
        ]


class CommonLlamaHuggingfaceCheckpointHandler(CommonHuggingfaceCheckpointHandler, abc.ABC):
    @classmethod
    def _create_config_converters(cls) -> list[ParamConverter]:
        return super()._create_config_converters() + [
            ConstantImportParamConverter(
                fast_llm_names=(("transformer", "normalization", "type"),), fast_llm_value=NormalizationType.rms_norm
            ),
            RenameParamConverter(
                fast_llm_names=(("transformer", "normalization", "epsilon"),), export_names=(("rms_norm_eps",),)
            ),
            RenameParamConverter(
                fast_llm_names=(("transformer", "kv_channels"),),
                export_names=(("head_dim",),),
            ),
            ConstantImportParamConverter(fast_llm_names=(("transformer", "gated"),), fast_llm_value=True),
            ConstantImportParamConverter(fast_llm_names=(("transformer", "add_linear_biases"),), fast_llm_value=False),
            RopeScalingParamConverter(
                fast_llm_names=(
                    ("transformer", "rotary", "type"),
                    ("transformer", "rotary", "scale_factor"),
                    ("transformer", "rotary", "low_frequency_factor"),
                    ("transformer", "rotary", "high_frequency_factor"),
                    ("transformer", "rotary", "original_context_length"),
                    ("transformer", "rotary", "attention_factor"),
                    ("transformer", "rotary", "beta_fast"),
                    ("transformer", "rotary", "beta_slow"),
                ),
                export_names=(("rope_scaling",),),
            ),
        ]


@dataclasses.dataclass
class RopeScalingParamConverter(ParamConverter):
    _HUGGINGFACE_NAMES = (
        "rope_type",
        "factor",
        "low_freq_factor",
        "high_freq_factor",
        "original_max_position_embeddings",
        "attention_factor",
        "beta_fast",
        "beta_slow",
    )

    def __post_init__(self):
        Assert.eq(len(self.fast_llm_names), 8)
        Assert.eq(len(self.export_names), 1)

    def export_params(self, fast_llm_values: tuple[typing.Any, ...]) -> tuple[typing.Any, ...]:
        rope_type, *parameters = fast_llm_values
        if rope_type == RotaryEmbeddingType.default:
            return (None,)
        elif rope_type == RotaryEmbeddingType.llama3:
            return ({key: value for key, value in zip(self._HUGGINGFACE_NAMES, ("llama3", *parameters), strict=True)},)
        elif rope_type == RotaryEmbeddingType.yarn:
            return ({key: value for key, value in zip(self._HUGGINGFACE_NAMES, ("yarn", *parameters), strict=True)},)
        else:
            raise ValueError(f"Unsupported rotary scaling type: {rope_type}")

    def import_params(self, export_values: tuple[typing.Any, ...]) -> tuple[typing.Any, ...]:
        (export_value,) = export_values
        if (
            export_value is None
            or export_value is MISSING
            or (rope_type := export_value[self._HUGGINGFACE_NAMES[0]]) == "default"
        ):
            return (RotaryEmbeddingType.default,) + (DEFAULT,) * 7
        elif rope_type == RotaryEmbeddingType.llama3:
            return ("llama3", *[export_value.get(key, DEFAULT) for key in self._HUGGINGFACE_NAMES[1:]])
        elif rope_type == RotaryEmbeddingType.yarn:
            return ("yarn", *[export_value.get(key, DEFAULT) for key in self._HUGGINGFACE_NAMES[1:]])
        else:
            raise ValueError(f"Unsupported rotary scaling type: {rope_type}")


class LlamaHuggingfaceCheckpointHandler(CommonLlamaHuggingfaceCheckpointHandler):
    format: typing.ClassVar[type[CheckpointFormat]] = LlamaGPTHuggingfaceCheckpointFormat

    @classmethod
    def _create_config_converters(cls) -> list[ParamConverter]:
        return super()._create_config_converters() + [
            ConstantExportParamConverter(export_names=(("architectures",),), export_value=["LlamaForCausalLM"]),
            # TODO: Llama supports biases
            ConstantExportParamConverter(export_names=(("attention_bias",),), export_value=False),
            ConstantExportParamConverter(export_names=(("mlp_bias",),), export_value=False),
        ]

    def _get_mlp_converters(self, fast_llm_prefix: str, hf_prefix: str) -> list[WeightConverter]:
        transformer_config: TransformerConfig = self._model.config.base_model.transformer
        return [
            *self._get_weight_and_bias_converters(
                f"{fast_llm_prefix}.mlp.layer_1",
                (f"{hf_prefix}.mlp.gate_proj", f"{hf_prefix}.mlp.up_proj"),
                transformer_config.add_mlp_bias,
                SplitWeightConverter,
            ),
            *self._get_weight_and_bias_converters(
                f"{fast_llm_prefix}.mlp.layer_2",
                f"{hf_prefix}.mlp.down_proj",
                transformer_config.add_mlp_bias,
                MLPLayer2Converter,
            ),
        ]


@dataclasses.dataclass
class IgnoreImportQwen2SlidingWindowParamsConverter(ParamConverter):
    def __post_init__(self):
        Assert.eq(len(self.fast_llm_names), 0)
        Assert.eq(len(self.export_names), 0)
        self.export_names = (("use_sliding_window",), ("sliding_window",), ("max_window_layers",))

    def export_params(self, fast_llm_values: tuple[typing.Any, ...]) -> tuple[typing.Any, ...]:
        return (MISSING, MISSING, MISSING)

    def import_params(self, export_values: tuple[typing.Any, ...]) -> tuple[typing.Any, ...]:
        # Default value for use_sliding_window in Qwen2 HF config is False
        if export_values[0] != MISSING and export_values[0] == True:
            logger.warning(
                f"The configuration parameters `{self.export_names[0]}={export_values[0]}`,"
                f" `{self.export_names[1]}={export_values[1]}`, `{self.export_names[2]}={export_values[2]}`"
                f" are ignored during conversion."
                f" If you intend to use them in Fast-LLM, make sure to set them explicitly in the model configuration."
            )
        return ()


class Qwen2HuggingfaceCheckpointHandler(CommonHuggingfaceCheckpointHandler):
    format: typing.ClassVar[type[CheckpointFormat]] = Qwen2GPTHuggingfaceCheckpointFormat

    @classmethod
    def _create_config_converters(cls) -> list[ParamConverter]:
        return super()._create_config_converters() + [
            ConstantExportParamConverter(export_names=(("architectures",),), export_value=["Qwen2ForCausalLM"]),
            ConstantImportParamConverter(
                fast_llm_names=(("transformer", "normalization", "type"),), fast_llm_value=NormalizationType.rms_norm
            ),
            RenameParamConverter(
                fast_llm_names=(("transformer", "normalization", "epsilon"),), export_names=(("rms_norm_eps",),)
            ),
            ConstantImportParamConverter(fast_llm_names=(("transformer", "gated"),), fast_llm_value=True),
            ConstantImportParamConverter(
                fast_llm_names=(("transformer", "add_linear_biases"),), fast_llm_value="only_attn_qkv"
            ),
            RopeScalingParamConverter(
                fast_llm_names=(
                    ("transformer", "rotary", "type"),
                    ("transformer", "rotary", "scale_factor"),
                    ("transformer", "rotary", "low_frequency_factor"),
                    ("transformer", "rotary", "high_frequency_factor"),
                    ("transformer", "rotary", "original_context_length"),
                    ("transformer", "rotary", "attention_factor"),
                    ("transformer", "rotary", "beta_fast"),
                    ("transformer", "rotary", "beta_slow"),
                ),
                export_names=(("rope_scaling",),),
            ),
            IgnoreImportQwen2SlidingWindowParamsConverter(),
        ]

    def _get_mlp_converters(self, fast_llm_prefix: str, hf_prefix: str) -> list[WeightConverter]:
        transformer_config: TransformerConfig = self._model.config.base_model.transformer
        return [
            *self._get_weight_and_bias_converters(
                f"{fast_llm_prefix}.mlp.layer_1",
                (f"{hf_prefix}.mlp.gate_proj", f"{hf_prefix}.mlp.up_proj"),
                transformer_config.add_mlp_bias,
                SplitWeightConverter,
            ),
            *self._get_weight_and_bias_converters(
                f"{fast_llm_prefix}.mlp.layer_2",
                f"{hf_prefix}.mlp.down_proj",
                transformer_config.add_mlp_bias,
                MLPLayer2Converter,
            ),
        ]


class MistralHuggingfaceCheckpointHandler(CommonLlamaHuggingfaceCheckpointHandler):
    format: typing.ClassVar[type[CheckpointFormat]] = MistralGPTHuggingfaceCheckpointFormat

    @classmethod
    def _create_config_converters(cls) -> list[ParamConverter]:
        return super()._create_config_converters() + [
            ConstantExportParamConverter(export_names=(("architectures",),), export_value=["MistralForCausalLM"]),
            IgnoreImportParamConverter(export_names=(("sliding_window",),), ignore_export_value=None),
        ]

    def _get_mlp_converters(self, fast_llm_prefix: str, hf_prefix: str) -> list[WeightConverter]:
        return [
            SplitWeightConverter(
                f"{fast_llm_prefix}.mlp.layer_1.weight",
                (f"{hf_prefix}.mlp.gate_proj.weight", f"{hf_prefix}.mlp.up_proj.weight"),
            ),
            MLPLayer2Converter(
                f"{fast_llm_prefix}.mlp.layer_2.weight",
                f"{hf_prefix}.mlp.down_proj.weight",
                self._model.config.base_model,
            ),
        ]


<<<<<<< HEAD
class WhisperHuggingfaceCheckpointHandler(MistralHuggingfaceCheckpointHandler):
    format: typing.ClassVar[type[CheckpointFormat]] = WhisperGPTHuggingfaceCheckpointFormat

    @classmethod
    def _create_config_converters(cls) -> list[ParamConverter]:
        # lm_converters = super()._create_config_converters()
        lm_converters = super()._create_config_converters()
        for idx, converter in enumerate(lm_converters):
            if converter.export_names == (("model_type",),):
                continue
            elif converter.export_names == (("architectures",),):
                ignore_index = idx
            if converter.export_names:
                converter.export_names = (("text_config", *converter.export_names[0]), *converter.export_names[1:])

        return (
            lm_converters[:ignore_index]
            + lm_converters[ignore_index + 1 :]
            + [
                ConstantImportParamConverter(
                    fast_llm_names=(("audio_encoder", "type"),), fast_llm_value=AudioEncoderType.whisper
                ),
                ConstantExportParamConverter(
                    export_names=(("architectures",),), export_value=["WhisperForConditionalGeneration"]
                ),
                # Audio Adapter
                # RenameParamConverter(
                #     fast_llm_names=(("vision_encoder", "adapter_size"),),
                #     export_names=(("text_config", "hidden_size"),),
                # ),
                # ConstantImportParamConverter(
                #     fast_llm_names=(("vision_encoder", "patch_norm", "type"),),
                #     fast_llm_value=NormalizationType.rms_norm,
                # ),
                # ConstantImportParamConverter(
                #     fast_llm_names=(("vision_encoder", "transformer", "normalization", "type"),),
                #     fast_llm_value=NormalizationType.rms_norm,
                # ),
                # Audio Transformer
                RenameParamConverter(
                    fast_llm_names=(("audio_encoder", "transformer", "num_layers"),),
                    export_names=(("encoder_layers",),),
                ),
                RenameParamConverter(
                    fast_llm_names=(("audio_encoder", "transformer", "hidden_size"),),
                    export_names=(("d_model",),),
                ),
                RenameParamConverter(
                    fast_llm_names=(("audio_encoder", "transformer", "num_attention_heads"),),
                    export_names=(("encoder_attention_heads",),),
                ),
                # RenameParamConverter(
                #     fast_llm_names=(("audio_encoder", "transformer", "head_groups"),),
                #     export_names=(
                #         (
                #             "encoder_attention_heads",
                #         ),
                #     ),
                # ),
                RenameParamConverter(
                    fast_llm_names=(("audio_encoder", "transformer", "ffn_hidden_size"),),
                    export_names=(("encoder_ffn_dim",),),
                ),
                MappedConfigParamConverter(
                    fast_llm_names=(("audio_encoder", "transformer", "activation_type"),),
                    export_names=(("activation_function",),),
                    fast_llm_value=ActivationType.from_hf_name,
                    export_value=lambda activation_type: activation_type.hf_name,
                ),
                # ConstantImportParamConverter(
                #     fast_llm_names=(("vision_encoder", "transformer", "gated"),), fast_llm_value=True
                # ),
                # MappedConfigParamConverter(
                #     fast_llm_names=(("vision_encoder", "adapter_activation_type"),),
                #     export_names=(("projector_hidden_act",),),
                #     fast_llm_value=ActivationType.from_hf_name,
                #     export_value=lambda activation_type: activation_type.hf_name,
                # ),
                # ConstantImportParamConverter(
                #     fast_llm_names=(("vision_encoder", "transformer", "add_linear_biases"),), fast_llm_value=False
                # ),
                # RenameParamConverter(
                #     fast_llm_names=(("vision_encoder", "transformer", "rotary", "theta"),),
                #     export_names=(("vision_config", "rope_theta"),),
                # ),
            ]
        )

    def _create_vision_transformer_layer_converters(
        self,
        i: int,
        ignore_export: bool = False,
        hf_base_prefix: str = "",
        fast_llm_offset: int = 1,
        type: str | None = None,
    ) -> list[WeightConverter]:
        if type is not None:
            if type == "vision":
                transformer_config: TransformerConfig = self._model.config.base_model.vision_encoder.transformer
        else:
            transformer_config: TransformerConfig = self._model.config.base_model.transformer
        norm_bias: bool = self._model.config.base_model.transformer.normalization.type == NormalizationType.layer_norm
        converters = []
        names_bias_cls = [
            # Self-attn
            (
                f"layers.{i+fast_llm_offset}.self_attn.query",
                f"vision_tower.transformer.layers.{i}.attention.q_proj",
                transformer_config.add_attn_qkv_bias,
                QueryWeightConverter,
            ),
            (
                f"layers.{i+fast_llm_offset}.self_attn.key_value",
                (
                    f"vision_tower.transformer.layers.{i}.attention.k_proj",
                    f"vision_tower.transformer.layers.{i}.attention.v_proj",
                ),
                transformer_config.add_attn_qkv_bias,
                KeyValueWeightConverter,
            ),
            (
                f"layers.{i+fast_llm_offset}.self_attn.dense",
                f"vision_tower.transformer.layers.{i}.attention.o_proj",
                transformer_config.add_attn_dense_bias,
                WeightConverter,
            ),
            # Norm
            (
                f"layers.{i+fast_llm_offset}.norm_1",
                f"vision_tower.transformer.layers.{i}.attention_norm",
                norm_bias,
                WeightConverter,
            ),
            (
                f"layers.{i+fast_llm_offset}.norm_2",
                f"vision_tower.transformer.layers.{i}.ffn_norm",
                norm_bias,
                WeightConverter,
            ),
        ]
        for fast_llm_prefix, hf_prefix, use_bias, cls in names_bias_cls:
            converters += self._get_weight_and_bias_converters(
                fast_llm_prefix,
                () if ignore_export else hf_prefix,
                use_bias,
                cls=IgnoreExportWeightConverter if ignore_export else cls,
            )

        # MLP
        if ignore_export:
            converters += self._get_weight_and_bias_converters(
                f"layers.{i+fast_llm_offset}.mlp.layer_1",
                (),
                transformer_config.add_mlp_bias,
                cls=IgnoreExportWeightConverter,
            )
            converters += self._get_weight_and_bias_converters(
                f"layers.{i+fast_llm_offset}.mlp.layer_2",
                (),
                transformer_config.add_mlp_bias,
                cls=IgnoreExportWeightConverter,
            )
            converters += [IgnoreExportWeightConverter(f"layers.{i+fast_llm_offset}.mlp.router.weight", ())]
        else:
            converters += self._get_vision_transformer_mlp_converters(
                f"layers.{i+fast_llm_offset}", f"vision_tower.transformer.layers.{i}"
            )
        return converters

    def _get_vision_transformer_mlp_converters(self, fast_llm_prefix: str, hf_prefix: str) -> list[WeightConverter]:
        return [
            SplitWeightConverter(
                f"{fast_llm_prefix}.mlp.layer_1.weight",
                (f"{hf_prefix}.feed_forward.gate_proj.weight", f"{hf_prefix}.feed_forward.up_proj.weight"),
            ),
            MLPLayer2Converter(
                f"{fast_llm_prefix}.mlp.layer_2.weight",
                f"{hf_prefix}.feed_forward.down_proj.weight",
                self._model.config.base_model,
            ),
        ]

    def _create_vision_transformer_converters(self) -> list[WeightConverter]:
        num_layers = self._model.config.base_model.vision_encoder.transformer.num_layers
        vision_transformer_converters = []
        for layer in range(num_layers):
            # TODO Soham: check if args are correct
            vision_transformer_converters.extend(
                self._create_vision_transformer_layer_converters(
                    layer,
                    ignore_export=False,
                    hf_base_prefix="vision_tower.transformer.layers.",
                    fast_llm_offset=1,
                    type="vision",
                )
            )

        return vision_transformer_converters

    def _create_vision_encoder_weight_converters(self) -> list[WeightConverter]:
        patch_conv_converters = [WeightConverter("layers.0.weight", "vision_tower.patch_conv.weight")]
        if self._model.config.base_model.vision_encoder.conv_bias:
            patch_conv_converters.append(WeightConverter("layers.0.bias", "vision_tower.patch_conv.bias"))
        layernorm_converters = [
            WeightConverter("layers.0.norm.weight", "vision_tower.ln_pre.weight"),
        ]
        if self._model.config.base_model.vision_encoder.patch_norm.type == NormalizationType.layer_norm:
            layernorm_converters.append(WeightConverter("layers.0.norm.bias", "vision_tower.ln_pre.bias"))

        vision_transformer_converters = self._create_vision_transformer_converters()
        offset = self._model.config.base_model.vision_encoder.transformer.num_layers + 1
        adapter_converters = [
            WeightConverter(f"layers.{offset}.layer_1.weight", "multi_modal_projector.linear_1.weight"),
            WeightConverter(f"layers.{offset}.layer_1.bias", "multi_modal_projector.linear_1.bias"),
            # TODO Soham: add bias based on config
            WeightConverter(f"layers.{offset}.layer_2.weight", "multi_modal_projector.linear_2.weight"),
            WeightConverter(f"layers.{offset}.layer_2.bias", "multi_modal_projector.linear_2.bias"),
        ]

        return patch_conv_converters + layernorm_converters + vision_transformer_converters + adapter_converters

    def _create_weight_converters(self) -> list[WeightConverter]:
        vision_encoder_converter = self._create_vision_encoder_weight_converters()
        offset = self._model.config.base_model.vision_encoder.transformer.num_layers + 3
        # Embeddings
        lm_converters = [
            WeightConverter(f"layers.{offset - 1}.word_embeddings_weight", f"language_model.model.embed_tokens.weight")
        ]
        for i in range(self._model.config.base_model.transformer.num_layers):
            lm_converters += self._create_transformer_layer_converters(
                fast_llm_layer_name=f"layers.{i + offset}", hf_layer_name=f"language_model.model.layers.{i}"
            )
        lm_converters += self._create_lm_head_converters(hf_base_prefix="language_model.", fast_llm_offset=offset)
        return vision_encoder_converter + lm_converters


class LlavaHuggingfaceCheckpointHandler(MistralHuggingfaceCheckpointHandler):
    format: typing.ClassVar[type[CheckpointFormat]] = LlavaGPTHuggingfaceCheckpointFormat
=======
class PixtralHuggingfaceCheckpointHandler(WeightAndBiasConverterMixin, HuggingfaceStateDictCheckpointHandler):
    format: typing.ClassVar[type[CheckpointFormat]] = PixtralGPTHuggingfaceCheckpointFormat
    _model_class: typing.ClassVar[FastLLMModelConfig] = GPTModelConfig
>>>>>>> b5ed9f4f

    @classmethod
    def _create_config_converters(cls) -> list[ParamConverter]:
        return super()._create_config_converters() + [
            ConstantImportParamConverter(
                fast_llm_names=(("patch_norm", "type"),), fast_llm_value=NormalizationType.rms_norm
            ),
            ConstantImportParamConverter(
                fast_llm_names=(("transformer", "normalization", "type"),), fast_llm_value=NormalizationType.rms_norm
            ),
            ConstantExportParamConverter(export_names=(("architectures",),), export_value=["PixtralVisionModel"]),
            ConstantImportParamConverter(fast_llm_names=(("type",),), fast_llm_value=VisionEncoderType.pixtral),
            ConstantImportParamConverter(fast_llm_names=(("transformer", "causal"),), fast_llm_value=False),
            RenameParamConverter(
                fast_llm_names=(
                    (
                        "transformer",
                        "num_layers",
                    ),
                ),
                export_names=(("num_hidden_layers",),),
            ),
            RenameParamConverter(
                fast_llm_names=(
                    (
                        "transformer",
                        "hidden_size",
                    ),
                ),
                export_names=(("hidden_size",),),
            ),
            RenameParamConverter(
                fast_llm_names=(
                    (
                        "transformer",
                        "num_attention_heads",
                    ),
                ),
                export_names=(("num_attention_heads",),),
            ),
            RenameParamConverter(
                fast_llm_names=(
                    (
                        "transformer",
                        "head_groups",
                    ),
                ),
                export_names=(("num_key_value_heads",),),
            ),
            RenameParamConverter(
                fast_llm_names=(
                    (
                        "transformer",
                        "ffn_hidden_size",
                    ),
                ),
                export_names=(("intermediate_size",),),
            ),
            MappedConfigParamConverter(
                fast_llm_names=(("transformer", "activation_type"),),
                export_names=(("hidden_act",),),
                fast_llm_value=ActivationType.from_hf_name,
                export_value=lambda activation_type: activation_type.hf_name,
            ),
            RenameParamConverter(
                fast_llm_names=(
                    (
                        "transformer",
                        "kv_channels",
                    ),
                ),
                export_names=(("head_dim",),),
            ),
            RenameParamConverter(
                fast_llm_names=(
                    (
                        "transformer",
                        "rotary",
                        "theta",
                    ),
                ),
                export_names=(("rope_theta",),),
            ),
            RenameParamConverter(fast_llm_names=(("patch_size",),), export_names=(("patch_size",),)),
            ConstantImportParamConverter(fast_llm_names=(("transformer", "gated"),), fast_llm_value=True),
            ConstantImportParamConverter(fast_llm_names=(("transformer", "add_linear_biases"),), fast_llm_value=False),
        ]

    def _get_transformer_mlp_converters(self, fast_llm_prefix: str, hf_prefix: str) -> list[WeightConverter]:
        return [
            SplitWeightConverter(
                f"{fast_llm_prefix}.mlp.layer_1.weight",
                (f"{hf_prefix}.feed_forward.gate_proj.weight", f"{hf_prefix}.feed_forward.up_proj.weight"),
            ),
            MLPLayer2Converter(
                f"{fast_llm_prefix}.mlp.layer_2.weight",
                f"{hf_prefix}.feed_forward.down_proj.weight",
                self._model.config.base_model,
            ),
        ]

    def _create_vision_transformer_layer_converters(
        self, transformer_layer_index: int, fast_llm_offset: int = 1, hf_base_prefix: str = ""
    ) -> list[WeightConverter]:
        # Vision transformer layer
        transformer_config = self._model.config.base_model.vision_encoder.transformer
        norm_bias: bool = transformer_config.normalization.type == NormalizationType.layer_norm
        name_bias_cls = [
            # Self-attn
            (
                f"layers.{fast_llm_offset + transformer_layer_index}.self_attn.query",
                f"{hf_base_prefix}transformer.layers.{transformer_layer_index}.attention.q_proj",
                transformer_config.add_attn_qkv_bias,
                QueryWeightConverter,
            ),
            (
                f"layers.{fast_llm_offset + transformer_layer_index}.self_attn.key_value",
                (
                    f"{hf_base_prefix}transformer.layers.{transformer_layer_index}.attention.k_proj",
                    f"{hf_base_prefix}transformer.layers.{transformer_layer_index}.attention.v_proj",
                ),
                transformer_config.add_attn_qkv_bias,
                KeyValueWeightConverter,
            ),
            (
                f"layers.{fast_llm_offset + transformer_layer_index}.self_attn.dense",
                f"{hf_base_prefix}transformer.layers.{transformer_layer_index}.attention.o_proj",
                transformer_config.add_attn_dense_bias,
                WeightConverter,
            ),
            # Norm
            (
                f"layers.{fast_llm_offset + transformer_layer_index}.norm_1",
                f"{hf_base_prefix}transformer.layers.{transformer_layer_index}.attention_norm",
                norm_bias,
                WeightConverter,
            ),
            (
                f"layers.{fast_llm_offset + transformer_layer_index}.norm_2",
                f"{hf_base_prefix}transformer.layers.{transformer_layer_index}.ffn_norm",
                norm_bias,
                WeightConverter,
            ),
        ]
        converters = []
        for fast_llm_prefix, hf_prefix, use_bias, cls in name_bias_cls:
            converters += self._get_weight_and_bias_converters(
                fast_llm_prefix,
                hf_prefix,
                use_bias,
                cls,
            )
        # MLP
        converters += self._get_transformer_mlp_converters(
            f"layers.{fast_llm_offset + transformer_layer_index}",
            f"{hf_base_prefix}transformer.layers.{transformer_layer_index}",
        )
        return converters

    def _create_weight_converters(self, offset: int = 0, hf_base_prefix: str = "") -> list[WeightConverter]:
        converters = []
        converters.append(WeightConverter(f"layers.{offset}.weight", f"{hf_base_prefix}patch_conv.weight"))
        if self._model.config.base_model.vision_encoder.conv_bias:
            converters.append(WeightConverter(f"layers.{offset}.bias", f"{hf_base_prefix}patch_conv.bias"))
        converters.append(WeightConverter(f"layers.{offset}.norm.weight", f"{hf_base_prefix}ln_pre.weight"))
        if self._model.config.base_model.vision_encoder.patch_norm.type == NormalizationType.layer_norm:
            converters.append(WeightConverter(f"layers.{offset}.norm.bias", f"{hf_base_prefix}ln_pre.bias"))

        num_layers = self._model.config.base_model.vision_encoder.transformer.num_layers
        for i in range(num_layers):
            converters += self._create_vision_transformer_layer_converters(i, offset + 1, hf_base_prefix)

        converters.extend(
            [
                WeightConverter(
                    f"layers.{offset + num_layers + 1}.layer_1.weight", "multi_modal_projector.linear_1.weight"
                ),
                WeightConverter(
                    f"layers.{offset + num_layers + 1}.layer_2.weight", "multi_modal_projector.linear_2.weight"
                ),
            ]
        )
        if self._model.config.base_model.vision_encoder.adapter_bias:
            converters.extend(
                [
                    WeightConverter(
                        f"layers.{offset + num_layers + 1}.layer_1.bias", "multi_modal_projector.linear_1.bias"
                    ),
                    WeightConverter(
                        f"layers.{offset + num_layers + 1}.layer_2.bias", "multi_modal_projector.linear_2.bias"
                    ),
                ]
            )

        return converters

    @property
    def num_layers(self) -> int:
        # +2 for projector and conv layers
        return self._model.config.base_model.vision_encoder.transformer.num_layers + 2


class LlavaHuggingfaceCheckpointHandler(HuggingfaceStateDictCheckpointHandler):
    format: typing.ClassVar[type[CheckpointFormat]] = LlavaGPTHuggingfaceCheckpointFormat
    _model_class: typing.ClassVar[FastLLMModelConfig] = GPTModelConfig

    @classmethod
    def _load_metadata(cls, config: CheckpointLoadMetadataConfig) -> CheckpointMetadata:
        cfg_dict = cls._load_config(config.path)
        kwargs = {}
        if "text_config" in cfg_dict:
            text_kwargs = cls._import_config(cfg_dict["text_config"])
            kwargs.update(text_kwargs)
        if "vision_config" in cfg_dict:
            vision_kwargs = cls._import_config(cfg_dict["vision_config"])
            vision_kwargs = {tuple(["vision_encoder"] + list(key)): value for key, value in vision_kwargs.items()}
            kwargs.update(vision_kwargs)
        kwargs.update(
            cls._import_config(
                {key: value for key, value in cfg_dict.items() if key not in ("text_config", "vision_config")}
            )
        )
        imported_model_config = cls._model_class.get_base_model_config_class().from_dict({}, kwargs)
        return CheckpointMetadata(
            fast_llm_version=__version__,
            model=cls._model_class,
            format=config.format,
            config=cls._model_class.from_dict({"base_model": imported_model_config.to_dict()}),
            shards=["weights"],
        )

    @classmethod
    def _create_config_converters(cls) -> list[ParamConverter]:
        return super()._create_config_converters() + [
            ConstantExportParamConverter(
                export_names=(("architectures",),), export_value=["LlavaForConditionalGeneration"]
            ),
            MappedConfigParamConverter(
                fast_llm_names=(("vision_encoder", "adapter_activation_type"),),
                export_names=(("projector_hidden_act",),),
                fast_llm_value=ActivationType.from_hf_name,
                export_value=lambda activation_type: activation_type.hf_name,
            ),
            RenameParamConverter(
                fast_llm_names=(("vision_encoder", "adapter_size"),),
                export_names=(("projector_intermediate_size",),),
            ),
        ]

    @classmethod
    def _import_config(cls, config: dict[str, typing.Any]) -> GPTBaseModelConfig:
        handler_cls = AutoGPTHuggingfaceCheckpointHandler.get_handler_class(config["model_type"])
        kwargs = {}
        for converter in handler_cls._create_config_converters():
            try:
                values = ()
                for export_name in converter.export_names:
                    try:
                        value = get_nested_dict_value(config, export_name)
                    except KeyError:
                        value = MISSING
                    values = values + (value,)
                values = converter.import_params(values)
                for fast_llm_name, value in zip(converter.fast_llm_names, values, strict=True):
                    if value is MISSING:
                        raise ValueError(f"Missing converted value for fast-llm parameter {fast_llm_name}")
                    if fast_llm_name in kwargs:
                        raise ValueError(f"Duplicate converted value for fast-llm parameter {fast_llm_name}")
                    kwargs[fast_llm_name] = value
            except Exception as e:
                raise RuntimeError(f"Config conversion failed for converter {converter}", *e.args)

        return kwargs

    @classmethod
    def _export_config(cls, config: BaseModelConfig) -> dict[str, typing.Any]:
        exported_config = {}
        vision_handler_cls = AutoGPTHuggingfaceCheckpointHandler.get_handler_class(cls.format.vision_name)
        text_handler_cls = AutoGPTHuggingfaceCheckpointHandler.get_handler_class(cls.format.text_name)
        for converter in vision_handler_cls._create_config_converters():
            try:
                values = converter.export_params(
                    tuple(
                        cls._get_fast_llm_attribute(config, ("vision_encoder",) + fast_llm_name)
                        for fast_llm_name in converter.fast_llm_names
                    )
                )
                for export_name, value in zip(converter.export_names, values, strict=True):
                    if value is not MISSING:
                        set_nested_dict_value(exported_config, ("vision_config",) + export_name, value)
            except Exception as e:
                raise RuntimeError(f"Config conversion failed for converter {converter}", *e.args)

        for converter in text_handler_cls._create_config_converters():
            try:
                values = converter.export_params(
                    tuple(
                        cls._get_fast_llm_attribute(config, fast_llm_name)
                        for fast_llm_name in converter.fast_llm_names
                    )
                )
                for export_name, value in zip(converter.export_names, values, strict=True):
                    if value is not MISSING:
                        set_nested_dict_value(exported_config, ("text_config",) + export_name, value)
            except Exception as e:
                raise RuntimeError(f"Config conversion failed for converter {converter}", *e.args)

        for converter in cls._create_config_converters():
            try:
                values = converter.export_params(
                    tuple(
                        cls._get_fast_llm_attribute(config, fast_llm_name)
                        for fast_llm_name in converter.fast_llm_names
                    )
                )
                for export_name, value in zip(converter.export_names, values, strict=True):
                    if value is not MISSING:
                        set_nested_dict_value(exported_config, export_name, value)
            except Exception as e:
                raise RuntimeError(f"Config conversion failed for converter {converter}", *e.args)

        return exported_config

    def _create_weight_converters(self):
        vision_handler_cls = AutoGPTHuggingfaceCheckpointHandler.get_handler_class(self.format.vision_name)
        vision_handler = vision_handler_cls(self._model)
        converters = vision_handler._create_weight_converters(hf_base_prefix="vision_tower.", offset=0)
        text_handler_cls = AutoGPTHuggingfaceCheckpointHandler.get_handler_class(self.format.text_name)
        text_handler = text_handler_cls(self._model)
        converters.extend(
            text_handler._create_weight_converters(hf_base_prefix="language_model.", offset=vision_handler.num_layers)
        )
        return converters


class MixtralHuggingfaceCheckpointHandler(CommonLlamaHuggingfaceCheckpointHandler):
    format: typing.ClassVar[type[CheckpointFormat]] = MixtralGPTHuggingfaceCheckpointFormat

    @classmethod
    def _create_config_converters(cls) -> list[ParamConverter]:
        return super()._create_config_converters() + [
            ConstantExportParamConverter(export_names=(("architectures",),), export_value=["MixtralForCausalLM"]),
            ConstantImportParamConverter(
                fast_llm_names=(("transformer", "expert_routing_type"),), fast_llm_value=RoutingType.topk
            ),
            RenameParamConverter(
                fast_llm_names=(("transformer", "num_experts"),), export_names=(("num_local_experts",),)
            ),
            RenameParamConverter(
                fast_llm_names=(("transformer", "num_experts_per_token"),), export_names=(("num_experts_per_tok",),)
            ),
            IgnoreImportParamConverter(export_names=(("sliding_window",),), ignore_export_value=None),
        ]

    def _get_mlp_converters(self, fast_llm_prefix: str, hf_prefix: str) -> list[WeightConverter]:
        num_experts = self._model.config.base_model.transformer.num_experts
        return [
            WeightConverter(f"{fast_llm_prefix}.mlp.router.weight", f"{hf_prefix}.block_sparse_moe.gate.weight"),
            SplitWeightConverter(
                f"{fast_llm_prefix}.mlp.layer_1.weight",
                tuple(
                    f"{hf_prefix}.block_sparse_moe.experts.{i}.{w}.weight"
                    for i in range(num_experts)
                    for w in ("w1", "w3")
                ),
            ),
            MLPLayer2Converter(
                f"{fast_llm_prefix}.mlp.layer_2.weight",
                tuple(f"{hf_prefix}.block_sparse_moe.experts.{i}.w2.weight" for i in range(num_experts)),
                self._model.config.base_model,
            ),
        ]


class MTPLlamaHuggingfaceCheckpointHandler(CustomModelingExportMixin, CommonLlamaHuggingfaceCheckpointHandler):
    from fast_llm.models.gpt.external.mtp_llama import configuration_mtp_llama, modeling_mtp_llama

    format: typing.ClassVar[type[CheckpointFormat]] = MTPLlamaGPTHuggingfaceCheckpointFormat
    modeling_file = modeling_mtp_llama.__file__
    configuration_file = configuration_mtp_llama.__file__
    configuration_cls: typing.ClassVar[type[PretrainedConfig]] = MTPLlamaConfig

    @classmethod
    def _create_config_converters(cls) -> list[ParamConverter]:
        return super()._create_config_converters() + [
            ConstantExportParamConverter(export_names=(("architectures",),), export_value=["MTPLlamaForCausalLM"]),
            ConstantExportParamConverter(
                export_names=(("auto_map",),),
                export_value={
                    "AutoConfig": "configuration_mtp_llama.MTPLlamaConfig",
                    "AutoModel": "modeling_mtp_llama.MTPLlamaModel",
                    "AutoModelForCausalLM": "modeling_mtp_llama.MTPLlamaForCausalLM",
                },
            ),
            # TODO: Llama supports biases
            ConstantExportParamConverter(export_names=(("attention_bias",),), export_value=False),
            ConstantExportParamConverter(export_names=(("mlp_bias",),), export_value=False),
            RenameParamConverter(
                fast_llm_names=(("prediction_heads",),),
                export_names=(("prediction_heads",),),
            ),
        ]

    def _get_mlp_converters(self, fast_llm_prefix: str, hf_prefix: str) -> list[WeightConverter]:
        transformer_config: TransformerConfig = self._model.config.base_model.transformer
        return [
            *self._get_weight_and_bias_converters(
                f"{fast_llm_prefix}.mlp.layer_1",
                (f"{hf_prefix}.mlp.gate_proj", f"{hf_prefix}.mlp.up_proj"),
                transformer_config.add_mlp_bias,
                SplitWeightConverter,
            ),
            *self._get_weight_and_bias_converters(
                f"{fast_llm_prefix}.mlp.layer_2",
                f"{hf_prefix}.mlp.down_proj",
                transformer_config.add_mlp_bias,
                MLPLayer2Converter,
            ),
        ]

    # Override base method to handle the MTP heads
    def _create_lm_head_converters(self) -> list[WeightConverter]:
        num_layers = self._model.config.base_model.transformer.num_layers
        prediction_heads = self._model.config.base_model.prediction_heads
        norm_bias: bool = self._model.config.base_model.transformer.normalization.type == NormalizationType.layer_norm
        converters = []

        # Next-token prediction head
        # Transformer layer is already handled in the transformer layer converters
        # Final norm
        converters += self._get_weight_and_bias_converters(
            f"layers.{num_layers + 1}.final_norm", "model.mtp_norms.0", norm_bias
        )
        # Multi-token prediction head
        for i in range(1, prediction_heads):
            mtp_transformer_layer_index = num_layers - 1 + 2 * i
            # MTP transformer layer
            converters += self._create_transformer_layer_converters(
                f"layers.{mtp_transformer_layer_index + 1}",
                f"model.mtp_heads.{i - 1}",
            )
            # MTP output norm
            converters += self._get_weight_and_bias_converters(
                f"layers.{mtp_transformer_layer_index + 2}.final_norm",
                f"model.mtp_norms.{i}",
                norm_bias,
            )
        # Output weights
        if self._model.config.base_model.tie_word_embeddings:
            converters.append(IgnoreImportWeightConverter((), "lm_head.weight"))
        else:
            converters.append(WeightConverter(f"layers.{num_layers + 1}.output_weights", "lm_head.weight"))

        return converters


class AutoGPTHuggingfaceCheckpointHandler(
    AutoStateDictCheckpointHandler, HuggingfaceStateDictCheckpointHandler, abc.ABC
):

    handler_map = {
        Starcoder2GPTHuggingfaceCheckpointFormat.name: Starcoder2HuggingfaceCheckpointHandler,
        LlamaGPTHuggingfaceCheckpointFormat.name: LlamaHuggingfaceCheckpointHandler,
        Qwen2GPTHuggingfaceCheckpointFormat.name: Qwen2HuggingfaceCheckpointHandler,
        MistralGPTHuggingfaceCheckpointFormat.name: MistralHuggingfaceCheckpointHandler,
        MixtralGPTHuggingfaceCheckpointFormat.name: MixtralHuggingfaceCheckpointHandler,
        MTPLlamaGPTHuggingfaceCheckpointFormat.name: MTPLlamaHuggingfaceCheckpointHandler,
        LlavaGPTHuggingfaceCheckpointFormat.name: LlavaHuggingfaceCheckpointHandler,
<<<<<<< HEAD
        WhisperGPTHuggingfaceCheckpointFormat.name: WhisperHuggingfaceCheckpointHandler,
=======
        PixtralGPTHuggingfaceCheckpointFormat.name: PixtralHuggingfaceCheckpointHandler,
        # MultiModalGPTHuggingfaceCheckpointFormat.name: MultiModalHuggingfaceCheckpointHandler
>>>>>>> b5ed9f4f
    }<|MERGE_RESOLUTION|>--- conflicted
+++ resolved
@@ -566,7 +566,6 @@
         ]
 
 
-<<<<<<< HEAD
 class WhisperHuggingfaceCheckpointHandler(MistralHuggingfaceCheckpointHandler):
     format: typing.ClassVar[type[CheckpointFormat]] = WhisperGPTHuggingfaceCheckpointFormat
 
@@ -803,13 +802,9 @@
         return vision_encoder_converter + lm_converters
 
 
-class LlavaHuggingfaceCheckpointHandler(MistralHuggingfaceCheckpointHandler):
-    format: typing.ClassVar[type[CheckpointFormat]] = LlavaGPTHuggingfaceCheckpointFormat
-=======
 class PixtralHuggingfaceCheckpointHandler(WeightAndBiasConverterMixin, HuggingfaceStateDictCheckpointHandler):
     format: typing.ClassVar[type[CheckpointFormat]] = PixtralGPTHuggingfaceCheckpointFormat
     _model_class: typing.ClassVar[FastLLMModelConfig] = GPTModelConfig
->>>>>>> b5ed9f4f
 
     @classmethod
     def _create_config_converters(cls) -> list[ParamConverter]:
@@ -1278,10 +1273,7 @@
         MixtralGPTHuggingfaceCheckpointFormat.name: MixtralHuggingfaceCheckpointHandler,
         MTPLlamaGPTHuggingfaceCheckpointFormat.name: MTPLlamaHuggingfaceCheckpointHandler,
         LlavaGPTHuggingfaceCheckpointFormat.name: LlavaHuggingfaceCheckpointHandler,
-<<<<<<< HEAD
         WhisperGPTHuggingfaceCheckpointFormat.name: WhisperHuggingfaceCheckpointHandler,
-=======
         PixtralGPTHuggingfaceCheckpointFormat.name: PixtralHuggingfaceCheckpointHandler,
         # MultiModalGPTHuggingfaceCheckpointFormat.name: MultiModalHuggingfaceCheckpointHandler
->>>>>>> b5ed9f4f
     }