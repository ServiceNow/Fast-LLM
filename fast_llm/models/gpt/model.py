import logging
import typing

import torch

from fast_llm.data.sample.language_model import LanguageModelBatch
from fast_llm.engine.base_model.base_model import BaseModel
from fast_llm.engine.config_utils.tensor_dim import TensorDim
from fast_llm.engine.distributed.config import DistributedConfig, DistributedDimNames, PhaseType
from fast_llm.engine.inference.runner import InferenceRunner
from fast_llm.engine.multi_stage.fast_llm_model import FastLLMModel
from fast_llm.layers.attention.config import AttentionKwargs
from fast_llm.layers.block.config import BlockDimNames, BlockKwargs
from fast_llm.layers.language_model.config import LanguageModelKwargs
from fast_llm.layers.language_model.language_model import LanguageModel
from fast_llm.models.gpt.config import GPTBaseModelConfig, GPTBatchConfig, GPTModelConfig
from fast_llm.models.gpt.megatron import get_init_megatron
from fast_llm.tensor import ParameterMeta, TensorMeta
from fast_llm.utils import Assert

logger = logging.getLogger(__name__)


class GPTBaseModel[ConfigType: GPTBaseModelConfig](LanguageModel[ConfigType], BaseModel[ConfigType]):
    """
    A transformer-based language model generalizing the GPT model architecture.
    """

    _config: ConfigType

    def __init__(
        self,
        config: ConfigType,
        distributed_config: DistributedConfig,
    ):
        super().__init__(config, distributed_config, lr_scale=config.lr_scale, peft=config.peft)
        if self._config.use_megatron_initialization:
            for param in self.parameters():
                Assert.custom(isinstance, param, ParameterMeta)
                param.init_parameter = get_init_megatron(param, self._config.decoder.block, config.hidden_size)  # Noqa

    def preprocess_meta(
        self, batch_meta: GPTBatchConfig | LanguageModelBatch, phase: PhaseType
    ) -> list[tuple[TensorMeta, dict]]:
        # TODO Remove (Move batch splitting elsewhere)
        # TODO: Use parallel/sequential dims, distinguish micro and full batch/sequence

        if isinstance(batch_meta, GPTBatchConfig):
            micro_batch_size = batch_meta.micro_batch_size
            sequence_length = batch_meta.sequence_length
            micro_sequence_length = batch_meta.micro_sequence_length
            truncate_documents = batch_meta.truncate_documents
        else:
            micro_batch_size, sequence_length = batch_meta.tokens.tokens.shape
            if phase != PhaseType.inference:
                sequence_length -= self._config.head.prediction_heads
            micro_sequence_length = sequence_length
            truncate_documents = True

        batch_data = self._distributed_config.get_distributed_dim(DistributedDimNames.batch_data)
        batch_dim = TensorDim(BlockDimNames.batch, micro_batch_size * batch_data.size, batch_data)

        if micro_sequence_length is None:
            micro_sequence_length = sequence_length
        else:
            Assert.multiple(sequence_length, micro_sequence_length)

        # TODO: Calculate hidden dims elsewhere?
        sequence_q_dim = TensorDim(
            BlockDimNames.sequence_q,
            micro_sequence_length,
            self._distributed_config.get_distributed_dim(DistributedDimNames.sequence_data),
        )
        hidden_sequence_q_dim = (
            TensorDim(
                BlockDimNames.sequence_q_tp,
                micro_sequence_length,
                self._distributed_config.get_distributed_dim(DistributedDimNames.tensor_and_sequence_data),
            )
            if self._distributed_config.sequence_tensor_parallel
            else sequence_q_dim
        )

        need_sequence_first = hidden_sequence_q_dim.size != sequence_length
        if self._config.sequence_first is None:
            sequence_first = need_sequence_first
        else:
            sequence_first = self._config.sequence_first
            assert not (need_sequence_first and not sequence_first)

        hidden_dims = (
            (hidden_sequence_q_dim, batch_dim, self._hidden_dim)
            if sequence_first
            else (batch_dim, hidden_sequence_q_dim, self._hidden_dim)
        )

        common_kwargs = {
            LanguageModelKwargs.phase: phase,
            AttentionKwargs.sequence_first: sequence_first,
            AttentionKwargs.hidden_dims: hidden_dims,
            AttentionKwargs.sequence_length: sequence_length,
            AttentionKwargs.sequence_q_dim: sequence_q_dim,
            LanguageModelKwargs.mask_inputs: not truncate_documents,
        }

        sequence_k_pasts = range(
            sequence_q_dim.size * self._distributed_config.sequence_data_rank,
            sequence_length,
            micro_sequence_length,
        )
        reference_preprocessed_metas = {}
        for name, reference_model in self._reference_models.items():
            reference_preprocessed_metas[name] = reference_model.fast_llm_model.base_model.preprocess_meta(
                batch_meta, PhaseType.inference
            )
            Assert.eq(len(reference_preprocessed_metas[name]), len(sequence_k_pasts))

        preprocessed_meta = []
        for i, sequence_k_past in enumerate(sequence_k_pasts):
            sequence_k = sequence_k_past + sequence_q_dim.size
            sequence_k_dim = TensorDim(BlockDimNames.sequence_k, sequence_k)

            tokens = TensorMeta.from_dims(
                hidden_dims[:2], tensor_name=f"tokens_{sequence_k_past}_to_{sequence_k-1}", dtype=torch.int64
            )

            kwargs = {
                **common_kwargs,
                AttentionKwargs.sequence_k_dim: sequence_k_dim,
            }
            if phase != PhaseType.inference:
                kwargs[LanguageModelKwargs.labels] = TensorMeta.from_dims(
                    hidden_dims[:2], tensor_name="labels", dtype=torch.int64
                )
            reference_kwargs = {}
            for name, reference_preprocessed_meta in reference_preprocessed_metas.items():
                reference_tokens, reference_kwargs_ = reference_preprocessed_meta[i]
                for key in (
                    AttentionKwargs.sequence_first,
                    AttentionKwargs.sequence_length,
                    AttentionKwargs.sequence_q_dim,
                    AttentionKwargs.sequence_k_dim,
                ):
                    Assert.eq(reference_kwargs_[key], kwargs[key])
                reference_kwargs[name] = reference_kwargs_
            kwargs["reference_models"] = reference_kwargs

            preprocessed_meta.append((tokens, kwargs))

        return preprocessed_meta

    def preprocess_batch(
        self,
        batch: LanguageModelBatch,
        preprocessed_meta: list[tuple[TensorMeta, dict]] | None = None,
        *,
        phase: PhaseType,
        iteration: int,
        metrics: dict | None = None,
    ) -> list[tuple[torch.Tensor, dict]]:
        # TODO Move batch splitting elsewhere, align interface with LayerBase
        assert self._is_setup

        batch.to_device_(self._distributed.device)

        if preprocessed_meta is None:
            preprocessed_meta = self.preprocess_meta(batch, phase)

        reference_logits = [{} for _ in preprocessed_meta]
        for name, reference_model in self._reference_models.items():
            reference_preprocessed_meta = [
                (tokens_meta, kwargs_meta["reference_models"][name]) for tokens_meta, kwargs_meta in preprocessed_meta
            ]

            reference_batch = reference_model.fast_llm_model.base_model.preprocess_batch(
                batch, reference_preprocessed_meta, phase=PhaseType.inference, iteration=iteration
            )

            # TODO: Do things work with >1?
            Assert.eq(len(reference_batch), len(preprocessed_meta), 1)
            for i, (reference_tokens, reference_kwargs) in enumerate(reference_batch):
                reference_model.forward(reference_tokens, reference_kwargs, iteration=iteration)
                reference_logits[i][f"{name}_logits"] = reference_kwargs["logits"]

        preprocessed = []
        presents = None
        for i, (_, kwargs_meta) in enumerate(preprocessed_meta):
            tokens_end = kwargs_meta[AttentionKwargs.sequence_k_dim].size
            tokens_begin = tokens_end - kwargs_meta[AttentionKwargs.sequence_q_dim].size
            cropped_tokens = batch.tokens.crop(tokens_begin, tokens_end)

            # TODO: Add pasts/presents to meta input?
            # Use lists as pointers so `past_key_values` is populated during the previous micro_sequence.
            pasts = presents
            presents = None if i == len(preprocessed_meta) - 1 else []

            kwargs: dict[str, typing.Any] = {
                **kwargs_meta,
                AttentionKwargs.past_key_values: pasts,
                AttentionKwargs.presents: presents,
<<<<<<< HEAD
                BlockKwargs.iteration: iteration,
=======
                AttentionKwargs.sequence_lengths: cropped_tokens.lengths,
                AttentionKwargs.device: self._distributed.device,
                **reference_logits[i],
>>>>>>> 13e0517f
            }

            if phase != PhaseType.inference:
                labels_begin = tokens_begin + 1
                labels_end = tokens_end + self._config.head.max_prediction_distance

                labels = batch.tokens.crop(labels_begin, labels_end).tokens

                if batch.loss_masking_spans is not None:
                    loss_masking_spans = batch.loss_masking_spans.crop(labels_begin, labels_end)
                    loss_mask = torch.ones_like(labels, dtype=torch.bool)
                    for sample_index, loss_masking_spans in enumerate(loss_masking_spans.ranges):
                        for begin, end in loss_masking_spans:
                            loss_mask[sample_index, begin:end] = False
                    if self._config.output_layer.distillation_model is not None:
                        kwargs[LanguageModelKwargs.loss_mask] = loss_mask
                    labels = torch.where(loss_mask, labels, -100)

                kwargs[LanguageModelKwargs.labels] = (
                    labels.transpose(0, 1) if kwargs[AttentionKwargs.sequence_first] else labels
                ).contiguous()

                if batch.chosen_spans is not None:
                    kwargs[LanguageModelKwargs.chosen_spans] = batch.chosen_spans.crop(labels_begin, labels_end).ranges

                if batch.rejected_spans is not None:
                    kwargs[LanguageModelKwargs.rejected_spans] = batch.rejected_spans.crop(
                        labels_begin, labels_end
                    ).ranges

            tokens = (
                cropped_tokens.tokens.transpose(0, 1)
                if kwargs[AttentionKwargs.sequence_first]
                else cropped_tokens.tokens
            ).contiguous()
            self.preprocess(kwargs)
            preprocessed.append((tokens, kwargs))

        return preprocessed

    def get_tied_parameters(self) -> dict[str, tuple[ParameterMeta, tuple[int, ...]]]:
        # TODO: Integrate to the `LayerBase` interface, move to `LanguageModel`, `MultiTokenPrediction`?
        output_weights = self.head.get_output_weights()
        if self._config.tied_embedding_weight:
            output_weights.insert(0, self.embeddings.word_embeddings_weight)
        return {output_weights[0].tensor_name: output_weights} if len(output_weights) > 1 else {}


class GPTModel[ConfigType: GPTModelConfig](FastLLMModel[ConfigType]):
    # TODO: Can we drop class?
    pass


class GPTInferenceRunner(InferenceRunner):
    model_class: typing.ClassVar[type[GPTModel]] = GPTModel
    batch_config_class: typing.ClassVar[type[GPTBatchConfig]] = GPTBatchConfig<|MERGE_RESOLUTION|>--- conflicted
+++ resolved
@@ -198,13 +198,10 @@
                 **kwargs_meta,
                 AttentionKwargs.past_key_values: pasts,
                 AttentionKwargs.presents: presents,
-<<<<<<< HEAD
                 BlockKwargs.iteration: iteration,
-=======
                 AttentionKwargs.sequence_lengths: cropped_tokens.lengths,
                 AttentionKwargs.device: self._distributed.device,
                 **reference_logits[i],
->>>>>>> 13e0517f
             }
 
             if phase != PhaseType.inference:
