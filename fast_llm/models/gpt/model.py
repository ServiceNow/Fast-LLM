import logging
import typing

import torch

from fast_llm.data.data.gpt.data import GPTBatch
from fast_llm.engine.base_model.base_model import BaseModel, Layer, LossDef
from fast_llm.engine.base_model.config import Preprocessor
from fast_llm.engine.config_utils.tensor_space import TensorDim
from fast_llm.engine.distributed.config import DistributedConfig, DistributedDimNames, PhaseType
from fast_llm.engine.inference.runner import InferenceRunner
from fast_llm.engine.multi_stage.fast_llm_model import FastLLMModel
from fast_llm.layers.audio_encoder.adapter import AudioAdapter
from fast_llm.layers.audio_encoder.config import AudioEncoderKwargs
from fast_llm.layers.audio_encoder.encoder import AudioConv
from fast_llm.layers.audio_encoder.preprocessing import AudioPreprocessor
from fast_llm.layers.language_model.config import LanguageModelKwargs, LanguageModelLossNames
from fast_llm.layers.language_model.embedding import WORD_EMBEDDINGS_WEIGHT, LanguageModelEmbedding
from fast_llm.layers.language_model.head import OUTPUT_WEIGHTS, LanguageModelHead
from fast_llm.layers.language_model.preprocessing import PositionEmbeddingPreprocessor
from fast_llm.layers.multi_modal.embedding import MultiModalEmbedding
from fast_llm.layers.transformer.audio_transformer import AudioTransformerLayer
from fast_llm.layers.transformer.config import (
    RoutingType,
    TransformerDimNames,
    TransformerKwargs,
    TransformerLossNames,
)
from fast_llm.layers.transformer.preprocessing import (
    BackupAttentionPreprocessor,
    FlashAttnVarlenPreprocessor,
    RotaryEmbeddingPreprocessor,
)
from fast_llm.layers.transformer.transformer import TransformerLayer
from fast_llm.layers.transformer.vision_transformer import VisionTransformerLayer
from fast_llm.layers.vision_encoder.adapter import VisionAdapter
from fast_llm.layers.vision_encoder.config import VisionEncoderDimNames, VisionEncoderKwargs, VisionTransformerDimNames
from fast_llm.layers.vision_encoder.encoder import PatchConv
from fast_llm.layers.vision_encoder.preprocessing import VisionPreprocessor
from fast_llm.models.gpt.config import GPTBaseModelConfig, GPTBatchConfig, GPTModelConfig
from fast_llm.models.gpt.megatron import get_init_megatron
from fast_llm.tensor import ParameterMeta, TensorMeta
from fast_llm.utils import Assert

logger = logging.getLogger(__name__)


class GPTBaseModel[ConfigType: GPTBaseModelConfig](BaseModel[ConfigType]):
    """
    A transformer-based language model generalizing the GPT model architecture.
    """

    config_class: typing.ClassVar[type[GPTBaseModelConfig]] = GPTBaseModelConfig
    _rotary_embedding_frequencies: torch.Tensor
    _position_ids: torch.Tensor
    _mask: torch.Tensor
    _mask_value: torch.Tensor
    _tensor_cache_max_sequence_length: int = -1

    def __init__(
        self,
        config: GPTBaseModelConfig,
        distributed_config: DistributedConfig,
    ):
        super().__init__(config, distributed_config)
        self._use_flash_attention = self._config.transformer.do_use_flash_attention(distributed_config)
        if self._config.use_megatron_initialization:
            for param in self.parameters():
                Assert.custom(isinstance, param, ParameterMeta)
                param.init_parameter = get_init_megatron(param, self._config.transformer)  # Noqa
        # `self._reference_models` is not populated at this point, so we pass a mutable dict.
        self._preprocessors: list[Preprocessor] = []
        if self._config.use_absolute_position_embeddings:
            self._preprocessors.append(PositionEmbeddingPreprocessor(self._config, self._tensor_space))
        if self._config.transformer.rotary.enabled:
            self._preprocessors.append(
                RotaryEmbeddingPreprocessor(self._config.transformer.rotary, self._tensor_space)
            )
        if self._use_flash_attention:
            self._preprocessors.append(FlashAttnVarlenPreprocessor(self._config.transformer, self._tensor_space))
        else:
            self._preprocessors.append(BackupAttentionPreprocessor(self._config.transformer, self._tensor_space))

        if self._config.vision_encoder.enabled:
            self._preprocessors.append(VisionPreprocessor(self._config.vision_encoder, self._tensor_space))
            if self._config.vision_encoder.transformer.rotary.enabled:
                self._preprocessors.append(
                    RotaryEmbeddingPreprocessor(self._config.vision_encoder.transformer.rotary, self._tensor_space)
                )
        if self._config.audio_encoder.enabled:
            self._preprocessors.append(AudioPreprocessor(self._config.audio_encoder, self._tensor_space))

    def get_output_layers(self) -> list[Layer]:
        layers = []
        for i in range(self._config.prediction_heads):
            if i > 0:
                layers.append(
                    TransformerLayer(
                        self._config.transformer,
                        self._tensor_space,
                        # TODO MTP: which index?
                        layer_index=max(self._config.transformer.num_layers, 1),
                        # The last layer only returns the transformer output.
                        # The previous layers return a stack of shared_hidden and transformer_output.
                        return_input=i < self._config.prediction_heads - 1,
                    )
                )
            layers.append(
                LanguageModelHead(
                    self._config,
                    self._tensor_space,
                    prediction_distance=i,
                )
            )
        return layers

    def get_vision_layers(self) -> list[Layer]:
        patch_conv = PatchConv(self._config.vision_encoder, self._tensor_space)
        vit_layers = [
            VisionTransformerLayer(self._config.vision_encoder.transformer, self._tensor_space, layer_index=idx + 1)
            for idx in range(self._config.vision_encoder.transformer.num_layers)
        ]
        return [
            patch_conv,
            *vit_layers,
            VisionAdapter(self._config.vision_encoder, self._tensor_space),
            MultiModalEmbedding(self._config, self._tensor_space),
        ]

    def get_audio_layers(self) -> list[Layer]:
        audio_conv = AudioConv(self._config.audio_encoder, self._tensor_space)
        audio_layers = [
            AudioTransformerLayer(self._config.audio_encoder.transformer, self._tensor_space, layer_index=idx + 1)
            for idx in range(self._config.audio_encoder.transformer.num_layers)
        ]
        return [
            audio_conv,
            *audio_layers,
            AudioAdapter(self._config.audio_encoder, self._tensor_space),
            MultiModalEmbedding(self._config, self._tensor_space),
        ]

    def get_multimodal_layers(self) -> list[Layer]:
        if self._config.vision_encoder.enabled:
            return self.get_vision_layers()
        elif self._config.audio_encoder.enabled:
            return self.get_audio_layers()
        else:
            assert False

    def get_layers(self) -> list[Layer]:
        return [
            *(
                [LanguageModelEmbedding(self._config, self._tensor_space)]
                if not self._config.vision_encoder.enabled and not self._config.audio_encoder.enabled
                else self.get_multimodal_layers()
            ),
            *[
                TransformerLayer(
                    self._config.transformer,
                    self._tensor_space,
                    layer_index=i + 1,
                    # The last layer only returns the transformer output.
                    # The previous layers return a stack of shared_hidden and transformer_output.
                    return_input=self._config.prediction_heads > 1 and i == self._config.transformer.num_layers - 1,
                )
                for i in range(self._config.transformer.num_layers)
            ],
            *self.get_output_layers(),
        ]

    def preprocess_meta(
        self, batch_meta: GPTBatchConfig | torch.Tensor, phase: PhaseType
    ) -> list[tuple[TensorMeta, dict]]:
        # TODO: How much of this is generalizable?
        # TODO: Use parallel/sequential dims, distinguish micro and full batch/sequence

        if isinstance(batch_meta, GPTBatchConfig):
            micro_batch_size = batch_meta.micro_batch_size
            sequence_length = batch_meta.sequence_length
            micro_sequence_length = batch_meta.micro_sequence_length
        else:
            micro_batch_size, sequence_length = batch_meta.shape
            if phase != PhaseType.inference:
                sequence_length -= self._config.prediction_heads
            micro_sequence_length = sequence_length

        if self._config.vision_encoder.enabled:
            image_size = batch_meta.image_size
            image_mean = [
                self._config.vision_encoder.image_normalization.mean_r,
                self._config.vision_encoder.image_normalization.mean_g,
                self._config.vision_encoder.image_normalization.mean_b,
            ]
            image_std = [
                self._config.vision_encoder.image_normalization.std_r,
                self._config.vision_encoder.image_normalization.std_g,
                self._config.vision_encoder.image_normalization.std_b,
            ]
            image_rescale_factor = self._config.vision_encoder.image_normalization.rescale_factor
            vision_kwargs = {
                VisionEncoderKwargs.patch_size: batch_meta.patch_size,
                VisionEncoderKwargs.image_size: image_size,
                VisionEncoderKwargs.image_mean: image_mean,
                VisionEncoderKwargs.image_std: image_std,
                VisionEncoderKwargs.image_rescale_factor: image_rescale_factor,
                VisionEncoderKwargs.rope_theta: self._config.vision_encoder.transformer.rotary.theta,
                VisionEncoderKwargs.kv_channels: self._tensor_space.get_tensor_dim(
                    VisionEncoderDimNames.kv_channels
                ).size,
                VisionEncoderKwargs.out_channels: self._tensor_space.get_tensor_dim(
                    VisionEncoderDimNames.out_channels
                ).size,
            }
        else:
            vision_kwargs = {}

        batch_data = self._tensor_space.distributed_config.get_distributed_dim(DistributedDimNames.batch_data)
        batch_dim = TensorDim(TransformerDimNames.batch, micro_batch_size * batch_data.size, batch_data)

        if isinstance(batch_meta, GPTBatchConfig):
            micro_sequence_length = batch_meta.micro_sequence_length

        if micro_sequence_length is None:
            micro_sequence_length = sequence_length
        else:
            Assert.multiple(sequence_length, micro_sequence_length)

        # TODO: Calculate hidden dims elsewhere?
        sequence_q_dim = TensorDim(
            TransformerDimNames.sequence_q,
            micro_sequence_length,
            self._tensor_space.distributed_config.get_distributed_dim(DistributedDimNames.sequence_data),
        )
        hidden_sequence_q_dim = (
            TensorDim(
                TransformerDimNames.sequence_q_tp,
                micro_sequence_length,
                self._tensor_space.distributed_config.get_distributed_dim(
                    DistributedDimNames.tensor_and_sequence_data
                ),
            )
            if self._tensor_space.distributed_config.sequence_tensor_parallel
            else sequence_q_dim
        )

        need_sequence_first = hidden_sequence_q_dim.size != sequence_length
        if self._config.sequence_first is None:
            sequence_first = need_sequence_first
        else:
            sequence_first = self._config.sequence_first
            assert not (need_sequence_first and not sequence_first)

        hidden_dim = self._tensor_space.get_tensor_dim(TransformerDimNames.hidden)
        hidden_dims = (
            (hidden_sequence_q_dim, batch_dim, hidden_dim)
            if sequence_first
            else (batch_dim, hidden_sequence_q_dim, hidden_dim)
        )
        if self._config.vision_encoder.enabled:
            vision_hidden_dim = self._tensor_space.get_tensor_dim(VisionTransformerDimNames.hidden)
            vision_hidden_dims = (
                (hidden_sequence_q_dim, batch_dim, vision_hidden_dim)
                if sequence_first
                else (batch_dim, hidden_sequence_q_dim, vision_hidden_dim)
            )
            vision_kwargs.update(
                {
                    VisionEncoderKwargs.hidden_dims: vision_hidden_dims,
                }
            )

        common_kwargs = {
            LanguageModelKwargs.phase: phase,
            TransformerKwargs.sequence_first: sequence_first,
            TransformerKwargs.hidden_dims: hidden_dims,
            TransformerKwargs.sequence_length: sequence_length,
            TransformerKwargs.sequence_q_dim: sequence_q_dim,
            TransformerKwargs.micro_batch_size: micro_batch_size,
        }
        common_kwargs.update(vision_kwargs)

        sequence_k_pasts = range(
            sequence_q_dim.size * self._tensor_space.distributed_config.sequence_data_rank,
            sequence_length,
            micro_sequence_length,
        )
        reference_preprocessed_metas = {}
        for name, reference_model in self._reference_models.items():
            reference_preprocessed_metas[name] = reference_model.fast_llm_model.base_model.preprocess_meta(
                batch_meta, PhaseType.inference
            )
            Assert.eq(len(reference_preprocessed_metas[name]), len(sequence_k_pasts))

        preprocessed_meta = []
        for i, sequence_k_past in enumerate(sequence_k_pasts):
            sequence_k = sequence_k_past + sequence_q_dim.size
            sequence_k_dim = TensorDim(TransformerDimNames.sequence_k, sequence_k)

            tokens = TensorMeta.from_dims(
                hidden_dims[:2], tensor_name=f"tokens_{sequence_k_past}_to_{sequence_k-1}", dtype=torch.int64
            )

            kwargs = {
                **common_kwargs,
                TransformerKwargs.sequence_k_dim: sequence_k_dim,
            }
            if phase != PhaseType.inference:
                kwargs[LanguageModelKwargs.labels] = TensorMeta.from_dims(
                    hidden_dims[:2], tensor_name="labels", dtype=torch.int64
                )
            for preprocessor in self._preprocessors:
                preprocessor.preprocess_meta(kwargs)
            reference_kwargs = {}
            for name, reference_preprocessed_meta in reference_preprocessed_metas.items():
                reference_tokens, reference_kwargs_ = reference_preprocessed_meta[i]
                for key in (
                    TransformerKwargs.sequence_first,
                    TransformerKwargs.sequence_length,
                    TransformerKwargs.sequence_q_dim,
                    TransformerKwargs.sequence_k_dim,
                ):
                    Assert.eq(reference_kwargs_[key], kwargs[key])
                reference_kwargs[name] = reference_kwargs_
            kwargs["reference_models"] = reference_kwargs

            if self._config.vision_encoder.enabled:
                # patch_dimensions are (batch * sequence_length) x 3 x patch_size x patch_size
                preprocessed_meta.append((kwargs[VisionEncoderKwargs.image_patches_meta], kwargs))
            else:
                preprocessed_meta.append((tokens, kwargs))

        return preprocessed_meta

    def preprocess(
        self,
        batch: GPTBatch,
        preprocessed_meta: list[tuple[TensorMeta, dict]] | None = None,
        *,
        phase: PhaseType,
        iteration: int,
        metrics: dict | None = None,
    ) -> list[tuple[torch.Tensor, dict]]:
        # TODO: How much of this is generalizable?
        assert self._is_setup

        if preprocessed_meta is None:
            preprocessed_meta = self.preprocess_meta(batch.token_ids, phase)

        _, common_kwargs = preprocessed_meta[0]
        sequence_q = common_kwargs[TransformerKwargs.sequence_q_dim].size
        sequence_first = common_kwargs[TransformerKwargs.sequence_first]
        prediction_heads: int = self._config.prediction_heads

        batch.token_ids = batch.token_ids.to(
            device=self._tensor_space.distributed.device,
            dtype=torch.int64,
            non_blocking=True,
        )

        reference_logits = [{} for _ in preprocessed_meta]
        for name, reference_model in self._reference_models.items():
            reference_preprocessed_meta = [
                (tokens_meta, kwargs_meta["reference_models"][name]) for tokens_meta, kwargs_meta in preprocessed_meta
            ]

            reference_batch = reference_model.fast_llm_model.base_model.preprocess(
                batch, reference_preprocessed_meta, phase=PhaseType.inference, iteration=iteration
            )

            # TODO: Do things work with >1?
            Assert.eq(len(reference_batch), len(preprocessed_meta), 1)
            for i, (reference_tokens, reference_kwargs) in enumerate(reference_batch):
                reference_model.forward(reference_tokens, reference_kwargs, iteration=iteration)
                reference_logits[i][f"{name}_logits"] = reference_kwargs["logits"]

        if sequence_first:
            # Move the sequence dimension first to make sequence parallel ops more efficient.
            batch.token_ids = batch.token_ids.transpose(0, 1).contiguous()

        preprocessed = []
        presents = None
        for i, (_, kwargs_meta) in enumerate(preprocessed_meta):
            sequence_k = kwargs_meta[TransformerKwargs.sequence_k_dim].size
            if sequence_first:
                tokens = batch.token_ids[sequence_k - sequence_q : sequence_k]
            else:
                # TODO: Avoid multiple contiguous calls?
                tokens = batch.token_ids[:, sequence_k - sequence_q : sequence_k].contiguous()
            if batch.sequence_lengths is not None:
                kwargs_meta[TransformerKwargs.sequence_lengths] = batch.sequence_lengths

            # TODO: Add pasts/presents to meta input?
            # Use lists as pointers so `past_key_values` is populated during the previous micro_sequence.
            pasts = presents
            presents = None if i == len(preprocessed_meta) - 1 else []
            kwargs = {
                **kwargs_meta,
                TransformerKwargs.past_key_values: pasts,
                TransformerKwargs.presents: presents,
            }
            if phase != PhaseType.inference:
                sequence_offset = sequence_k - sequence_q + 1
                if sequence_first:
                    labels = batch.token_ids[sequence_offset : sequence_k + prediction_heads]
                else:
                    # TODO: Avoid multiple contiguous calls?
                    labels = batch.token_ids[:, sequence_offset : sequence_k + prediction_heads].contiguous()
                    # We set label indices to -100 for masked spans, inline with ignore_index in torch.nn.CrossEntropyLoss
                    # TODO: take ignore_index from config
                if batch.loss_masking_spans is not None:
                    # avoid changing input tokens
                    labels = labels.clone()
                    for i, spans in enumerate(batch.loss_masking_spans):
                        if not spans.numel():
                            continue
                        valid_spans = spans[
                            (spans[:, 0] <= sequence_k + prediction_heads - 1) & (spans[:, 1] >= sequence_offset)
                        ]
                        if valid_spans.numel():
                            valid_spans[:, 0].clamp_(min=sequence_offset)
                            valid_spans[:, 1].clamp_(max=sequence_k + prediction_heads - 1)
                            valid_spans -= sequence_offset
                            loss_mask = torch.ones_like(labels, dtype=torch.bool)
                            for start, end in valid_spans:
                                if sequence_first:
                                    loss_mask[start : end + 1, i] = False
                                else:
                                    loss_mask[i, start : end + 1] = False
                            if self._config.distillation_model is not None:
                                kwargs[LanguageModelKwargs.loss_mask] = loss_mask
                            labels = torch.where(loss_mask, labels, -100)
                kwargs[LanguageModelKwargs.labels] = labels
            kwargs.update(reference_logits[i])

            if batch.images is not None:
                kwargs[VisionEncoderKwargs.images] = [
                    [
                        img.to(device=self._tensor_space.distributed.device, dtype=torch.uint8, non_blocking=True)
                        for img in images
                    ]
                    for images in batch.images
                ]
                kwargs[VisionEncoderKwargs.image_positions] = batch.image_positions
                kwargs[LanguageModelKwargs.tokens] = tokens

            if batch.audio is not None:
                kwargs[AudioEncoderKwargs.audio] = [
                    [
                        aud.to(device=self._tensor_space.distributed.device, dtype=torch.float32, non_blocking=True)
                        for aud in audio
                    ]
                    for audio in batch.audio
                ]
                kwargs[AudioEncoderKwargs.audio_positions] = batch.audio_positions
                kwargs[LanguageModelKwargs.tokens] = tokens

            for preprocessor in self._preprocessors:
                preprocessor.preprocess(tokens, kwargs)
            image_patches = kwargs.get(VisionEncoderKwargs.image_patches, None)
            audio_mel = kwargs.get(AudioEncoderKwargs.audio_mel, None)
            if image_patches is not None:
                preprocessed.append((image_patches, kwargs))
            elif audio_mel is not None:
                preprocessed.append((audio_mel, kwargs))
            else:
                preprocessed.append((tokens, kwargs))

        return preprocessed

    @property
    def embedding(self) -> LanguageModelEmbedding:
        return self.layers[self.embedding_layer_index]

    @property
    def transformer_layers(self) -> list[TransformerLayer]:
        return self.layers[self.embedding_layer_index + 1 : -1]

    @property
    def embedding_layer_index(self) -> int:
        if self._config.vision_encoder.enabled:
            return self._config.vision_encoder.transformer.num_layers + 2
        else:
            return 0

    @property
    def model_head(self) -> LanguageModelHead:
        return self.layers[self.model_head_indices[0]]

    @property
    def model_head_indices(self) -> list[int]:
        return sorted([len(self) - 1 - 2 * i for i in range(self._config.prediction_heads)])

    def get_tied_weights(self) -> dict[str, tuple[ParameterMeta, tuple[int, ...]]]:
        if self._config.tie_word_embeddings:
            return {
                WORD_EMBEDDINGS_WEIGHT: (
<<<<<<< HEAD
                    self.layers[0].word_embeddings_weight,
                    # TODO Soham: make embedding layer index a property
                    (
                        self._config.vision_encoder.enabled * (self._config.vision_encoder.transformer.num_layers + 2),
                        *self.model_head_indices,
                    ),
=======
                    self.embedding.word_embeddings_weight,
                    (self.embedding_layer_index, *self.model_head_indices),
>>>>>>> f0c8d830
                )
            }
        elif self._config.prediction_heads > 1:
            return {
                OUTPUT_WEIGHTS: (
                    self.model_head.output_weights,
                    tuple(self.model_head_indices),
                )
            }
        else:
            return {}

    @property
    def loss_defs(self) -> list[LossDef]:
        loss_defs = []
        if (
            self._config.transformer.num_experts > 1
            and self._config.transformer.expert_routing_type == RoutingType.topk
        ):
            loss_defs.append(
                LossDef(
                    name=TransformerLossNames.load_balancing_loss,
                    formatted_name="load balancing loss",
                    count=self._config.transformer.num_layers,
                )
            )
            if self._config.transformer.expert_z_loss_coefficient:
                loss_defs.append(
                    LossDef(
                        name=TransformerLossNames.router_z_loss,
                        formatted_name="router z loss",
                        count=self._config.transformer.num_layers,
                    )
                )
        if self._config.logit_z_loss:
            LossDef(name=LanguageModelLossNames.z_loss, formatted_name="logit z loss", count=1)

        for i in range(self._config.prediction_heads):
            loss_defs.append(
                LossDef(
                    name=LanguageModelLossNames.multi_token_prediction_loss(i),
                    formatted_name=f"language model loss {i}",
                    count=1,
                )
            )
        return loss_defs


class GPTModel[ConfigType: GPTModelConfig](FastLLMModel[ConfigType]):
    config_class: typing.ClassVar[type[GPTModelConfig]] = GPTModelConfig
    base_model_class: typing.ClassVar[type[GPTBaseModel]] = GPTBaseModel


class GPTInferenceRunner(InferenceRunner):
    model_class: typing.ClassVar[type[GPTModel]] = GPTModel
    batch_config_class: typing.ClassVar[type[GPTBatchConfig]] = GPTBatchConfig<|MERGE_RESOLUTION|>--- conflicted
+++ resolved
@@ -495,17 +495,8 @@
         if self._config.tie_word_embeddings:
             return {
                 WORD_EMBEDDINGS_WEIGHT: (
-<<<<<<< HEAD
-                    self.layers[0].word_embeddings_weight,
-                    # TODO Soham: make embedding layer index a property
-                    (
-                        self._config.vision_encoder.enabled * (self._config.vision_encoder.transformer.num_layers + 2),
-                        *self.model_head_indices,
-                    ),
-=======
                     self.embedding.word_embeddings_weight,
                     (self.embedding_layer_index, *self.model_head_indices),
->>>>>>> f0c8d830
                 )
             }
         elif self._config.prediction_heads > 1:
