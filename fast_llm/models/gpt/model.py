import logging
import typing

import torch

from fast_llm.data.data.gpt.data import GPTBatch
from fast_llm.engine.base_model.base_model import BaseModel
from fast_llm.engine.config_utils.tensor_dim import TensorDim
from fast_llm.engine.distributed.config import DistributedConfig, DistributedDimNames, PhaseType
from fast_llm.engine.inference.runner import InferenceRunner
from fast_llm.engine.multi_stage.fast_llm_model import FastLLMModel
from fast_llm.layers.attention.config import AttentionKwargs
from fast_llm.layers.block.config import BlockDimNames
from fast_llm.layers.language_model.config import LanguageModelKwargs
from fast_llm.layers.language_model.language_model import LanguageModel
from fast_llm.models.gpt.config import GPTBaseModelConfig, GPTBatchConfig, GPTModelConfig
from fast_llm.models.gpt.megatron import get_init_megatron
from fast_llm.tensor import ParameterMeta, TensorMeta
from fast_llm.utils import Assert

logger = logging.getLogger(__name__)


class GPTBaseModel[ConfigType: GPTBaseModelConfig](LanguageModel[ConfigType], BaseModel[ConfigType]):
    """
    A transformer-based language model generalizing the GPT model architecture.
    """

    _config: ConfigType

    def __init__(
        self,
        config: ConfigType,
        distributed_config: DistributedConfig,
    ):
<<<<<<< HEAD
        super().__init__(config, distributed_config, lr_scale=self._config.lr_scale, peft=self._config.peft)
=======
        super().__init__(config, distributed_config, lr_scale=config.lr_scale, peft=config.peft)
>>>>>>> 78541380
        if self._config.use_megatron_initialization:
            for param in self.parameters():
                Assert.custom(isinstance, param, ParameterMeta)
                param.init_parameter = get_init_megatron(param, self._config.decoder.block, config.hidden_size)  # Noqa

    def preprocess_meta(
        self, batch_meta: GPTBatchConfig | torch.Tensor, phase: PhaseType
    ) -> list[tuple[TensorMeta, dict]]:
        # TODO Remove (Move batch splitting elsewhere)
        # TODO: Use parallel/sequential dims, distinguish micro and full batch/sequence

        if isinstance(batch_meta, GPTBatchConfig):
            micro_batch_size = batch_meta.micro_batch_size
            sequence_length = batch_meta.sequence_length
            micro_sequence_length = batch_meta.micro_sequence_length
            truncate_documents = batch_meta.truncate_documents
        else:
            micro_batch_size, sequence_length = batch_meta.shape
            if phase != PhaseType.inference:
                sequence_length -= self._config.head.prediction_heads
            micro_sequence_length = sequence_length
            truncate_documents = True

        batch_data = self._distributed_config.get_distributed_dim(DistributedDimNames.batch_data)
        batch_dim = TensorDim(BlockDimNames.batch, micro_batch_size * batch_data.size, batch_data)

        if micro_sequence_length is None:
            micro_sequence_length = sequence_length
        else:
            Assert.multiple(sequence_length, micro_sequence_length)

        # TODO: Calculate hidden dims elsewhere?
        sequence_q_dim = TensorDim(
            BlockDimNames.sequence_q,
            micro_sequence_length,
            self._distributed_config.get_distributed_dim(DistributedDimNames.sequence_data),
        )
        hidden_sequence_q_dim = (
            TensorDim(
                BlockDimNames.sequence_q_tp,
                micro_sequence_length,
                self._distributed_config.get_distributed_dim(DistributedDimNames.tensor_and_sequence_data),
            )
            if self._distributed_config.sequence_tensor_parallel
            else sequence_q_dim
        )

        need_sequence_first = hidden_sequence_q_dim.size != sequence_length
        if self._config.sequence_first is None:
            sequence_first = need_sequence_first
        else:
            sequence_first = self._config.sequence_first
            assert not (need_sequence_first and not sequence_first)

        hidden_dims = (
            (hidden_sequence_q_dim, batch_dim, self._hidden_dim)
            if sequence_first
            else (batch_dim, hidden_sequence_q_dim, self._hidden_dim)
        )

        common_kwargs = {
            LanguageModelKwargs.phase: phase,
            AttentionKwargs.sequence_first: sequence_first,
            AttentionKwargs.hidden_dims: hidden_dims,
            AttentionKwargs.sequence_length: sequence_length,
            AttentionKwargs.sequence_q_dim: sequence_q_dim,
            LanguageModelKwargs.mask_inputs: not truncate_documents,
        }

        sequence_k_pasts = range(
            sequence_q_dim.size * self._distributed_config.sequence_data_rank,
            sequence_length,
            micro_sequence_length,
        )
        reference_preprocessed_metas = {}
        for name, reference_model in self._reference_models.items():
            reference_preprocessed_metas[name] = reference_model.fast_llm_model.base_model.preprocess_meta(
                batch_meta, PhaseType.inference
            )
            Assert.eq(len(reference_preprocessed_metas[name]), len(sequence_k_pasts))

        preprocessed_meta = []
        for i, sequence_k_past in enumerate(sequence_k_pasts):
            sequence_k = sequence_k_past + sequence_q_dim.size
            sequence_k_dim = TensorDim(BlockDimNames.sequence_k, sequence_k)

            tokens = TensorMeta.from_dims(
                hidden_dims[:2], tensor_name=f"tokens_{sequence_k_past}_to_{sequence_k-1}", dtype=torch.int64
            )

            kwargs = {
                **common_kwargs,
                AttentionKwargs.sequence_k_dim: sequence_k_dim,
            }
            if phase != PhaseType.inference:
                kwargs[LanguageModelKwargs.labels] = TensorMeta.from_dims(
                    hidden_dims[:2], tensor_name="labels", dtype=torch.int64
                )
            reference_kwargs = {}
            for name, reference_preprocessed_meta in reference_preprocessed_metas.items():
                reference_tokens, reference_kwargs_ = reference_preprocessed_meta[i]
                for key in (
                    AttentionKwargs.sequence_first,
                    AttentionKwargs.sequence_length,
                    AttentionKwargs.sequence_q_dim,
                    AttentionKwargs.sequence_k_dim,
                ):
                    Assert.eq(reference_kwargs_[key], kwargs[key])
                reference_kwargs[name] = reference_kwargs_
            kwargs["reference_models"] = reference_kwargs

            preprocessed_meta.append((tokens, kwargs))

        return preprocessed_meta

    def preprocess_batch(
        self,
        batch: GPTBatch,
        preprocessed_meta: list[tuple[TensorMeta, dict]] | None = None,
        *,
        phase: PhaseType,
        iteration: int,
        metrics: dict | None = None,
    ) -> list[tuple[torch.Tensor, dict]]:
        # TODO Move batch splitting elsewhere, align interface with LayerBase
        assert self._is_setup

        if preprocessed_meta is None:
            preprocessed_meta = self.preprocess_meta(batch.token_ids, phase)

        _, common_kwargs = preprocessed_meta[0]
        sequence_q = common_kwargs[AttentionKwargs.sequence_q_dim].size
        sequence_first = common_kwargs[AttentionKwargs.sequence_first]
        max_prediction_distance = self._config.head.max_prediction_distance

        batch.token_ids = batch.token_ids.to(
            device=self._distributed.device,
            dtype=torch.int64,
            non_blocking=True,
        )

        reference_logits = [{} for _ in preprocessed_meta]
        for name, reference_model in self._reference_models.items():
            reference_preprocessed_meta = [
                (tokens_meta, kwargs_meta["reference_models"][name]) for tokens_meta, kwargs_meta in preprocessed_meta
            ]

            reference_batch = reference_model.fast_llm_model.base_model.preprocess_batch(
                batch, reference_preprocessed_meta, phase=PhaseType.inference, iteration=iteration
            )

            # TODO: Do things work with >1?
            Assert.eq(len(reference_batch), len(preprocessed_meta), 1)
            for i, (reference_tokens, reference_kwargs) in enumerate(reference_batch):
                reference_model.forward(reference_tokens, reference_kwargs, iteration=iteration)
                reference_logits[i][f"{name}_logits"] = reference_kwargs["logits"]

        token_ids = batch.token_ids
        if sequence_first:
            # Move the sequence dimension first to make sequence parallel ops more efficient.
            token_ids = token_ids.transpose(0, 1).contiguous()

        preprocessed = []
        presents = None
        for i, (_, kwargs_meta) in enumerate(preprocessed_meta):
            sequence_k = kwargs_meta[AttentionKwargs.sequence_k_dim].size
            if sequence_first:
                tokens = token_ids[sequence_k - sequence_q : sequence_k]
            else:
                # TODO: Avoid multiple contiguous calls?
                tokens = token_ids[:, sequence_k - sequence_q : sequence_k].contiguous()
            if batch.sequence_lengths is not None:
                kwargs_meta[AttentionKwargs.sequence_lengths] = batch.sequence_lengths
            if batch.chosen_spans is not None:
                kwargs_meta[LanguageModelKwargs.chosen_spans] = batch.chosen_spans
            if batch.rejected_spans is not None:
                kwargs_meta[LanguageModelKwargs.rejected_spans] = batch.rejected_spans

            # TODO: Add pasts/presents to meta input?
            # Use lists as pointers so `past_key_values` is populated during the previous micro_sequence.
            pasts = presents
            presents = None if i == len(preprocessed_meta) - 1 else []
            kwargs = {
                **kwargs_meta,
                AttentionKwargs.past_key_values: pasts,
                AttentionKwargs.presents: presents,
            }
            if phase != PhaseType.inference:
                sequence_offset = sequence_k - sequence_q + 1  # +1 for shift in labels
                if sequence_first:
                    labels = token_ids[sequence_offset : sequence_k + max_prediction_distance]
                else:
                    # TODO: Avoid multiple contiguous calls?
                    labels = token_ids[:, sequence_offset : sequence_k + max_prediction_distance].contiguous()
                    # We set label indices to -100 for masked spans, inline with ignore_index in torch.nn.CrossEntropyLoss
                    # TODO: take ignore_index from config
                if batch.loss_masking_spans is not None:
                    # avoid changing input tokens
                    labels = labels.clone()
                    for idx, spans in enumerate(batch.loss_masking_spans):
                        if not spans.numel():
                            continue
                        valid_spans = spans[
                            (spans[:, 0] <= sequence_k + max_prediction_distance - 1)
                            & (spans[:, 1] >= sequence_offset)
                        ]
                        if valid_spans.numel():
                            # if span is partially within the sequence, truncate parts of spans that are outside of the sequence
                            valid_spans[:, 0].clamp_(min=sequence_offset)
                            valid_spans[:, 1].clamp_(max=sequence_k + max_prediction_distance - 1)
                            valid_spans -= sequence_offset
                            loss_mask = torch.ones_like(labels, dtype=torch.bool)
                            for start, end in valid_spans:
                                if sequence_first:
                                    loss_mask[start : end + 1, idx] = False
                                else:
                                    loss_mask[idx, start : end + 1] = False
                            if self._config.output_layer.distillation_model is not None:
                                kwargs[LanguageModelKwargs.loss_mask] = loss_mask
                            labels = torch.where(loss_mask, labels, -100)
                kwargs[LanguageModelKwargs.labels] = labels
                kwargs.update(reference_logits[i])

                if batch.chosen_spans is not None:
                    chosen_valid_spans = []
                    for spans in batch.chosen_spans:
                        if not spans.numel():
                            continue
                        # only keep spans within the sequence or partially within the sequence
                        valid_spans = spans[(spans[0] <= sequence_k) & (spans[1] >= sequence_offset)][0]
                        if valid_spans.numel():
                            # if span is partially within the sequence, truncate parts of spans that are outside of the sequence
                            valid_spans[0].clamp_(min=sequence_offset)
                            valid_spans[1].clamp_(max=sequence_k)
                            valid_spans -= sequence_offset

                            chosen_valid_spans.append(valid_spans)
                    kwargs[LanguageModelKwargs.chosen_spans] = chosen_valid_spans

                    rejected_valid_spans = []
                    for spans in batch.rejected_spans:
                        if not spans.numel():
                            continue
                        # only keep spans within the sequence or partially within the sequence
                        valid_spans = spans[(spans[0] <= sequence_k) & (spans[1] >= sequence_offset)][0]
                        if valid_spans.numel():
                            # if span is partially within the sequence, truncate parts of spans that are outside of the sequence
                            valid_spans[0].clamp_(min=sequence_offset)
                            valid_spans[1].clamp_(max=sequence_k)
                            valid_spans -= sequence_offset

                            rejected_valid_spans.append(valid_spans)
                    kwargs[LanguageModelKwargs.rejected_spans] = rejected_valid_spans

            self.preprocess(tokens, kwargs)
            preprocessed.append((tokens, kwargs))

        return preprocessed

    def get_tied_parameters(self) -> dict[str, tuple[ParameterMeta, tuple[int, ...]]]:
        # TODO: Integrate to the `LayerBase` interface, move to `LanguageModel`, `MultiTokenPrediction`?
        output_weights = self.head.get_output_weights()
        if self._config.tied_embedding_weight:
            output_weights.insert(0, self.embeddings.word_embeddings_weight)
        return {output_weights[0].tensor_name: output_weights} if len(output_weights) > 1 else {}


class GPTModel[ConfigType: GPTModelConfig](FastLLMModel[ConfigType]):
    # TODO: Can we drop class?
    pass


class GPTInferenceRunner(InferenceRunner):
    model_class: typing.ClassVar[type[GPTModel]] = GPTModel
    batch_config_class: typing.ClassVar[type[GPTBatchConfig]] = GPTBatchConfig<|MERGE_RESOLUTION|>--- conflicted
+++ resolved
@@ -33,11 +33,7 @@
         config: ConfigType,
         distributed_config: DistributedConfig,
     ):
-<<<<<<< HEAD
-        super().__init__(config, distributed_config, lr_scale=self._config.lr_scale, peft=self._config.peft)
-=======
         super().__init__(config, distributed_config, lr_scale=config.lr_scale, peft=config.peft)
->>>>>>> 78541380
         if self._config.use_megatron_initialization:
             for param in self.parameters():
                 Assert.custom(isinstance, param, ParameterMeta)
