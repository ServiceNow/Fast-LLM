--- conflicted
+++ resolved
@@ -64,21 +64,6 @@
             self._preprocessors.append(PreferenceSpanPreprocessor(self._config, self._tensor_space))
 
     def get_output_layers(self) -> list[Layer]:
-<<<<<<< HEAD
-        return [
-            layer
-            for i in range(self._config.prediction_heads)
-            for layer in [
-                TransformerLayer(
-                    self._config.transformer,
-                    self._tensor_space,
-                    # TODO MTP: which index?
-                    layer_index=self._config.transformer.num_layers + i,
-                    # The last layer only returns the transformer output.
-                    # The previous layers return a stack of shared_hidden and transformer_output.
-                    return_input=i < self._config.prediction_heads - 1,
-                ),
-=======
         layers = []
         for i in range(self._config.prediction_heads):
             if i > 0:
@@ -87,14 +72,13 @@
                         self._config.transformer,
                         self._tensor_space,
                         # TODO MTP: which index?
-                        layer_index=max(self._config.transformer.num_layers, 1),
+                        layer_index=max(self._config.transformer.num_layers + i, 1),
                         # The last layer only returns the transformer output.
                         # The previous layers return a stack of shared_hidden and transformer_output.
                         return_input=i < self._config.prediction_heads - 1,
                     )
                 )
             layers.append(
->>>>>>> 2d88c37a
                 LanguageModelHead(
                     self._config,
                     self._tensor_space,
