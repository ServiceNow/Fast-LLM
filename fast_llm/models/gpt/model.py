import logging
import typing

import torch

from fast_llm.data.data.gpt.data import GPTBatch
from fast_llm.engine.base_model.base_model import BaseModel, Layer, LossDef
from fast_llm.engine.base_model.config import Preprocessor
from fast_llm.engine.config_utils.tensor_space import TensorDim
from fast_llm.engine.distributed.config import DistributedConfig, DistributedDimNames, PhaseType
from fast_llm.engine.inference.runner import InferenceRunner
from fast_llm.engine.multi_stage.fast_llm_model import FastLLMModel
from fast_llm.layers.language_model.config import LanguageModelKwargs, LanguageModelLossNames
from fast_llm.layers.language_model.embedding import WORD_EMBEDDINGS_WEIGHT, LanguageModelEmbedding
from fast_llm.layers.language_model.head import OUTPUT_WEIGHTS, LanguageModelHead
from fast_llm.layers.language_model.preprocessing import PositionEmbeddingPreprocessor
from fast_llm.layers.multi_modal.embedding import MultiModalEmbedding
from fast_llm.layers.transformer.config import (
    RoutingType,
    TransformerDimNames,
    TransformerKwargs,
    TransformerLossNames,
)
from fast_llm.layers.transformer.preprocessing import (
    BackupAttentionPreprocessor,
    FlashAttnVarlenPreprocessor,
    RotaryEmbeddingPreprocessor,
)
from fast_llm.layers.transformer.transformer import TransformerLayer
<<<<<<< HEAD
from fast_llm.layers.transformer.vision_transformer import VisionTransformerLayer
from fast_llm.layers.vision_encoder.adapter import VisionAdapter
from fast_llm.layers.vision_encoder.config import VisionEncoderDimNames, VisionEncoderKwargs, VisionTransformerDimNames
from fast_llm.layers.vision_encoder.encoder import PatchConv
from fast_llm.layers.vision_encoder.preprocessing import VisionPreprocessor
from fast_llm.models.gpt.config import GPTBaseModelConfig, GPTModelConfig
=======
from fast_llm.models.gpt.config import GPTBaseModelConfig, GPTBatchConfig, GPTModelConfig
>>>>>>> f08ac901
from fast_llm.models.gpt.megatron import get_init_megatron
from fast_llm.tensor import ParameterMeta, TensorMeta
from fast_llm.utils import Assert

logger = logging.getLogger(__name__)


class GPTBaseModel[ConfigType: GPTBaseModelConfig](BaseModel[ConfigType]):
    """
    A transformer-based language model generalizing the GPT model architecture.
    """

    config_class: typing.ClassVar[type[GPTBaseModelConfig]] = GPTBaseModelConfig
    _rotary_embedding_frequencies: torch.Tensor
    _position_ids: torch.Tensor
    _mask: torch.Tensor
    _mask_value: torch.Tensor
    _tensor_cache_max_sequence_length: int = -1

    def __init__(
        self,
        config: GPTBaseModelConfig,
        distributed_config: DistributedConfig,
    ):
        super().__init__(config, distributed_config)
        self._use_flash_attention = self._config.transformer.do_use_flash_attention(distributed_config)
        if self._config.use_megatron_initialization:
            for param in self.parameters():
                Assert.custom(isinstance, param, ParameterMeta)
                param.init_parameter = get_init_megatron(param, self._config.transformer)  # Noqa
        # `self._reference_models` is not populated at this point, so we pass a mutable dict.
        self._preprocessors: list[Preprocessor] = []
        if self._config.use_absolute_position_embeddings:
            self._preprocessors.append(PositionEmbeddingPreprocessor(self._config, self._tensor_space))
        if self._config.transformer.rotary.enabled:
            self._preprocessors.append(
                RotaryEmbeddingPreprocessor(self._config.transformer.rotary, self._tensor_space)
            )
        if self._use_flash_attention:
            self._preprocessors.append(FlashAttnVarlenPreprocessor(self._config.transformer, self._tensor_space))
        else:
            self._preprocessors.append(BackupAttentionPreprocessor(self._config.transformer, self._tensor_space))

        if self._config.vision_encoder:
            self._vision_preprocessor = VisionPreprocessor(self._config.vision_encoder, self._tensor_space)
            if self._config.vision_encoder.transformer.rotary.enabled:
                self._vision_rotary_embedding_preprocessor = RotaryEmbeddingPreprocessor(
                    self._config.vision_encoder.transformer.rotary, self._tensor_space
                )

    def get_output_layers(self) -> list[Layer]:
        layers = []
        for i in range(self._config.prediction_heads):
            if i > 0:
                layers.append(
                    TransformerLayer(
                        self._config.transformer,
                        self._tensor_space,
                        # TODO MTP: which index?
                        layer_index=max(self._config.transformer.num_layers, 1),
                        # The last layer only returns the transformer output.
                        # The previous layers return a stack of shared_hidden and transformer_output.
                        return_input=i < self._config.prediction_heads - 1,
                    )
                )
            layers.append(
                LanguageModelHead(
                    self._config,
                    self._tensor_space,
                    prediction_distance=i,
                )
            )
        return layers

    def get_vision_layers(self) -> list[Layer]:
        patch_conv = PatchConv(self._config.vision_encoder, self._tensor_space)
        vit_layers = [
            VisionTransformerLayer(self._config.vision_encoder.transformer, self._tensor_space, layer_index=idx + 1)
            for idx in range(self._config.vision_encoder.transformer.num_layers)
        ]
        return [
            patch_conv,
            *vit_layers,
            VisionAdapter(self._config.vision_encoder, self._tensor_space),
            MultiModalEmbedding(self._config, self._tensor_space),
        ]

    def get_layers(self) -> list[Layer]:
<<<<<<< HEAD
        if self._config.transformer.num_layers == 0:
            Assert.eq(self._config.prediction_heads, 1)
            return [
                *(
                    [LanguageModelEmbedding(self._config, self._tensor_space)]
                    if self._config.vision_encoder is None
                    else self.get_vision_layers(self._config, self._tensor_space)
                ),
                LanguageModelHead(self._config, self._tensor_space, 0),
            ]
=======
>>>>>>> f08ac901
        return [
            *(
                [LanguageModelEmbedding(self._config, self._tensor_space)]
                if self._config.vision_encoder is None
                else self.get_vision_layers()
            ),
            *[
                TransformerLayer(
                    self._config.transformer,
                    self._tensor_space,
                    layer_index=i + 1,
                    # The last layer only returns the transformer output.
                    # The previous layers return a stack of shared_hidden and transformer_output.
                    return_input=self._config.prediction_heads > 1 and i == self._config.transformer.num_layers - 1,
                )
                for i in range(self._config.transformer.num_layers)
            ],
            *self.get_output_layers(),
        ]

    def preprocess_meta(
        self, batch_meta: GPTBatchConfig | torch.Tensor, phase: PhaseType
    ) -> list[tuple[TensorMeta, dict]]:
        # TODO: How much of this is generalizable?
        # TODO: Use parallel/sequential dims, distinguish micro and full batch/sequence

        if isinstance(batch_meta, GPTBatchConfig):
            micro_batch_size = batch_meta.micro_batch_size
            sequence_length = batch_meta.sequence_length
            micro_sequence_length = batch_meta.micro_sequence_length
        else:
            micro_batch_size, sequence_length = batch_meta.shape
            if phase != PhaseType.inference:
                sequence_length -= self._config.prediction_heads
            micro_sequence_length = sequence_length

        if self._config.vision_encoder:
            image_size = batch_meta.max_image_size
            image_mean = [
                self._config.vision_encoder.image_normalization.mean_r,
                self._config.vision_encoder.image_normalization.mean_g,
                self._config.vision_encoder.image_normalization.mean_b,
            ]
            image_std = [
                self._config.vision_encoder.image_normalization.std_r,
                self._config.vision_encoder.image_normalization.std_g,
                self._config.vision_encoder.image_normalization.std_b,
            ]
            image_rescale_factor = self._config.vision_encoder.image_normalization.rescale_factor
            vision_kwargs = {
                VisionEncoderKwargs.patch_size: batch_meta.patch_size,
                VisionEncoderKwargs.image_size: image_size,
                VisionEncoderKwargs.image_mean: image_mean,
                VisionEncoderKwargs.image_std: image_std,
                VisionEncoderKwargs.image_rescale_factor: image_rescale_factor,
                VisionEncoderKwargs.rope_theta: self._config.vision_encoder.transformer.rotary.theta,
                VisionEncoderKwargs.kv_channels: self._tensor_space.get_tensor_dim(
                    VisionEncoderDimNames.kv_channels
                ).size,
            }
        else:
            vision_kwargs = {}

        batch_data = self._tensor_space.distributed_config.get_distributed_dim(DistributedDimNames.batch_data)
        batch_dim = TensorDim(TransformerDimNames.batch, micro_batch_size * batch_data.size, batch_data)

        if isinstance(batch_meta, GPTBatchConfig):
            micro_sequence_length = batch_meta.micro_sequence_length

        if micro_sequence_length is None:
            micro_sequence_length = sequence_length
        else:
            Assert.multiple(sequence_length, micro_sequence_length)

        # TODO: Calculate hidden dims elsewhere?
        sequence_q_dim = TensorDim(
            TransformerDimNames.sequence_q,
            micro_sequence_length,
            self._tensor_space.distributed_config.get_distributed_dim(DistributedDimNames.sequence_data),
        )
        hidden_sequence_q_dim = (
            TensorDim(
                TransformerDimNames.sequence_q_tp,
                micro_sequence_length,
                self._tensor_space.distributed_config.get_distributed_dim(
                    DistributedDimNames.tensor_and_sequence_data
                ),
            )
            if self._tensor_space.distributed_config.sequence_tensor_parallel
            else sequence_q_dim
        )

        need_sequence_first = hidden_sequence_q_dim.size != sequence_length
        if self._config.sequence_first is None:
            sequence_first = need_sequence_first
        else:
            sequence_first = self._config.sequence_first
            assert not (need_sequence_first and not sequence_first)

        hidden_dim = self._tensor_space.get_tensor_dim(TransformerDimNames.hidden)
        hidden_dims = (
            (hidden_sequence_q_dim, batch_dim, hidden_dim)
            if sequence_first
            else (batch_dim, hidden_sequence_q_dim, hidden_dim)
        )
        if self._config.vision_encoder:
            vision_hidden_dim = self._tensor_space.get_tensor_dim(VisionTransformerDimNames.hidden)
            vision_hidden_dims = (
                (hidden_sequence_q_dim, batch_dim, vision_hidden_dim)
                if sequence_first
                else (batch_dim, hidden_sequence_q_dim, vision_hidden_dim)
            )
            vision_kwargs.update(
                {
                    VisionEncoderKwargs.hidden_dims: vision_hidden_dims,
                }
            )

        common_kwargs = {
            LanguageModelKwargs.phase: phase,
            TransformerKwargs.sequence_first: sequence_first,
            TransformerKwargs.hidden_dims: hidden_dims,
            TransformerKwargs.sequence_length: sequence_length,
            TransformerKwargs.sequence_q_dim: sequence_q_dim,
            TransformerKwargs.micro_batch_size: micro_batch_size,
        }
        common_kwargs.update(vision_kwargs)

        sequence_k_pasts = range(
            sequence_q_dim.size * self._tensor_space.distributed_config.sequence_data_rank,
            sequence_length,
            micro_sequence_length,
        )
        reference_preprocessed_metas = {}
        for name, reference_model in self._reference_models.items():
            reference_preprocessed_metas[name] = reference_model.fast_llm_model.base_model.preprocess_meta(
                batch_meta, PhaseType.inference
            )
            Assert.eq(len(reference_preprocessed_metas[name]), len(sequence_k_pasts))

        preprocessed_meta = []
        for i, sequence_k_past in enumerate(sequence_k_pasts):
            sequence_k = sequence_k_past + sequence_q_dim.size
            sequence_k_dim = TensorDim(TransformerDimNames.sequence_k, sequence_k)

            tokens = TensorMeta.from_dims(
                hidden_dims[:2], tensor_name=f"tokens_{sequence_k_past}_to_{sequence_k-1}", dtype=torch.int64
            )

            kwargs = {
                **common_kwargs,
                TransformerKwargs.sequence_k_dim: sequence_k_dim,
            }
            if phase != PhaseType.inference:
                kwargs[LanguageModelKwargs.labels] = TensorMeta.from_dims(
                    hidden_dims[:2], tensor_name="labels", dtype=torch.int64
                )
<<<<<<< HEAD
            if self._config.use_absolute_position_embeddings:
                self._position_embedding_preprocessor.preprocess_meta(kwargs)
            if self._config.transformer.rotary.enabled:
                self._rotary_embedding_preprocessor.preprocess_meta(kwargs)
            if not self._use_flash_attention:
                self._backup_attention_preprocessor.preprocess_meta(kwargs)
            if self._config.vision_encoder:
                self._vision_preprocessor.preprocess_meta(kwargs)
                if self._config.vision_encoder.transformer.rotary.enabled:
                    self._vision_rotary_embedding_preprocessor.preprocess_meta(kwargs)
                # patch_dimensions are (batch * sequence_length) x 3 x patch_size x patch_size
                preprocessed_meta.append((kwargs[VisionEncoderKwargs.image_patches_meta], kwargs))
            else:
                preprocessed_meta.append((tokens, kwargs))
=======
            for preprocessor in self._preprocessors:
                preprocessor.preprocess_meta(kwargs)
            reference_kwargs = {}
            for name, reference_preprocessed_meta in reference_preprocessed_metas.items():
                reference_tokens, reference_kwargs_ = reference_preprocessed_meta[i]
                for key in (
                    TransformerKwargs.sequence_first,
                    TransformerKwargs.sequence_length,
                    TransformerKwargs.sequence_q_dim,
                    TransformerKwargs.sequence_k_dim,
                ):
                    Assert.eq(reference_kwargs_[key], kwargs[key])
                reference_kwargs[name] = reference_kwargs_
            kwargs["reference_models"] = reference_kwargs

            preprocessed_meta.append((tokens, kwargs))
>>>>>>> f08ac901

        return preprocessed_meta

    def preprocess(
        self,
        batch: GPTBatch,
        preprocessed_meta: list[tuple[TensorMeta, dict]] | None = None,
        *,
        phase: PhaseType,
        iteration: int,
        metrics: dict | None = None,
    ) -> list[tuple[torch.Tensor, dict]]:
        # TODO: How much of this is generalizable?
        assert self._is_setup

        if preprocessed_meta is None:
            preprocessed_meta = self.preprocess_meta(batch.token_ids, phase)

        _, common_kwargs = preprocessed_meta[0]
        sequence_q = common_kwargs[TransformerKwargs.sequence_q_dim].size
        sequence_first = common_kwargs[TransformerKwargs.sequence_first]
        prediction_heads: int = self._config.prediction_heads

        batch.token_ids = batch.token_ids.to(
            device=self._tensor_space.distributed.device,
            dtype=torch.int64,
            non_blocking=True,
        )

        reference_logits = [{} for _ in preprocessed_meta]
        for name, reference_model in self._reference_models.items():
            reference_preprocessed_meta = [
                (tokens_meta, kwargs_meta["reference_models"][name]) for tokens_meta, kwargs_meta in preprocessed_meta
            ]

            reference_batch = reference_model.fast_llm_model.base_model.preprocess(
                batch, reference_preprocessed_meta, phase=PhaseType.inference, iteration=iteration
            )

            # TODO: Do things work with >1?
            Assert.eq(len(reference_batch), len(preprocessed_meta), 1)
            for i, (reference_tokens, reference_kwargs) in enumerate(reference_batch):
                reference_model.forward(reference_tokens, reference_kwargs, iteration=iteration)
                reference_logits[i][f"{name}_logits"] = reference_kwargs["logits"]

        if sequence_first:
            # Move the sequence dimension first to make sequence parallel ops more efficient.
            batch.token_ids = batch.token_ids.transpose(0, 1).contiguous()

<<<<<<< HEAD
        if self._config.use_absolute_position_embeddings:
            self._position_embedding_preprocessor.create_tensors(sequence_length)
        if self._config.transformer.rotary.enabled:
            self._rotary_embedding_preprocessor.create_tensors(sequence_length)
        if not self._use_flash_attention:
            self._backup_attention_preprocessor.create_tensors(sequence_length)
        if self._config.vision_encoder and self._config.vision_encoder.transformer.rotary.enabled:
            max_num_patches = (
                common_kwargs[VisionEncoderKwargs.image_size] // common_kwargs[VisionEncoderKwargs.patch_size]
            )
            self._vision_rotary_embedding_preprocessor.create_tensors(sequence_length, max_num_patches)

=======
>>>>>>> f08ac901
        preprocessed = []
        presents = None
        for i, (_, kwargs_meta) in enumerate(preprocessed_meta):
            sequence_k = kwargs_meta[TransformerKwargs.sequence_k_dim].size
            if sequence_first:
                tokens = batch.token_ids[sequence_k - sequence_q : sequence_k]
            else:
                # TODO: Avoid multiple contiguous calls?
                tokens = batch.token_ids[:, sequence_k - sequence_q : sequence_k].contiguous()
            if batch.sequence_lengths is not None:
                kwargs_meta[TransformerKwargs.sequence_lengths] = batch.sequence_lengths

            # TODO: Add pasts/presents to meta input?
            # Use lists as pointers so `past_key_values` is populated during the previous micro_sequence.
            pasts = presents
            presents = None if i == len(preprocessed_meta) - 1 else []
            kwargs = {
                **kwargs_meta,
                TransformerKwargs.past_key_values: pasts,
                TransformerKwargs.presents: presents,
            }
            if phase != PhaseType.inference:
                sequence_offset = sequence_k - sequence_q + 1
                if sequence_first:
                    labels = batch.token_ids[sequence_offset : sequence_k + prediction_heads]
                else:
                    # TODO: Avoid multiple contiguous calls?
                    labels = batch.token_ids[:, sequence_offset : sequence_k + prediction_heads].contiguous()
                    # We set label indices to -100 for masked spans, inline with ignore_index in torch.nn.CrossEntropyLoss
                    # TODO: take ignore_index from config
                if batch.loss_masking_spans is not None:
                    # avoid changing input tokens
                    labels = labels.clone()
                    for i, spans in enumerate(batch.loss_masking_spans):
                        if not spans.numel():
                            continue
                        valid_spans = spans[
                            (spans[:, 0] <= sequence_k + prediction_heads - 1) & (spans[:, 1] >= sequence_offset)
                        ]
                        if valid_spans.numel():
                            valid_spans[:, 0].clamp_(min=sequence_offset)
                            valid_spans[:, 1].clamp_(max=sequence_k + prediction_heads - 1)
                            valid_spans -= sequence_offset
                            loss_mask = torch.ones_like(labels, dtype=torch.bool)
                            for start, end in valid_spans:
                                if sequence_first:
                                    loss_mask[start : end + 1, i] = False
                                else:
                                    loss_mask[i, start : end + 1] = False
                            if self._config.distillation_model is not None:
                                kwargs[LanguageModelKwargs.loss_mask] = loss_mask
                            labels = torch.where(loss_mask, labels, -100)
                kwargs[LanguageModelKwargs.labels] = labels
<<<<<<< HEAD
            if self._config.use_absolute_position_embeddings:
                self._position_embedding_preprocessor.preprocess(kwargs)
            if self._config.transformer.rotary.enabled:
                self._rotary_embedding_preprocessor.preprocess(kwargs)
            if not self._use_flash_attention:
                self._backup_attention_preprocessor.preprocess(kwargs)
            if batch.images is not None:
                kwargs[VisionEncoderKwargs.images] = [
                    [
                        img.to(device=self._tensor_space.distributed.device, dtype=torch.uint8, non_blocking=True)
                        for img in images
                    ]
                    for images in batch.images
                ]
                kwargs[VisionEncoderKwargs.image_positions] = batch.image_positions
                if self._config.vision_encoder:
                    self._vision_preprocessor.preprocess(kwargs)
                    self._vision_rotary_embedding_preprocessor.preprocess(kwargs)
                kwargs[LanguageModelKwargs.tokens] = tokens
                preprocessed.append((kwargs[VisionEncoderKwargs.image_patches], kwargs))
            else:
                preprocessed.append((tokens, kwargs))
=======
            kwargs.update(reference_logits[i])

            for preprocessor in self._preprocessors:
                preprocessor.preprocess(tokens, kwargs)
            preprocessed.append((tokens, kwargs))
>>>>>>> f08ac901

        return preprocessed

    @property
    def embedding(self) -> LanguageModelEmbedding:
        return self.layers[self._config.vision_encoder.transformer.num_layers + 2]

    @property
    def transformer_layers(self) -> list[TransformerLayer]:
        return self.layers[self._config.vision_encoder.transformer.num_layers + 3 : -1]

    @property
    def model_head(self) -> LanguageModelHead:
        return self.layers[self.model_head_indices[0]]

    @property
    def model_head_indices(self) -> list[int]:
        return sorted([len(self) - 1 - 2 * i for i in range(self._config.prediction_heads)])

    def get_tied_weights(self) -> dict[str, tuple[ParameterMeta, tuple[int, ...]]]:
        if self._config.tie_word_embeddings:
            return {
                WORD_EMBEDDINGS_WEIGHT: (
                    self.embedding.word_embeddings_weight,
                    (self._config.vision_encoder is not None, *self.model_head_indices),
                )
            }
        elif self._config.prediction_heads > 1:
            return {
                OUTPUT_WEIGHTS: (
                    self.model_head.output_weights,
                    tuple(self.model_head_indices),
                )
            }
        else:
            return {}

    @property
    def loss_defs(self) -> list[LossDef]:
        loss_defs = []
        if (
            self._config.transformer.num_experts > 1
            and self._config.transformer.expert_routing_type == RoutingType.topk
        ):
            loss_defs.append(
                LossDef(
                    name=TransformerLossNames.load_balancing_loss,
                    formatted_name="load balancing loss",
                    count=self._config.transformer.num_layers,
                )
            )
            if self._config.transformer.expert_z_loss_coefficient:
                loss_defs.append(
                    LossDef(
                        name=TransformerLossNames.router_z_loss,
                        formatted_name="router z loss",
                        count=self._config.transformer.num_layers,
                    )
                )
        if self._config.logit_z_loss:
            LossDef(name=LanguageModelLossNames.z_loss, formatted_name="logit z loss", count=1)

        for i in range(self._config.prediction_heads):
            loss_defs.append(
                LossDef(
                    name=LanguageModelLossNames.multi_token_prediction_loss(i),
                    formatted_name=f"language model loss {i}",
                    count=1,
                )
            )
        return loss_defs


class GPTModel[ConfigType: GPTModelConfig](FastLLMModel[ConfigType]):
    config_class: typing.ClassVar[type[GPTModelConfig]] = GPTModelConfig
    base_model_class: typing.ClassVar[type[GPTBaseModel]] = GPTBaseModel


class GPTInferenceRunner(InferenceRunner):
    model_class: typing.ClassVar[type[GPTModel]] = GPTModel
    batch_config_class: typing.ClassVar[type[GPTBatchConfig]] = GPTBatchConfig<|MERGE_RESOLUTION|>--- conflicted
+++ resolved
@@ -27,16 +27,12 @@
     RotaryEmbeddingPreprocessor,
 )
 from fast_llm.layers.transformer.transformer import TransformerLayer
-<<<<<<< HEAD
 from fast_llm.layers.transformer.vision_transformer import VisionTransformerLayer
 from fast_llm.layers.vision_encoder.adapter import VisionAdapter
 from fast_llm.layers.vision_encoder.config import VisionEncoderDimNames, VisionEncoderKwargs, VisionTransformerDimNames
 from fast_llm.layers.vision_encoder.encoder import PatchConv
 from fast_llm.layers.vision_encoder.preprocessing import VisionPreprocessor
-from fast_llm.models.gpt.config import GPTBaseModelConfig, GPTModelConfig
-=======
 from fast_llm.models.gpt.config import GPTBaseModelConfig, GPTBatchConfig, GPTModelConfig
->>>>>>> f08ac901
 from fast_llm.models.gpt.megatron import get_init_megatron
 from fast_llm.tensor import ParameterMeta, TensorMeta
 from fast_llm.utils import Assert
@@ -81,11 +77,20 @@
             self._preprocessors.append(BackupAttentionPreprocessor(self._config.transformer, self._tensor_space))
 
         if self._config.vision_encoder:
-            self._vision_preprocessor = VisionPreprocessor(self._config.vision_encoder, self._tensor_space)
+            self._preprocessors.append(
+                VisionPreprocessor(self._config.vision_encoder, self._tensor_space)
+            )
             if self._config.vision_encoder.transformer.rotary.enabled:
-                self._vision_rotary_embedding_preprocessor = RotaryEmbeddingPreprocessor(
-                    self._config.vision_encoder.transformer.rotary, self._tensor_space
-                )
+                self._preprocessors.append(
+                     RotaryEmbeddingPreprocessor(
+                        self._config.vision_encoder.transformer.rotary, self._tensor_space
+                    )
+                )
+            # self._vision_preprocessor = VisionPreprocessor(self._config.vision_encoder, self._tensor_space)
+            # if self._config.vision_encoder.transformer.rotary.enabled:
+            #     self._vision_rotary_embedding_preprocessor = RotaryEmbeddingPreprocessor(
+            #         self._config.vision_encoder.transformer.rotary, self._tensor_space
+            #     )
 
     def get_output_layers(self) -> list[Layer]:
         layers = []
@@ -125,19 +130,6 @@
         ]
 
     def get_layers(self) -> list[Layer]:
-<<<<<<< HEAD
-        if self._config.transformer.num_layers == 0:
-            Assert.eq(self._config.prediction_heads, 1)
-            return [
-                *(
-                    [LanguageModelEmbedding(self._config, self._tensor_space)]
-                    if self._config.vision_encoder is None
-                    else self.get_vision_layers(self._config, self._tensor_space)
-                ),
-                LanguageModelHead(self._config, self._tensor_space, 0),
-            ]
-=======
->>>>>>> f08ac901
         return [
             *(
                 [LanguageModelEmbedding(self._config, self._tensor_space)]
@@ -295,22 +287,6 @@
                 kwargs[LanguageModelKwargs.labels] = TensorMeta.from_dims(
                     hidden_dims[:2], tensor_name="labels", dtype=torch.int64
                 )
-<<<<<<< HEAD
-            if self._config.use_absolute_position_embeddings:
-                self._position_embedding_preprocessor.preprocess_meta(kwargs)
-            if self._config.transformer.rotary.enabled:
-                self._rotary_embedding_preprocessor.preprocess_meta(kwargs)
-            if not self._use_flash_attention:
-                self._backup_attention_preprocessor.preprocess_meta(kwargs)
-            if self._config.vision_encoder:
-                self._vision_preprocessor.preprocess_meta(kwargs)
-                if self._config.vision_encoder.transformer.rotary.enabled:
-                    self._vision_rotary_embedding_preprocessor.preprocess_meta(kwargs)
-                # patch_dimensions are (batch * sequence_length) x 3 x patch_size x patch_size
-                preprocessed_meta.append((kwargs[VisionEncoderKwargs.image_patches_meta], kwargs))
-            else:
-                preprocessed_meta.append((tokens, kwargs))
-=======
             for preprocessor in self._preprocessors:
                 preprocessor.preprocess_meta(kwargs)
             reference_kwargs = {}
@@ -326,8 +302,11 @@
                 reference_kwargs[name] = reference_kwargs_
             kwargs["reference_models"] = reference_kwargs
 
-            preprocessed_meta.append((tokens, kwargs))
->>>>>>> f08ac901
+            if self._config.vision_encoder:
+                # patch_dimensions are (batch * sequence_length) x 3 x patch_size x patch_size
+                preprocessed_meta.append((kwargs[VisionEncoderKwargs.image_patches_meta], kwargs))
+            else:
+                preprocessed_meta.append((tokens, kwargs))
 
         return preprocessed_meta
 
@@ -377,21 +356,6 @@
             # Move the sequence dimension first to make sequence parallel ops more efficient.
             batch.token_ids = batch.token_ids.transpose(0, 1).contiguous()
 
-<<<<<<< HEAD
-        if self._config.use_absolute_position_embeddings:
-            self._position_embedding_preprocessor.create_tensors(sequence_length)
-        if self._config.transformer.rotary.enabled:
-            self._rotary_embedding_preprocessor.create_tensors(sequence_length)
-        if not self._use_flash_attention:
-            self._backup_attention_preprocessor.create_tensors(sequence_length)
-        if self._config.vision_encoder and self._config.vision_encoder.transformer.rotary.enabled:
-            max_num_patches = (
-                common_kwargs[VisionEncoderKwargs.image_size] // common_kwargs[VisionEncoderKwargs.patch_size]
-            )
-            self._vision_rotary_embedding_preprocessor.create_tensors(sequence_length, max_num_patches)
-
-=======
->>>>>>> f08ac901
         preprocessed = []
         presents = None
         for i, (_, kwargs_meta) in enumerate(preprocessed_meta):
@@ -445,13 +409,10 @@
                                 kwargs[LanguageModelKwargs.loss_mask] = loss_mask
                             labels = torch.where(loss_mask, labels, -100)
                 kwargs[LanguageModelKwargs.labels] = labels
-<<<<<<< HEAD
-            if self._config.use_absolute_position_embeddings:
-                self._position_embedding_preprocessor.preprocess(kwargs)
-            if self._config.transformer.rotary.enabled:
-                self._rotary_embedding_preprocessor.preprocess(kwargs)
-            if not self._use_flash_attention:
-                self._backup_attention_preprocessor.preprocess(kwargs)
+            kwargs.update(reference_logits[i])
+
+            for preprocessor in self._preprocessors:
+                preprocessor.preprocess(tokens, kwargs)
             if batch.images is not None:
                 kwargs[VisionEncoderKwargs.images] = [
                     [
@@ -461,20 +422,10 @@
                     for images in batch.images
                 ]
                 kwargs[VisionEncoderKwargs.image_positions] = batch.image_positions
-                if self._config.vision_encoder:
-                    self._vision_preprocessor.preprocess(kwargs)
-                    self._vision_rotary_embedding_preprocessor.preprocess(kwargs)
                 kwargs[LanguageModelKwargs.tokens] = tokens
                 preprocessed.append((kwargs[VisionEncoderKwargs.image_patches], kwargs))
             else:
                 preprocessed.append((tokens, kwargs))
-=======
-            kwargs.update(reference_logits[i])
-
-            for preprocessor in self._preprocessors:
-                preprocessor.preprocess(tokens, kwargs)
-            preprocessed.append((tokens, kwargs))
->>>>>>> f08ac901
 
         return preprocessed
 
