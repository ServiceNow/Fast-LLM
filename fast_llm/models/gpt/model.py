import logging
import typing

import torch

from fast_llm.data.data.gpt.data import GPTBatch
from fast_llm.engine.base_model.base_model import BaseModel, Layer, LossDef
from fast_llm.engine.base_model.config import Preprocessor
from fast_llm.engine.config_utils.tensor_space import TensorDim
from fast_llm.engine.distributed.config import DistributedConfig, DistributedDimNames, PhaseType
from fast_llm.engine.inference.runner import InferenceRunner
from fast_llm.engine.multi_stage.fast_llm_model import FastLLMModel
from fast_llm.layers.language_model.config import LanguageModelKwargs, LanguageModelLossNames
from fast_llm.layers.language_model.embedding import WORD_EMBEDDINGS_WEIGHT, LanguageModelEmbedding
from fast_llm.layers.language_model.head import OUTPUT_WEIGHTS, LanguageModelHead
from fast_llm.layers.language_model.preprocessing import PositionEmbeddingPreprocessor, PreferenceSpanPreprocessor
from fast_llm.layers.transformer.config import (
    RoutingType,
    TransformerDimNames,
    TransformerKwargs,
    TransformerLossNames,
)
<<<<<<< HEAD
from fast_llm.layers.transformer.preprocessing import (
    FastAttentionPreprocessor,
    BackupAttentionPreprocessor,
    RotaryEmbeddingPreprocessor,
)
=======
from fast_llm.layers.transformer.preprocessing import BackupAttentionPreprocessor, FlashAttnVarlenPreprocessor
>>>>>>> b5926137
from fast_llm.layers.transformer.transformer import TransformerLayer
from fast_llm.models.gpt.config import GPTBaseModelConfig, GPTBatchConfig, GPTModelConfig
from fast_llm.models.gpt.megatron import get_init_megatron
from fast_llm.tensor import ParameterMeta, TensorMeta
from fast_llm.utils import Assert

logger = logging.getLogger(__name__)


class GPTBaseModel[ConfigType: GPTBaseModelConfig](BaseModel[ConfigType]):
    """
    A transformer-based language model generalizing the GPT model architecture.
    """

    config_class: typing.ClassVar[type[GPTBaseModelConfig]] = GPTBaseModelConfig

    def __init__(
        self,
        config: GPTBaseModelConfig,
        distributed_config: DistributedConfig,
    ):
        super().__init__(config, distributed_config)
        if self._config.use_megatron_initialization:
            for param in self.parameters():
                Assert.custom(isinstance, param, ParameterMeta)
                param.init_parameter = get_init_megatron(param, self._config.transformer)  # Noqa
        # `self._reference_models` is not populated at this point, so we pass a mutable dict.
        self._preprocessors: list[Preprocessor] = []
        if self._config.use_absolute_position_embeddings:
            self._preprocessors.append(PositionEmbeddingPreprocessor(self._config, self._tensor_space))
<<<<<<< HEAD
        if self._config.transformer.rotary.enabled:
            self._preprocessors.append(
                RotaryEmbeddingPreprocessor(self._config.transformer.rotary, self._tensor_space)
            )
        if self._config.transformer.use_fast_attention:
            self._preprocessors.append(FastAttentionPreprocessor(self._config.transformer, self._tensor_space))
=======
        # We have multiple identical rotary modules/preprocessors, so it's simpler to make a new one here.
        # TODO: Find a better solution.
        self._preprocessors.append(self._config.transformer.rotary.build(self._tensor_space))
        if self._use_flash_attention:
            self._preprocessors.append(FlashAttnVarlenPreprocessor(self._config.transformer, self._tensor_space))
>>>>>>> b5926137
        else:
            self._preprocessors.append(BackupAttentionPreprocessor(self._config.transformer, self._tensor_space))

        if self._config.enable_dpo:  # TODO better way to pass in?
            self._preprocessors.append(PreferenceSpanPreprocessor(self._config, self._tensor_space))

    def get_output_layers(self) -> list[Layer]:
        layers = []
        for i in range(self._config.prediction_heads):
            if i > 0:
                layers.append(
                    TransformerLayer(
                        self._config.transformer,
                        self._tensor_space,
                        # TODO MTP: which index?
                        layer_index=max(self._config.transformer.num_layers, 1),
                        # The last layer only returns the transformer output.
                        # The previous layers return a stack of shared_hidden and transformer_output.
                        return_input=i < self._config.prediction_heads - 1,
                    )
                )
            layers.append(
                LanguageModelHead(
                    self._config,
                    self._tensor_space,
                    prediction_distance=i,
                )
            )
        return layers

    def get_layers(self) -> list[Layer]:
        return [
            LanguageModelEmbedding(self._config, self._tensor_space),
            *[
                TransformerLayer(
                    self._config.transformer,
                    self._tensor_space,
                    layer_index=i + 1,
                    # The last layer only returns the transformer output.
                    # The previous layers return a stack of shared_hidden and transformer_output.
                    return_input=self._config.prediction_heads > 1 and i == self._config.transformer.num_layers - 1,
                )
                for i in range(self._config.transformer.num_layers)
            ],
            *self.get_output_layers(),
        ]

    def preprocess_meta(
        self, batch_meta: GPTBatchConfig | torch.Tensor, phase: PhaseType
    ) -> list[tuple[TensorMeta, dict]]:
        # TODO: How much of this is generalizable?
        # TODO: Use parallel/sequential dims, distinguish micro and full batch/sequence

        if isinstance(batch_meta, GPTBatchConfig):
            micro_batch_size = batch_meta.micro_batch_size
            sequence_length = batch_meta.sequence_length
            micro_sequence_length = batch_meta.micro_sequence_length
        else:
            micro_batch_size, sequence_length = batch_meta.shape
            if phase != PhaseType.inference:
                sequence_length -= self._config.prediction_heads
            micro_sequence_length = sequence_length

        batch_data = self._tensor_space.distributed_config.get_distributed_dim(DistributedDimNames.batch_data)
        batch_dim = TensorDim(TransformerDimNames.batch, micro_batch_size * batch_data.size, batch_data)

        if isinstance(batch_meta, GPTBatchConfig):
            micro_sequence_length = batch_meta.micro_sequence_length

        if micro_sequence_length is None:
            micro_sequence_length = sequence_length
        else:
            Assert.multiple(sequence_length, micro_sequence_length)

        # TODO: Calculate hidden dims elsewhere?
        sequence_q_dim = TensorDim(
            TransformerDimNames.sequence_q,
            micro_sequence_length,
            self._tensor_space.distributed_config.get_distributed_dim(DistributedDimNames.sequence_data),
        )
        hidden_sequence_q_dim = (
            TensorDim(
                TransformerDimNames.sequence_q_tp,
                micro_sequence_length,
                self._tensor_space.distributed_config.get_distributed_dim(
                    DistributedDimNames.tensor_and_sequence_data
                ),
            )
            if self._tensor_space.distributed_config.sequence_tensor_parallel
            else sequence_q_dim
        )

        need_sequence_first = hidden_sequence_q_dim.size != sequence_length
        if self._config.sequence_first is None:
            sequence_first = need_sequence_first
        else:
            sequence_first = self._config.sequence_first
            assert not (need_sequence_first and not sequence_first)

        hidden_dim = self._tensor_space.get_tensor_dim(TransformerDimNames.hidden)
        hidden_dims = (
            (hidden_sequence_q_dim, batch_dim, hidden_dim)
            if sequence_first
            else (batch_dim, hidden_sequence_q_dim, hidden_dim)
        )

        common_kwargs = {
            LanguageModelKwargs.phase: phase,
            TransformerKwargs.sequence_first: sequence_first,
            TransformerKwargs.hidden_dims: hidden_dims,
            TransformerKwargs.sequence_length: sequence_length,
            TransformerKwargs.sequence_q_dim: sequence_q_dim,
        }

        sequence_k_pasts = range(
            sequence_q_dim.size * self._tensor_space.distributed_config.sequence_data_rank,
            sequence_length,
            micro_sequence_length,
        )
        reference_preprocessed_metas = {}
        for name, reference_model in self._reference_models.items():
            reference_preprocessed_metas[name] = reference_model.fast_llm_model.base_model.preprocess_meta(
                batch_meta, PhaseType.inference
            )
            Assert.eq(len(reference_preprocessed_metas[name]), len(sequence_k_pasts))

        preprocessed_meta = []
        for i, sequence_k_past in enumerate(sequence_k_pasts):
            sequence_k = sequence_k_past + sequence_q_dim.size
            sequence_k_dim = TensorDim(TransformerDimNames.sequence_k, sequence_k)

            tokens = TensorMeta.from_dims(
                hidden_dims[:2], tensor_name=f"tokens_{sequence_k_past}_to_{sequence_k-1}", dtype=torch.int64
            )

            kwargs = {
                **common_kwargs,
                TransformerKwargs.sequence_k_dim: sequence_k_dim,
            }
            if phase != PhaseType.inference:
                kwargs[LanguageModelKwargs.labels] = TensorMeta.from_dims(
                    hidden_dims[:2], tensor_name="labels", dtype=torch.int64
                )
            for preprocessor in self._preprocessors:
                preprocessor.preprocess_meta(kwargs)
            reference_kwargs = {}
            for name, reference_preprocessed_meta in reference_preprocessed_metas.items():
                reference_tokens, reference_kwargs_ = reference_preprocessed_meta[i]
                for key in (
                    TransformerKwargs.sequence_first,
                    TransformerKwargs.sequence_length,
                    TransformerKwargs.sequence_q_dim,
                    TransformerKwargs.sequence_k_dim,
                ):
                    Assert.eq(reference_kwargs_[key], kwargs[key])
                reference_kwargs[name] = reference_kwargs_
            kwargs["reference_models"] = reference_kwargs

            preprocessed_meta.append((tokens, kwargs))

        return preprocessed_meta

    def preprocess(
        self,
        batch: GPTBatch,
        preprocessed_meta: list[tuple[TensorMeta, dict]] | None = None,
        *,
        phase: PhaseType,
        iteration: int,
        metrics: dict | None = None,
    ) -> list[tuple[torch.Tensor, dict]]:
        # TODO: How much of this is generalizable?
        assert self._is_setup

        if preprocessed_meta is None:
            preprocessed_meta = self.preprocess_meta(batch.token_ids, phase)

        _, common_kwargs = preprocessed_meta[0]
        sequence_q = common_kwargs[TransformerKwargs.sequence_q_dim].size
        sequence_first = common_kwargs[TransformerKwargs.sequence_first]
        prediction_heads: int = self._config.prediction_heads

        batch.token_ids = batch.token_ids.to(
            device=self._tensor_space.distributed.device,
            dtype=torch.int64,
            non_blocking=True,
        )

        reference_logits = [{} for _ in preprocessed_meta]
        for name, reference_model in self._reference_models.items():
            reference_preprocessed_meta = [
                (tokens_meta, kwargs_meta["reference_models"][name]) for tokens_meta, kwargs_meta in preprocessed_meta
            ]

            reference_batch = reference_model.fast_llm_model.base_model.preprocess(
                batch, reference_preprocessed_meta, phase=PhaseType.inference, iteration=iteration
            )

            # TODO: Do things work with >1?
            Assert.eq(len(reference_batch), len(preprocessed_meta), 1)
            for i, (reference_tokens, reference_kwargs) in enumerate(reference_batch):
                reference_model.forward(reference_tokens, reference_kwargs, iteration=iteration)
                reference_logits[i][f"{name}_logits"] = reference_kwargs["logits"]

        if sequence_first:
            # Move the sequence dimension first to make sequence parallel ops more efficient.
            batch.token_ids = batch.token_ids.transpose(0, 1).contiguous()

        preprocessed = []
        presents = None
        for i, (_, kwargs_meta) in enumerate(preprocessed_meta):
            sequence_k = kwargs_meta[TransformerKwargs.sequence_k_dim].size
            if sequence_first:
                tokens = batch.token_ids[sequence_k - sequence_q : sequence_k]
            else:
                # TODO: Avoid multiple contiguous calls?
                tokens = batch.token_ids[:, sequence_k - sequence_q : sequence_k].contiguous()
            if batch.sequence_lengths is not None:
                kwargs_meta[TransformerKwargs.sequence_lengths] = batch.sequence_lengths
            if batch.chosen_spans is not None:
                kwargs_meta[LanguageModelKwargs.chosen_spans] = batch.chosen_spans
            if batch.rejected_spans is not None:
                kwargs_meta[LanguageModelKwargs.rejected_spans] = batch.rejected_spans

            # TODO: Add pasts/presents to meta input?
            # Use lists as pointers so `past_key_values` is populated during the previous micro_sequence.
            pasts = presents
            presents = None if i == len(preprocessed_meta) - 1 else []
            kwargs = {
                **kwargs_meta,
                TransformerKwargs.past_key_values: pasts,
                TransformerKwargs.presents: presents,
            }
            if phase != PhaseType.inference:
                sequence_offset = sequence_k - sequence_q + 1  # +1 for shift in labels
                if sequence_first:
                    labels = batch.token_ids[sequence_offset : sequence_k + prediction_heads]
                else:
                    # TODO: Avoid multiple contiguous calls?
                    labels = batch.token_ids[:, sequence_offset : sequence_k + prediction_heads].contiguous()
                    # We set label indices to -100 for masked spans, inline with ignore_index in torch.nn.CrossEntropyLoss
                    # TODO: take ignore_index from config
                if batch.loss_masking_spans is not None:
                    # avoid changing input tokens
                    labels = labels.clone()
                    for i, spans in enumerate(batch.loss_masking_spans):
                        if not spans.numel():
                            continue
                        valid_spans = spans[
                            (spans[:, 0] <= sequence_k + prediction_heads - 1) & (spans[:, 1] >= sequence_offset)
                        ]
                        if valid_spans.numel():
                            # if span is partially within the sequence, truncate parts of spans that are outside of the sequence
                            valid_spans[:, 0].clamp_(min=sequence_offset)
                            valid_spans[:, 1].clamp_(max=sequence_k + prediction_heads - 1)
                            valid_spans -= sequence_offset
                            loss_mask = torch.ones_like(labels, dtype=torch.bool)
                            for start, end in valid_spans:
                                if sequence_first:
                                    loss_mask[start : end + 1, i] = False
                                else:
                                    loss_mask[i, start : end + 1] = False
                            if self._config.distillation_model is not None:
                                kwargs[LanguageModelKwargs.loss_mask] = loss_mask
                            labels = torch.where(loss_mask, labels, -100)
                kwargs[LanguageModelKwargs.labels] = labels
            kwargs.update(reference_logits[i])

            for preprocessor in self._preprocessors:
                preprocessor.preprocess(tokens, kwargs)
            preprocessed.append((tokens, kwargs))

        return preprocessed

    @property
    def embedding(self) -> LanguageModelEmbedding:
        return self.layers[0]

    @property
    def transformer_layers(self) -> list[TransformerLayer]:
        return self.layers[1:-1]

    @property
    def model_head(self) -> LanguageModelHead:
        return self.layers[self.model_head_indices[0]]

    @property
    def model_head_indices(self) -> list[int]:
        return sorted([len(self) - 1 - 2 * i for i in range(self._config.prediction_heads)])

    def get_tied_weights(self) -> dict[str, tuple[ParameterMeta, tuple[int, ...]]]:
        if self._config.tie_word_embeddings:
            return {
                WORD_EMBEDDINGS_WEIGHT: (
                    self.embedding.word_embeddings_weight,
                    (0, *self.model_head_indices),
                )
            }
        elif self._config.prediction_heads > 1:
            return {
                OUTPUT_WEIGHTS: (
                    self.model_head.output_weights,
                    tuple(self.model_head_indices),
                )
            }
        else:
            return {}

    @property
    def loss_defs(self) -> list[LossDef]:
        loss_defs = []
        if (
            self._config.transformer.num_experts > 1
            and self._config.transformer.expert_routing_type == RoutingType.topk
        ):
            loss_defs.append(
                LossDef(
                    name=TransformerLossNames.load_balancing_loss,
                    formatted_name="load balancing loss",
                    count=self._config.transformer.num_layers,
                )
            )
            if self._config.transformer.expert_z_loss_coefficient:
                loss_defs.append(
                    LossDef(
                        name=TransformerLossNames.router_z_loss,
                        formatted_name="router z loss",
                        count=self._config.transformer.num_layers,
                    )
                )
        if self._config.logit_z_loss:
            LossDef(name=LanguageModelLossNames.z_loss, formatted_name="logit z loss", count=1)

        for i in range(self._config.prediction_heads):
            loss_defs.append(
                LossDef(
                    name=LanguageModelLossNames.multi_token_prediction_loss(i),
                    formatted_name=f"language model loss {i}",
                    count=1,
                )
            )
        return loss_defs


class GPTModel[ConfigType: GPTModelConfig](FastLLMModel[ConfigType]):
    config_class: typing.ClassVar[type[GPTModelConfig]] = GPTModelConfig
    base_model_class: typing.ClassVar[type[GPTBaseModel]] = GPTBaseModel


class GPTInferenceRunner(InferenceRunner):
    model_class: typing.ClassVar[type[GPTModel]] = GPTModel
    batch_config_class: typing.ClassVar[type[GPTBatchConfig]] = GPTBatchConfig<|MERGE_RESOLUTION|>--- conflicted
+++ resolved
@@ -20,15 +20,7 @@
     TransformerKwargs,
     TransformerLossNames,
 )
-<<<<<<< HEAD
-from fast_llm.layers.transformer.preprocessing import (
-    FastAttentionPreprocessor,
-    BackupAttentionPreprocessor,
-    RotaryEmbeddingPreprocessor,
-)
-=======
-from fast_llm.layers.transformer.preprocessing import BackupAttentionPreprocessor, FlashAttnVarlenPreprocessor
->>>>>>> b5926137
+from fast_llm.layers.transformer.preprocessing import BackupAttentionPreprocessor, FastAttentionPreprocessor
 from fast_llm.layers.transformer.transformer import TransformerLayer
 from fast_llm.models.gpt.config import GPTBaseModelConfig, GPTBatchConfig, GPTModelConfig
 from fast_llm.models.gpt.megatron import get_init_megatron
@@ -59,23 +51,13 @@
         self._preprocessors: list[Preprocessor] = []
         if self._config.use_absolute_position_embeddings:
             self._preprocessors.append(PositionEmbeddingPreprocessor(self._config, self._tensor_space))
-<<<<<<< HEAD
-        if self._config.transformer.rotary.enabled:
-            self._preprocessors.append(
-                RotaryEmbeddingPreprocessor(self._config.transformer.rotary, self._tensor_space)
-            )
-        if self._config.transformer.use_fast_attention:
-            self._preprocessors.append(FastAttentionPreprocessor(self._config.transformer, self._tensor_space))
-=======
         # We have multiple identical rotary modules/preprocessors, so it's simpler to make a new one here.
         # TODO: Find a better solution.
         self._preprocessors.append(self._config.transformer.rotary.build(self._tensor_space))
-        if self._use_flash_attention:
-            self._preprocessors.append(FlashAttnVarlenPreprocessor(self._config.transformer, self._tensor_space))
->>>>>>> b5926137
+        if self._config.transformer.use_fast_attention:
+            self._preprocessors.append(FastAttentionPreprocessor(self._config.transformer, self._tensor_space))
         else:
             self._preprocessors.append(BackupAttentionPreprocessor(self._config.transformer, self._tensor_space))
-
         if self._config.enable_dpo:  # TODO better way to pass in?
             self._preprocessors.append(PreferenceSpanPreprocessor(self._config, self._tensor_space))
 
