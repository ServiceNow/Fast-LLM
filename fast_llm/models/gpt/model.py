import logging
import typing

import torch

from fast_llm.data.data.gpt.data import GPTBatch
from fast_llm.engine.base_model.base_model import BaseModel, Layer, LossDef
from fast_llm.engine.base_model.config import Preprocessor
from fast_llm.engine.config_utils.tensor_space import TensorDim
from fast_llm.engine.distributed.config import DistributedConfig, DistributedDimNames, PhaseType
from fast_llm.engine.inference.runner import InferenceRunner
from fast_llm.engine.multi_stage.fast_llm_model import FastLLMModel
from fast_llm.layers.language_model.config import LanguageModelKwargs, LanguageModelLossNames
from fast_llm.layers.language_model.embedding import WORD_EMBEDDINGS_WEIGHT, LanguageModelEmbedding
<<<<<<< HEAD
from fast_llm.layers.language_model.head import OUTPUT_WEIGHTS, LanguageModelHead, MLMHead
from fast_llm.layers.language_model.preprocessing import PositionEmbeddingPreprocessor
=======
from fast_llm.layers.language_model.head import OUTPUT_WEIGHTS, LanguageModelHead
from fast_llm.layers.language_model.preprocessing import PositionEmbeddingPreprocessor, PreferenceSpanPreprocessor
>>>>>>> 216de3e0
from fast_llm.layers.transformer.config import (
    RoutingType,
    TransformerDimNames,
    TransformerKwargs,
    TransformerLossNames,
)
from fast_llm.layers.transformer.preprocessing import BackupAttentionPreprocessor, FlashAttnVarlenPreprocessor
from fast_llm.layers.transformer.transformer import TransformerLayer
from fast_llm.models.gpt.config import GPTBaseModelConfig, GPTBatchConfig, GPTModelConfig
from fast_llm.models.gpt.megatron import get_init_megatron
from fast_llm.tensor import ParameterMeta, TensorMeta
from fast_llm.utils import Assert

logger = logging.getLogger(__name__)


class GPTBaseModel[ConfigType: GPTBaseModelConfig](BaseModel[ConfigType]):
    """
    A transformer-based language model generalizing the GPT model architecture.
    """

    config_class: typing.ClassVar[type[GPTBaseModelConfig]] = GPTBaseModelConfig

    def __init__(
        self,
        config: GPTBaseModelConfig,
        distributed_config: DistributedConfig,
    ):
        super().__init__(config, distributed_config)
        self._use_flash_attention = self._config.transformer.do_use_flash_attention(distributed_config)
        if self._config.use_megatron_initialization:
            for param in self.parameters():
                Assert.custom(isinstance, param, ParameterMeta)
                param.init_parameter = get_init_megatron(param, self._config.transformer)  # Noqa
        # `self._reference_models` is not populated at this point, so we pass a mutable dict.
        self._preprocessors: list[Preprocessor] = []
        if self._config.use_absolute_position_embeddings:
            self._preprocessors.append(PositionEmbeddingPreprocessor(self._config, self._tensor_space))
        # We have multiple identical rotary modules/preprocessors, so it's simpler to make a new one here.
        # TODO: Find a better solution.
        self._preprocessors.append(self._config.transformer.rotary.build(self._tensor_space))
        if self._use_flash_attention:
            self._preprocessors.append(FlashAttnVarlenPreprocessor(self._config.transformer, self._tensor_space))
        else:
            self._preprocessors.append(BackupAttentionPreprocessor(self._config.transformer, self._tensor_space))

        if self._config.enable_dpo:  # TODO better way to pass in?
            self._preprocessors.append(PreferenceSpanPreprocessor(self._config, self._tensor_space))

    def get_output_layers(self) -> list[Layer]:
<<<<<<< HEAD
        return [
            layer
            for i in range(self._config.prediction_heads)
            for layer in [
                TransformerLayer(
                    self._config.transformer,
                    self._tensor_space,
                    # TODO MTP: which index?
                    layer_index=self._config.transformer.num_layers,
                    # The last layer only returns the transformer output.
                    # The previous layers return a stack of shared_hidden and transformer_output.
                    return_input=i < self._config.prediction_heads - 1,
                ),
                (
                    MLMHead(
                        self._config,
                        self._tensor_space,
                        prediction_distance=i,
                    )
                    if self._config.transformer.diffusion
                    else LanguageModelHead(
                        self._config,
                        self._tensor_space,
                        prediction_distance=i,
                    )
                ),
            ]
        ]
=======
        layers = []
        for i in range(self._config.prediction_heads):
            if i > 0:
                layers.append(
                    TransformerLayer(
                        self._config.transformer,
                        self._tensor_space,
                        # TODO MTP: which index?
                        layer_index=max(self._config.transformer.num_layers + i, 1),
                        # The last layer only returns the transformer output.
                        # The previous layers return a stack of shared_hidden and transformer_output.
                        return_input=i < self._config.prediction_heads - 1,
                    )
                )
            layers.append(
                LanguageModelHead(
                    self._config,
                    self._tensor_space,
                    prediction_distance=i,
                )
            )
        return layers
>>>>>>> 216de3e0

    def get_layers(self) -> list[Layer]:
        return [
            LanguageModelEmbedding(self._config, self._tensor_space),
            *[
                TransformerLayer(
                    self._config.transformer,
                    self._tensor_space,
                    layer_index=i + 1,
                    # The last layer only returns the transformer output.
                    # The previous layers return a stack of shared_hidden and transformer_output.
                    return_input=self._config.prediction_heads > 1 and i == self._config.transformer.num_layers - 1,
                )
                for i in range(self._config.transformer.num_layers)
            ],
            *self.get_output_layers(),
        ]

    def preprocess_meta(
        self, batch_meta: GPTBatchConfig | torch.Tensor, phase: PhaseType
    ) -> list[tuple[TensorMeta, dict]]:
        # TODO: How much of this is generalizable?
        # TODO: Use parallel/sequential dims, distinguish micro and full batch/sequence

        if isinstance(batch_meta, GPTBatchConfig):
            micro_batch_size = batch_meta.micro_batch_size
            sequence_length = batch_meta.sequence_length
            micro_sequence_length = batch_meta.micro_sequence_length
        else:
            micro_batch_size, sequence_length = batch_meta.shape
            if phase != PhaseType.inference:
                sequence_length -= self._config.prediction_heads
            micro_sequence_length = sequence_length

        batch_data = self._tensor_space.distributed_config.get_distributed_dim(DistributedDimNames.batch_data)
        batch_dim = TensorDim(TransformerDimNames.batch, micro_batch_size * batch_data.size, batch_data)

        if isinstance(batch_meta, GPTBatchConfig):
            micro_sequence_length = batch_meta.micro_sequence_length

        if micro_sequence_length is None:
            micro_sequence_length = sequence_length
        else:
            Assert.multiple(sequence_length, micro_sequence_length)

        # TODO: Calculate hidden dims elsewhere?
        sequence_q_dim = TensorDim(
            TransformerDimNames.sequence_q,
            micro_sequence_length,
            self._tensor_space.distributed_config.get_distributed_dim(DistributedDimNames.sequence_data),
        )
        hidden_sequence_q_dim = (
            TensorDim(
                TransformerDimNames.sequence_q_tp,
                micro_sequence_length,
                self._tensor_space.distributed_config.get_distributed_dim(
                    DistributedDimNames.tensor_and_sequence_data
                ),
            )
            if self._tensor_space.distributed_config.sequence_tensor_parallel
            else sequence_q_dim
        )

        need_sequence_first = hidden_sequence_q_dim.size != sequence_length
        if self._config.sequence_first is None:
            sequence_first = need_sequence_first
        else:
            sequence_first = self._config.sequence_first
            assert not (need_sequence_first and not sequence_first)

        hidden_dim = self._tensor_space.get_tensor_dim(TransformerDimNames.hidden)
        hidden_dims = (
            (hidden_sequence_q_dim, batch_dim, hidden_dim)
            if sequence_first
            else (batch_dim, hidden_sequence_q_dim, hidden_dim)
        )

        common_kwargs = {
            LanguageModelKwargs.phase: phase,
            TransformerKwargs.sequence_first: sequence_first,
            TransformerKwargs.hidden_dims: hidden_dims,
            TransformerKwargs.sequence_length: sequence_length,
            TransformerKwargs.sequence_q_dim: sequence_q_dim,
        }

        sequence_k_pasts = range(
            sequence_q_dim.size * self._tensor_space.distributed_config.sequence_data_rank,
            sequence_length,
            micro_sequence_length,
        )
        reference_preprocessed_metas = {}
        for name, reference_model in self._reference_models.items():
            reference_preprocessed_metas[name] = reference_model.fast_llm_model.base_model.preprocess_meta(
                batch_meta, PhaseType.inference
            )
            Assert.eq(len(reference_preprocessed_metas[name]), len(sequence_k_pasts))

        preprocessed_meta = []
        for i, sequence_k_past in enumerate(sequence_k_pasts):
            sequence_k = sequence_k_past + sequence_q_dim.size
            sequence_k_dim = TensorDim(TransformerDimNames.sequence_k, sequence_k)

            tokens = TensorMeta.from_dims(
                hidden_dims[:2], tensor_name=f"tokens_{sequence_k_past}_to_{sequence_k-1}", dtype=torch.int64
            )

            kwargs = {
                **common_kwargs,
                TransformerKwargs.sequence_k_dim: sequence_k_dim,
            }
            if phase != PhaseType.inference:
                kwargs[LanguageModelKwargs.labels] = TensorMeta.from_dims(
                    hidden_dims[:2], tensor_name="labels", dtype=torch.int64
                )
            for preprocessor in self._preprocessors:
                preprocessor.preprocess_meta(kwargs)
            reference_kwargs = {}
            for name, reference_preprocessed_meta in reference_preprocessed_metas.items():
                reference_tokens, reference_kwargs_ = reference_preprocessed_meta[i]
                for key in (
                    TransformerKwargs.sequence_first,
                    TransformerKwargs.sequence_length,
                    TransformerKwargs.sequence_q_dim,
                    TransformerKwargs.sequence_k_dim,
                ):
                    Assert.eq(reference_kwargs_[key], kwargs[key])
                reference_kwargs[name] = reference_kwargs_
            kwargs["reference_models"] = reference_kwargs

            preprocessed_meta.append((tokens, kwargs))

        return preprocessed_meta

    def preprocess(
        self,
        batch: GPTBatch,
        preprocessed_meta: list[tuple[TensorMeta, dict]] | None = None,
        *,
        phase: PhaseType,
        iteration: int,
        metrics: dict | None = None,
    ) -> list[tuple[torch.Tensor, dict]]:
        # TODO: How much of this is generalizable?
        assert self._is_setup

        if preprocessed_meta is None:
            preprocessed_meta = self.preprocess_meta(batch.token_ids, phase)

        _, common_kwargs = preprocessed_meta[0]
        sequence_q = common_kwargs[TransformerKwargs.sequence_q_dim].size
        sequence_first = common_kwargs[TransformerKwargs.sequence_first]
        prediction_heads: int = self._config.prediction_heads

        batch.token_ids = batch.token_ids.to(
            device=self._tensor_space.distributed.device,
            dtype=torch.int64,
            non_blocking=True,
        )

        reference_logits = [{} for _ in preprocessed_meta]
        for name, reference_model in self._reference_models.items():
            reference_preprocessed_meta = [
                (tokens_meta, kwargs_meta["reference_models"][name]) for tokens_meta, kwargs_meta in preprocessed_meta
            ]

            reference_batch = reference_model.fast_llm_model.base_model.preprocess(
                batch, reference_preprocessed_meta, phase=PhaseType.inference, iteration=iteration
            )

            # TODO: Do things work with >1?
            Assert.eq(len(reference_batch), len(preprocessed_meta), 1)
            for i, (reference_tokens, reference_kwargs) in enumerate(reference_batch):
                reference_model.forward(reference_tokens, reference_kwargs, iteration=iteration)
                reference_logits[i][f"{name}_logits"] = reference_kwargs["logits"]

        if sequence_first:
            # Move the sequence dimension first to make sequence parallel ops more efficient.
            batch.token_ids = batch.token_ids.transpose(0, 1).contiguous()

        preprocessed = []
        presents = None
        for i, (_, kwargs_meta) in enumerate(preprocessed_meta):
            sequence_k = kwargs_meta[TransformerKwargs.sequence_k_dim].size
            if sequence_first:
                tokens = batch.token_ids[sequence_k - sequence_q : sequence_k]
            else:
                # TODO: Avoid multiple contiguous calls?
                tokens = batch.token_ids[:, sequence_k - sequence_q : sequence_k].contiguous()
            if batch.sequence_lengths is not None:
                kwargs_meta[TransformerKwargs.sequence_lengths] = batch.sequence_lengths
            if batch.chosen_spans is not None:
                kwargs_meta[LanguageModelKwargs.chosen_spans] = batch.chosen_spans
            if batch.rejected_spans is not None:
                kwargs_meta[LanguageModelKwargs.rejected_spans] = batch.rejected_spans

            # TODO: Add pasts/presents to meta input?
            # Use lists as pointers so `past_key_values` is populated during the previous micro_sequence.
            pasts = presents
            presents = None if i == len(preprocessed_meta) - 1 else []
            kwargs = {
                **kwargs_meta,
                TransformerKwargs.past_key_values: pasts,
                TransformerKwargs.presents: presents,
            }
            if phase != PhaseType.inference:
                sequence_offset = sequence_k - sequence_q + 1  # +1 for shift in labels
                if sequence_first:
                    labels = batch.token_ids[sequence_offset : sequence_k + prediction_heads]
                else:
                    # TODO: Avoid multiple contiguous calls?
                    labels = batch.token_ids[:, sequence_offset : sequence_k + prediction_heads].contiguous()
                    # We set label indices to -100 for masked spans, inline with ignore_index in torch.nn.CrossEntropyLoss
                    # TODO: take ignore_index from config
                if batch.loss_masking_spans is not None:
                    # avoid changing input tokens
                    labels = labels.clone()
                    for i, spans in enumerate(batch.loss_masking_spans):
                        if not spans.numel():
                            continue
                        valid_spans = spans[
                            (spans[:, 0] <= sequence_k + prediction_heads - 1) & (spans[:, 1] >= sequence_offset)
                        ]
                        if valid_spans.numel():
                            # if span is partially within the sequence, truncate parts of spans that are outside of the sequence
                            valid_spans[:, 0].clamp_(min=sequence_offset)
                            valid_spans[:, 1].clamp_(max=sequence_k + prediction_heads - 1)
                            valid_spans -= sequence_offset
                            loss_mask = torch.ones_like(labels, dtype=torch.bool)
                            for start, end in valid_spans:
                                if sequence_first:
                                    loss_mask[start : end + 1, i] = False
                                else:
                                    loss_mask[i, start : end + 1] = False
                            if self._config.distillation_model is not None:
                                kwargs[LanguageModelKwargs.loss_mask] = loss_mask
                            labels = torch.where(loss_mask, labels, -100)
                kwargs[LanguageModelKwargs.labels] = labels
<<<<<<< HEAD

                if batch.mask_indexes is not None:
                    # We are in masked-diffusion mode, so we need to add the mask indexes and probabilities to kwargs
                    kwargs[LanguageModelKwargs.mask_indexes] = batch.mask_indexes.to(
                        device=self._tensor_space.distributed.device
                    )
                    kwargs[LanguageModelKwargs.mask_probabilities] = batch.mask_probabilities.to(
                        device=self._tensor_space.distributed.device
                    )
                    # Setup bidirection attention for diffusion should we set this in a preprocessor? BackupAttentionPreprocessor?
                    batch_size, seq_len = batch.token_ids.shape
                    attention_mask = torch.ones(
                        (batch_size, 1, seq_len, seq_len),
                        dtype=torch.bool,
                        device=self._tensor_space.distributed.device,
                    )
                    kwargs[TransformerKwargs.attention_mask] = attention_mask
                    kwargs[TransformerKwargs.attention_mask_value] = torch.tensor(
                        -10000.0, device=self._tensor_space.distributed.device
                    )
=======
            kwargs.update(reference_logits[i])
>>>>>>> 216de3e0

            for preprocessor in self._preprocessors:
                preprocessor.preprocess(tokens, kwargs)
            preprocessed.append((tokens, kwargs))

        return preprocessed

    @property
    def embedding(self) -> LanguageModelEmbedding:
        return self.layers[0]

    @property
    def transformer_layers(self) -> list[TransformerLayer]:
        return self.layers[1:-1]

    @property
    def model_head(self) -> LanguageModelHead:
        return self.layers[self.model_head_indices[0]]

    @property
    def model_head_indices(self) -> list[int]:
        return sorted([len(self) - 1 - 2 * i for i in range(self._config.prediction_heads)])

    def get_tied_weights(self) -> dict[str, tuple[ParameterMeta, tuple[int, ...]]]:
        if self._config.tie_word_embeddings:
            return {
                WORD_EMBEDDINGS_WEIGHT: (
                    self.embedding.word_embeddings_weight,
                    (0, *self.model_head_indices),
                )
            }
        elif self._config.prediction_heads > 1:
            return {
                OUTPUT_WEIGHTS: (
                    self.model_head.output_weights,
                    tuple(self.model_head_indices),
                )
            }
        else:
            return {}

    # @property
    def get_loss_defs(self) -> list[LossDef]:
        loss_defs = []
        if self._config.transformer.diffusion:
            # Masked LM Loss for masked-diffusion training
            loss_defs.append(
                LossDef(name=LanguageModelLossNames.mlm_loss, formatted_name="MLM Loss", count=1, dtype=torch.float32)
            )
        else:
            # Standard language modeling loss
            loss_defs.append(
                LossDef(
                    name=LanguageModelLossNames.language_model_loss,
                    formatted_name="Language Model Loss",
                    count=1,
                    dtype=torch.float32,
                )
            )

        if self._config.transformer.num_experts > 1:
            if self._config.transformer.expert_routing_type == RoutingType.topk:
                loss_defs.append(
                    LossDef(
                        name=TransformerLossNames.load_balancing_loss,
                        formatted_name="Load Balancing Loss",
                        count=1,
                        dtype=torch.float32,
                    )
                )
            if self._config.transformer.expert_z_loss_coefficient > 0:
                loss_defs.append(
                    LossDef(
                        name=TransformerLossNames.router_z_loss,
                        formatted_name="Router Z Loss",
                        count=1,
                        dtype=torch.float32,
                    )
                )
        return loss_defs

<<<<<<< HEAD
    def forward(self, input_ids: torch.Tensor, kwargs: dict[str, typing.Any]) -> dict[str, torch.Tensor]:
        outputs = super().forward(input_ids, kwargs)
        return outputs

    def add_preprocessor(self, preprocessor: Preprocessor):
        assert not self._is_setup
        self._preprocessors.append(preprocessor)

=======
>>>>>>> 216de3e0

class GPTModel[ConfigType: GPTModelConfig](FastLLMModel[ConfigType]):
    config_class: typing.ClassVar[type[GPTModelConfig]] = GPTModelConfig
    base_model_class: typing.ClassVar[type[GPTBaseModel]] = GPTBaseModel


class GPTInferenceRunner(InferenceRunner):
    model_class: typing.ClassVar[type[GPTModel]] = GPTModel
    batch_config_class: typing.ClassVar[type[GPTBatchConfig]] = GPTBatchConfig<|MERGE_RESOLUTION|>--- conflicted
+++ resolved
@@ -12,13 +12,8 @@
 from fast_llm.engine.multi_stage.fast_llm_model import FastLLMModel
 from fast_llm.layers.language_model.config import LanguageModelKwargs, LanguageModelLossNames
 from fast_llm.layers.language_model.embedding import WORD_EMBEDDINGS_WEIGHT, LanguageModelEmbedding
-<<<<<<< HEAD
 from fast_llm.layers.language_model.head import OUTPUT_WEIGHTS, LanguageModelHead, MLMHead
-from fast_llm.layers.language_model.preprocessing import PositionEmbeddingPreprocessor
-=======
-from fast_llm.layers.language_model.head import OUTPUT_WEIGHTS, LanguageModelHead
 from fast_llm.layers.language_model.preprocessing import PositionEmbeddingPreprocessor, PreferenceSpanPreprocessor
->>>>>>> 216de3e0
 from fast_llm.layers.transformer.config import (
     RoutingType,
     TransformerDimNames,
@@ -69,7 +64,6 @@
             self._preprocessors.append(PreferenceSpanPreprocessor(self._config, self._tensor_space))
 
     def get_output_layers(self) -> list[Layer]:
-<<<<<<< HEAD
         return [
             layer
             for i in range(self._config.prediction_heads)
@@ -98,30 +92,6 @@
                 ),
             ]
         ]
-=======
-        layers = []
-        for i in range(self._config.prediction_heads):
-            if i > 0:
-                layers.append(
-                    TransformerLayer(
-                        self._config.transformer,
-                        self._tensor_space,
-                        # TODO MTP: which index?
-                        layer_index=max(self._config.transformer.num_layers + i, 1),
-                        # The last layer only returns the transformer output.
-                        # The previous layers return a stack of shared_hidden and transformer_output.
-                        return_input=i < self._config.prediction_heads - 1,
-                    )
-                )
-            layers.append(
-                LanguageModelHead(
-                    self._config,
-                    self._tensor_space,
-                    prediction_distance=i,
-                )
-            )
-        return layers
->>>>>>> 216de3e0
 
     def get_layers(self) -> list[Layer]:
         return [
@@ -359,7 +329,6 @@
                                 kwargs[LanguageModelKwargs.loss_mask] = loss_mask
                             labels = torch.where(loss_mask, labels, -100)
                 kwargs[LanguageModelKwargs.labels] = labels
-<<<<<<< HEAD
 
                 if batch.mask_indexes is not None:
                     # We are in masked-diffusion mode, so we need to add the mask indexes and probabilities to kwargs
@@ -380,9 +349,8 @@
                     kwargs[TransformerKwargs.attention_mask_value] = torch.tensor(
                         -10000.0, device=self._tensor_space.distributed.device
                     )
-=======
+
             kwargs.update(reference_logits[i])
->>>>>>> 216de3e0
 
             for preprocessor in self._preprocessors:
                 preprocessor.preprocess(tokens, kwargs)
@@ -464,17 +432,6 @@
                 )
         return loss_defs
 
-<<<<<<< HEAD
-    def forward(self, input_ids: torch.Tensor, kwargs: dict[str, typing.Any]) -> dict[str, torch.Tensor]:
-        outputs = super().forward(input_ids, kwargs)
-        return outputs
-
-    def add_preprocessor(self, preprocessor: Preprocessor):
-        assert not self._is_setup
-        self._preprocessors.append(preprocessor)
-
-=======
->>>>>>> 216de3e0
 
 class GPTModel[ConfigType: GPTModelConfig](FastLLMModel[ConfigType]):
     config_class: typing.ClassVar[type[GPTModelConfig]] = GPTModelConfig
