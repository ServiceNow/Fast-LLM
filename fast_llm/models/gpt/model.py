import logging
import re
import typing

import torch

from fast_llm.data.sample.language_model import LanguageModelBatch
from fast_llm.engine.base_model.base_model import BaseModel
from fast_llm.engine.config_utils.tensor_dim import TensorDim
from fast_llm.engine.distributed.config import DistributedConfig, DistributedDimNames, PhaseType
from fast_llm.engine.inference.runner import InferenceRunner
from fast_llm.engine.multi_stage.fast_llm_model import FastLLMModel
from fast_llm.layers.attention.config import AttentionKwargs
from fast_llm.layers.block.config import BlockDimNames, BlockKwargs
from fast_llm.layers.language_model.config import LanguageModelKwargs
from fast_llm.layers.language_model.language_model import LanguageModel
from fast_llm.models.gpt.config import GPTBaseModelConfig, GPTBatchConfig, GPTModelConfig
from fast_llm.models.gpt.megatron import get_init_megatron
from fast_llm.tensor import ParameterMeta, TensorMeta
from fast_llm.utils import Assert

logger = logging.getLogger(__name__)


class GPTBaseModel[ConfigType: GPTBaseModelConfig](LanguageModel[ConfigType], BaseModel[ConfigType]):
    """
    A transformer-based language model generalizing the GPT model architecture.
    """

    _config: ConfigType

    def __init__(
        self,
        config: ConfigType,
        distributed_config: DistributedConfig,
    ):
        super().__init__(config, distributed_config, lr_scale=config.lr_scale, peft=config.peft)
        if self._config.use_megatron_initialization:
            for param in self.parameters():
                Assert.custom(isinstance, param, ParameterMeta)
                param.init_parameter = get_init_megatron(param, self._config.decoder.block, config.hidden_size)  # Noqa

    def preprocess_meta(
        self, batch_meta: GPTBatchConfig | LanguageModelBatch, phase: PhaseType
    ) -> list[tuple[TensorMeta, dict]]:
        # TODO Remove (Move batch splitting elsewhere)
        # TODO: Use parallel/sequential dims, distinguish micro and full batch/sequence

        if isinstance(batch_meta, GPTBatchConfig):
            micro_batch_size = batch_meta.micro_batch_size
            sequence_length = batch_meta.sequence_length
            micro_sequence_length = batch_meta.micro_sequence_length
            truncate_documents = batch_meta.truncate_documents
        else:
            micro_batch_size, sequence_length = batch_meta.tokens.tokens.shape
            if phase != PhaseType.inference:
                sequence_length -= self._config.head.prediction_heads
            micro_sequence_length = sequence_length
            truncate_documents = True

        batch_data = self._distributed_config.get_distributed_dim(DistributedDimNames.batch_data)
        batch_dim = TensorDim(BlockDimNames.batch, micro_batch_size * batch_data.size, batch_data)

        if micro_sequence_length is None:
            micro_sequence_length = sequence_length
        else:
            Assert.multiple(sequence_length, micro_sequence_length)

        # TODO: Calculate hidden dims elsewhere?
        sequence_q_dim = TensorDim(
            BlockDimNames.sequence_q,
            micro_sequence_length,
            self._distributed_config.get_distributed_dim(DistributedDimNames.sequence_data),
        )
        hidden_sequence_q_dim = (
            TensorDim(
                BlockDimNames.sequence_q_tp,
                micro_sequence_length,
                self._distributed_config.get_distributed_dim(DistributedDimNames.tensor_and_sequence_data),
            )
            if self._distributed_config.sequence_tensor_parallel
            else sequence_q_dim
        )

        need_sequence_first = hidden_sequence_q_dim.size != sequence_length
        if self._config.sequence_first is None:
            sequence_first = need_sequence_first
        else:
            sequence_first = self._config.sequence_first
            assert not (need_sequence_first and not sequence_first)

        hidden_dims = (
            (hidden_sequence_q_dim, batch_dim, self._hidden_dim)
            if sequence_first
            else (batch_dim, hidden_sequence_q_dim, self._hidden_dim)
        )

        common_kwargs = {
            LanguageModelKwargs.phase: phase,
            AttentionKwargs.sequence_first: sequence_first,
            AttentionKwargs.hidden_dims: hidden_dims,
            AttentionKwargs.sequence_length: sequence_length,
            AttentionKwargs.sequence_q_dim: sequence_q_dim,
            LanguageModelKwargs.mask_inputs: not truncate_documents,
        }

        sequence_k_pasts = range(
            sequence_q_dim.size * self._distributed_config.sequence_data_rank,
            sequence_length,
            micro_sequence_length,
        )
        reference_preprocessed_metas = {}
        for name, reference_model in self._reference_models.items():
            reference_preprocessed_metas[name] = reference_model.fast_llm_model.base_model.preprocess_meta(
                batch_meta, PhaseType.inference
            )
            Assert.eq(len(reference_preprocessed_metas[name]), len(sequence_k_pasts))

        preprocessed_meta = []
        for i, sequence_k_past in enumerate(sequence_k_pasts):
            sequence_k = sequence_k_past + sequence_q_dim.size
            sequence_k_dim = TensorDim(BlockDimNames.sequence_k, sequence_k)

            tokens = TensorMeta.from_dims(
                hidden_dims[:2], tensor_name=f"tokens_{sequence_k_past}_to_{sequence_k-1}", dtype=torch.int64
            )

            kwargs = {
                **common_kwargs,
                AttentionKwargs.sequence_k_dim: sequence_k_dim,
            }
            if phase != PhaseType.inference:
                kwargs[LanguageModelKwargs.labels] = TensorMeta.from_dims(
                    hidden_dims[:2], tensor_name="labels", dtype=torch.int64
                )
            reference_kwargs = {}
            for name, reference_preprocessed_meta in reference_preprocessed_metas.items():
                reference_tokens, reference_kwargs_ = reference_preprocessed_meta[i]
                for key in (
                    AttentionKwargs.sequence_first,
                    AttentionKwargs.sequence_length,
                    AttentionKwargs.sequence_q_dim,
                    AttentionKwargs.sequence_k_dim,
                ):
                    Assert.eq(reference_kwargs_[key], kwargs[key])
                reference_kwargs[name] = reference_kwargs_
            kwargs["reference_models"] = reference_kwargs

            preprocessed_meta.append((tokens, kwargs))

        return preprocessed_meta

    def preprocess_batch(
        self,
        batch: LanguageModelBatch,
        preprocessed_meta: list[tuple[TensorMeta, dict]] | None = None,
        *,
        phase: PhaseType,
        iteration: int,
        metrics: dict | None = None,
    ) -> list[tuple[torch.Tensor, dict]]:
        # TODO Move batch splitting elsewhere, align interface with LayerBase
        assert self._is_setup

        batch.to_device_(self._distributed.device)

        if preprocessed_meta is None:
            preprocessed_meta = self.preprocess_meta(batch, phase)

        distillation_models = self._config.decoder.get_distillation_models()
        # TODO: Support multiple distillation models?
        assert len(distillation_models) <= 1
        reference_logits = [{} for _ in preprocessed_meta]
        for name, reference_model in self._reference_models.items():
            reference_preprocessed_meta = [
                (tokens_meta, kwargs_meta["reference_models"][name]) for tokens_meta, kwargs_meta in preprocessed_meta
            ]

            # Set output_hidden_states in reference metadata before preprocessing if needed for distillation
            if name in distillation_models:
                reference_output_hidden_states = [r"decoder\.\d+\.mixer_output$"]
                for _, ref_kwargs_meta in reference_preprocessed_meta:
                    ref_kwargs_meta[BlockKwargs.output_hidden_states] = [
                        re.compile(pattern) for pattern in reference_output_hidden_states
                    ]

            reference_batch = reference_model.fast_llm_model.base_model.preprocess_batch(
                batch,
                reference_preprocessed_meta,
                phase=PhaseType.inference,
                iteration=iteration,
            )

            # TODO: Do things work with >1?
            Assert.eq(len(reference_batch), len(preprocessed_meta), 1)
            for i, (reference_tokens, reference_kwargs) in enumerate(reference_batch):
                reference_model.forward(reference_tokens, reference_kwargs, iteration=iteration)
                reference_logits[i][f"{name}_logits"] = reference_kwargs["logits"]
                if BlockKwargs.hidden_states in reference_kwargs and reference_kwargs[BlockKwargs.hidden_states]:
                    # Extract activations from hidden_states dict (stored by _debug method)
                    # Format: {layer_name: (meta, tensor), ...}
                    activations = {
                        layer_name: tensor
                        for layer_name, (meta, tensor) in reference_kwargs[BlockKwargs.hidden_states].items()
                    }
                    reference_logits[i][f"{name}_activations"] = activations

        preprocessed = []
        presents = None
        for i, (_, kwargs_meta) in enumerate(preprocessed_meta):
            tokens_end = kwargs_meta[AttentionKwargs.sequence_k_dim].size
            tokens_begin = tokens_end - kwargs_meta[AttentionKwargs.sequence_q_dim].size
            cropped_tokens = batch.tokens.crop(tokens_begin, tokens_end)

            # TODO: Add pasts/presents to meta input?
            # Use lists as pointers so `past_key_values` is populated during the previous micro_sequence.
            pasts = presents
            presents = None if i == len(preprocessed_meta) - 1 else []

            kwargs: dict[str, typing.Any] = {
                **kwargs_meta,
                AttentionKwargs.past_key_values: pasts,
                AttentionKwargs.presents: presents,
                BlockKwargs.iteration: iteration,
                AttentionKwargs.sequence_lengths: cropped_tokens.lengths,
                AttentionKwargs.device: self._distributed.device,
                BlockKwargs.hidden_states: {},
                **reference_logits[i],
            }

            # Add activation-distillation targets
            assert len(distillation_models) <= 1
            for distillation_model in distillation_models:
                teacher_key = f"{distillation_model}_activations"
                if teacher_key in reference_logits[i]:
                    kwargs[BlockKwargs.activation_distillation_targets] = reference_logits[i].pop(teacher_key)

            if phase != PhaseType.inference:
                labels_begin = tokens_begin + 1
                labels_end = tokens_end + self._config.head.max_prediction_distance

                labels = batch.tokens.crop(labels_begin, labels_end).tokens

                if batch.loss_masking_spans is not None:
                    loss_masking_spans = batch.loss_masking_spans.crop(labels_begin, labels_end)
                    loss_mask = torch.ones_like(labels, dtype=torch.bool)
                    for sample_index, loss_masking_spans in enumerate(loss_masking_spans.ranges):
                        for begin, end in loss_masking_spans:
                            loss_mask[sample_index, begin:end] = False
<<<<<<< HEAD
                    if self._config.head.distillation_model is not None:
=======
                    if (
                        self._config.head.distillation_model is not None
                        or self._config.decoder.block.distillation_model is not None
                    ):
>>>>>>> d2018f92
                        kwargs[LanguageModelKwargs.loss_mask] = loss_mask
                    labels = torch.where(loss_mask, labels, -100)

                kwargs[LanguageModelKwargs.labels] = (
                    labels.transpose(0, 1) if kwargs[AttentionKwargs.sequence_first] else labels
                ).contiguous()
                if LanguageModelKwargs.loss_mask in kwargs and kwargs[AttentionKwargs.sequence_first]:
                    kwargs[LanguageModelKwargs.loss_mask] = (
                        kwargs[LanguageModelKwargs.loss_mask].transpose(0, 1).contiguous()
                    )

                if batch.chosen_spans is not None:
                    kwargs[LanguageModelKwargs.chosen_spans] = batch.chosen_spans.crop(labels_begin, labels_end).ranges

                if batch.rejected_spans is not None:
                    kwargs[LanguageModelKwargs.rejected_spans] = batch.rejected_spans.crop(
                        labels_begin, labels_end
                    ).ranges

            tokens = (
                cropped_tokens.tokens.transpose(0, 1)
                if kwargs[AttentionKwargs.sequence_first]
                else cropped_tokens.tokens
            ).contiguous()
            self.preprocess(kwargs)
            preprocessed.append((tokens, kwargs))

        return preprocessed

    def get_tied_parameters(self) -> dict[str, tuple[ParameterMeta, tuple[int, ...]]]:
        # TODO: Integrate to the `LayerBase` interface, move to `LanguageModel`, `MultiTokenPrediction`?
        output_weights = self.head.get_output_weights()
        if self._config.tied_embedding_weight:
            output_weights.insert(0, self.embeddings.word_embeddings_weight)
        return {output_weights[0].tensor_name: output_weights} if len(output_weights) > 1 else {}


class GPTModel[ConfigType: GPTModelConfig](FastLLMModel[ConfigType]):
    # TODO: Can we drop class?
    pass


class GPTInferenceRunner(InferenceRunner):
    model_class: typing.ClassVar[type[GPTModel]] = GPTModel
    batch_config_class: typing.ClassVar[type[GPTBatchConfig]] = GPTBatchConfig<|MERGE_RESOLUTION|>--- conflicted
+++ resolved
@@ -247,14 +247,10 @@
                     for sample_index, loss_masking_spans in enumerate(loss_masking_spans.ranges):
                         for begin, end in loss_masking_spans:
                             loss_mask[sample_index, begin:end] = False
-<<<<<<< HEAD
-                    if self._config.head.distillation_model is not None:
-=======
                     if (
                         self._config.head.distillation_model is not None
                         or self._config.decoder.block.distillation_model is not None
                     ):
->>>>>>> d2018f92
                         kwargs[LanguageModelKwargs.loss_mask] = loss_mask
                     labels = torch.where(loss_mask, labels, -100)
 
