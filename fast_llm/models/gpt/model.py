import logging
import typing

import torch

from fast_llm.data.data.gpt.data import GPTBatch
from fast_llm.engine.base_model.base_model import BaseModel, Layer, LossDef
from fast_llm.engine.base_model.config import Preprocessor
from fast_llm.engine.config_utils.tensor_space import TensorDim
from fast_llm.engine.distributed.config import DistributedConfig, DistributedDimNames, PhaseType
from fast_llm.engine.distributed.distributed import Distributed
from fast_llm.engine.multi_stage.fast_llm_model import FastLLMModel
from fast_llm.engine.schedule.config import BatchConfig
from fast_llm.layers.language_model.config import LanguageModelKwargs, LanguageModelLossNames
from fast_llm.layers.language_model.embedding import WORD_EMBEDDINGS_WEIGHT, LanguageModelEmbedding
from fast_llm.layers.language_model.head import OUTPUT_WEIGHTS, LanguageModelHead
from fast_llm.layers.language_model.preprocessing import PositionEmbeddingPreprocessor
from fast_llm.layers.transformer.config import (
    RoutingType,
    TransformerDimNames,
    TransformerKwargs,
    TransformerLossNames,
    TransformerRoutingMetrics,
)
from fast_llm.layers.transformer.preprocessing import (
    BackupAttentionPreprocessor,
    FlashAttnVarlenPreprocessor,
    RotaryEmbeddingPreprocessor,
)
from fast_llm.layers.transformer.transformer import TransformerLayer
from fast_llm.models.gpt.config import GPTBaseModelConfig, GPTModelConfig
from fast_llm.models.gpt.megatron import get_init_megatron
from fast_llm.tensor import ParameterMeta, TensorMeta
from fast_llm.utils import Assert

logger = logging.getLogger(__name__)


class GPTBaseModel[ConfigType: GPTBaseModelConfig](BaseModel[ConfigType]):
    """
    A transformer-based language model generalizing the GPT model architecture.
    """

    config_class: typing.ClassVar[type[GPTBaseModelConfig]] = GPTBaseModelConfig
    _is_setup: bool = False
    _rotary_embedding_frequencies: torch.Tensor
    _position_ids: torch.Tensor
    _mask: torch.Tensor
    _mask_value: torch.Tensor
    _tensor_cache_max_sequence_length: int = -1

    def __init__(
        self,
        config: GPTBaseModelConfig,
        distributed_config: DistributedConfig,
    ):
        super().__init__(config, distributed_config)
        self._use_flash_attention = self._config.transformer.do_use_flash_attention(distributed_config)
        if self._config.use_megatron_initialization:
            for param in self.parameters():
                Assert.custom(isinstance, param, ParameterMeta)
                param.init_parameter = get_init_megatron(param, self._config.transformer)  # Noqa
        self._preprocessors: list[Preprocessor] = []
        if self._config.use_absolute_position_embeddings:
            self._preprocessors.append(PositionEmbeddingPreprocessor(self._config, self._tensor_space))
        if self._config.transformer.rotary.enabled:
            self._preprocessors.append(
                RotaryEmbeddingPreprocessor(self._config.transformer.rotary, self._tensor_space)
            )
        if self._use_flash_attention:
            self._preprocessors.append(FlashAttnVarlenPreprocessor(self._config.transformer, self._tensor_space))
        else:
            self._preprocessors.append(BackupAttentionPreprocessor(self._config.transformer, self._tensor_space))

    def get_output_layers(self) -> list[Layer]:
        return [
            layer
            for i in range(self._config.prediction_heads)
            for layer in [
                TransformerLayer(
                    self._config.transformer,
                    self._tensor_space,
                    # TODO MTP: which index?
                    layer_index=self._config.transformer.num_layers,
                    # The last layer only returns the transformer output.
                    # The previous layers return a stack of shared_hidden and transformer_output.
                    return_input=i < self._config.prediction_heads - 1,
                ),
                LanguageModelHead(
                    self._config,
                    self._tensor_space,
                    prediction_distance=i,
                ),
            ]
        ]

    def get_layers(self) -> list[Layer]:
        if self._config.transformer.num_layers == 0:
            Assert.eq(self._config.prediction_heads, 1)
            return [
                LanguageModelEmbedding(self._config, self._tensor_space),
                LanguageModelHead(self._config, self._tensor_space, 0),
            ]
        return [
            LanguageModelEmbedding(self._config, self._tensor_space),
            *[
                TransformerLayer(
                    self._config.transformer,
                    self._tensor_space,
                    layer_index=i + 1,
                )
                for i in range(self._config.transformer.num_layers - 1)
            ],
            *self.get_output_layers(),
        ]

    def setup(self, distributed: Distributed) -> None:
        assert not self._is_setup
        assert distributed.config is self._tensor_space.distributed_config
        self._tensor_space.setup(distributed)
        self._is_setup = True

    def preprocess_meta(
        self, batch_meta: BatchConfig | torch.Tensor, phase: PhaseType
    ) -> list[tuple[TensorMeta, dict]]:
        # TODO: How much of this is generalizable?
        # TODO: Use parallel/sequential dims, distinguish micro and full batch/sequence

        if isinstance(batch_meta, BatchConfig):
            micro_batch_size = batch_meta.micro_batch_size
            sequence_length = batch_meta.sequence_length
            micro_sequence_length = batch_meta.micro_sequence_length
        else:
            micro_batch_size, sequence_length = batch_meta.shape
            if phase != PhaseType.inference:
                sequence_length -= 1
            micro_sequence_length = sequence_length

        batch_data = self._tensor_space.distributed_config.get_distributed_dim(DistributedDimNames.batch_data)
        batch_dim = TensorDim(TransformerDimNames.batch, micro_batch_size * batch_data.size, batch_data)

        if isinstance(batch_meta, BatchConfig):
            micro_sequence_length = batch_meta.micro_sequence_length

        if micro_sequence_length is None:
            micro_sequence_length = sequence_length
        else:
            Assert.multiple(sequence_length, micro_sequence_length)

        # TODO: Calculate hidden dims elsewhere?
        sequence_q_dim = TensorDim(
            TransformerDimNames.sequence_q,
            micro_sequence_length,
            self._tensor_space.distributed_config.get_distributed_dim(DistributedDimNames.sequence_data),
        )
        hidden_sequence_q_dim = (
            TensorDim(
                TransformerDimNames.sequence_q_tp,
                micro_sequence_length,
                self._tensor_space.distributed_config.get_distributed_dim(
                    DistributedDimNames.tensor_and_sequence_data
                ),
            )
            if self._tensor_space.distributed_config.sequence_tensor_parallel
            else sequence_q_dim
        )

        need_sequence_first = hidden_sequence_q_dim.size != sequence_length
        if self._config.sequence_first is None:
            sequence_first = need_sequence_first
        else:
            sequence_first = self._config.sequence_first
            assert not (need_sequence_first and not sequence_first)

        hidden_dim = self._tensor_space.get_tensor_dim(TransformerDimNames.hidden)
        hidden_dims = (
            (hidden_sequence_q_dim, batch_dim, hidden_dim)
            if sequence_first
            else (batch_dim, hidden_sequence_q_dim, hidden_dim)
        )

        common_kwargs = {
            LanguageModelKwargs.phase: phase,
            TransformerKwargs.sequence_first: sequence_first,
            TransformerKwargs.hidden_dims: hidden_dims,
            TransformerKwargs.sequence_length: sequence_length,
            TransformerKwargs.sequence_q_dim: sequence_q_dim,
        }

        preprocessed_meta = []
        for sequence_k_past in range(
            sequence_q_dim.size * self._tensor_space.distributed_config.sequence_data_rank,
            sequence_length,
            micro_sequence_length,
        ):
            sequence_k = sequence_k_past + sequence_q_dim.size
            sequence_k_dim = TensorDim(TransformerDimNames.sequence_k, sequence_k)

            tokens = TensorMeta.from_dims(
                hidden_dims[:2], tensor_name=f"tokens_{sequence_k_past}_to_{sequence_k-1}", dtype=torch.int64
            )

            kwargs = {
                **common_kwargs,
                TransformerKwargs.sequence_k_dim: sequence_k_dim,
            }
            if phase != PhaseType.inference:
                kwargs[LanguageModelKwargs.labels] = TensorMeta.from_dims(
                    hidden_dims[:2], tensor_name="labels", dtype=torch.int64
                )
            for preprocessor in self._preprocessors:
                preprocessor.preprocess_meta(kwargs)
            preprocessed_meta.append((tokens, kwargs))

        return preprocessed_meta

    def preprocess(
        self,
        batch: GPTBatch,
        preprocessed_meta: list[tuple[TensorMeta, dict]] | None = None,
        *,
        phase: PhaseType,
        iteration: int,
        metrics: dict | None = None,
    ) -> list[tuple[torch.Tensor, dict]]:
        # TODO: How much of this is generalizable?
        assert self._is_setup

        if preprocessed_meta is None:
            preprocessed_meta = self.preprocess_meta(batch.token_ids, phase)

        _, common_kwargs = preprocessed_meta[0]
        sequence_q = common_kwargs[TransformerKwargs.sequence_q_dim].size
        sequence_first = common_kwargs[TransformerKwargs.sequence_first]

        batch.token_ids = batch.token_ids.to(
            device=self._tensor_space.distributed.device,
            dtype=torch.int64,
            non_blocking=True,
        )
        if sequence_first:
            # Move the sequence dimension first to make sequence parallel ops more efficient.
            batch.token_ids = batch.token_ids.transpose(0, 1).contiguous()

        preprocessed = []
        presents = None
        for i, (tokens_meta, kwargs_meta) in enumerate(preprocessed_meta):
            sequence_k = kwargs_meta[TransformerKwargs.sequence_k_dim].size
            if sequence_first:
                tokens = batch.token_ids[sequence_k - sequence_q : sequence_k]
            else:
                # TODO: Avoid multiple contiguous calls?
                tokens = batch.token_ids[:, sequence_k - sequence_q : sequence_k].contiguous()
            if batch.sequence_lengths is not None:
                kwargs_meta[TransformerKwargs.sequence_lengths] = batch.sequence_lengths

            # TODO: Add pasts/presents to meta input?
            # Use lists as pointers so `past_key_values` is populated during the previous micro_sequence.
            pasts = presents
            presents = None if i == len(preprocessed_meta) - 1 else []
            kwargs = {
                **kwargs_meta,
                TransformerKwargs.past_key_values: pasts,
                TransformerKwargs.presents: presents,
            }
            if phase != PhaseType.inference:
                sequence_offset = sequence_k - sequence_q + 1
                if sequence_first:
                    labels = batch.token_ids[sequence_offset : sequence_k + 1]
                else:
                    # TODO: Avoid multiple contiguous calls?
                    labels = batch.token_ids[:, sequence_k - sequence_q + 1 : sequence_k + 1].contiguous()
                    # We set label indices to -100 for masked spans, inline with ignore_index in torch.nn.CrossEntropyLoss
                    # TODO: take ignore_index from config
                if batch.loss_masking_spans is not None:
                    for i, spans in enumerate(batch.loss_masking_spans):
                        if not spans.numel():
                            continue
                        valid_spans = spans[(spans[:, 0] <= sequence_k) & (spans[:, 1] >= sequence_offset)]
                        if valid_spans.numel():
                            valid_spans[:, 0].clamp_(min=sequence_offset)
                            valid_spans[:, 1].clamp_(max=sequence_k)
                            valid_spans -= sequence_offset
                            for start, end in valid_spans:
                                if sequence_first:
                                    labels[start : end + 1, i] = -100
                                else:
                                    labels[i, start : end + 1] = -100
                kwargs[LanguageModelKwargs.labels] = labels
            for preprocessor in self._preprocessors:
                preprocessor.preprocess(tokens, kwargs)
            preprocessed.append((tokens, kwargs))

        return preprocessed

    @property
    def embedding(self) -> LanguageModelEmbedding:
        return self.layers[0]

    @property
    def transformer_layers(self) -> list[TransformerLayer]:
        return self.layers[1:-1]

    @property
    def model_head(self) -> LanguageModelHead:
        return self.layers[self.model_head_indices[0]]

    @property
    def model_head_indices(self) -> list[int]:
        return sorted([len(self) - 1 - 2 * i for i in range(self._config.prediction_heads)])

    def get_tied_weights(self) -> dict[str, tuple[ParameterMeta, tuple[int, ...]]]:
        if self._config.tie_word_embeddings:
            return {
                WORD_EMBEDDINGS_WEIGHT: (
                    self.embedding.word_embeddings_weight,
                    (0, *self.model_head_indices),
                )
            }
        elif self._config.prediction_heads > 1:
            return {
                OUTPUT_WEIGHTS: (
                    self.model_head.output_weights,
                    tuple(self.model_head_indices),
                )
            }
        else:
            return {}

    @property
    def loss_defs(self) -> list[LossDef]:
        loss_defs = []
        if (
            self._config.transformer.num_experts > 1
            and self._config.transformer.expert_routing_type == RoutingType.topk
        ):
            loss_defs.append(
                LossDef(
                    name=TransformerLossNames.load_balancing_loss,
                    formatted_name="load balancing loss",
                    count=self._config.transformer.num_layers,
                )
            )
            if self._config.transformer.expert_z_loss_coefficient:
                loss_defs.append(
                    LossDef(
                        name=TransformerLossNames.router_z_loss,
                        formatted_name="router z loss",
                        count=self._config.transformer.num_layers,
                    )
                )

        if self._config.logit_z_loss:
            LossDef(name=LanguageModelLossNames.z_loss, formatted_name="logit z loss", count=1)

        for i in range(self._config.prediction_heads):
            loss_defs.append(
                LossDef(
                    name=LanguageModelLossNames.multi_token_prediction_loss(i),
                    formatted_name=f"language model loss {i}",
                    count=1,
                )
            )
        return loss_defs

<<<<<<< HEAD
    @property
    def metric_defs(self) -> list[LossDef]:
        metric_defs = []
        if (
            self._config.transformer.num_experts > 1
            and self._config.transformer.expert_routing_type == RoutingType.topk
        ):
            metric_defs.append(
                LossDef(
                    name=TransformerRoutingMetrics.normalized_average_entropy,
                    formatted_name="Normalized Entropy",
                    count=self._config.transformer.num_layers,
                )
            )
            metric_defs.append(
                LossDef(
                    name=TransformerRoutingMetrics.mutual_info,
                    formatted_name="Mutual Information",
                    count=self._config.transformer.num_layers,
                )
            )
        return metric_defs
=======
    def add_preprocessor(self, preprocessor: Preprocessor):
        assert not self._is_setup
        self._preprocessors.append(preprocessor)
>>>>>>> 9d99dc2a


class GPTModel[ConfigType: GPTModelConfig](FastLLMModel[ConfigType]):
    config_class: typing.ClassVar[type[GPTModelConfig]] = GPTModelConfig
    base_model_class: typing.ClassVar[type[GPTBaseModel]] = GPTBaseModel<|MERGE_RESOLUTION|>--- conflicted
+++ resolved
@@ -363,7 +363,6 @@
             )
         return loss_defs
 
-<<<<<<< HEAD
     @property
     def metric_defs(self) -> list[LossDef]:
         metric_defs = []
@@ -386,11 +385,10 @@
                 )
             )
         return metric_defs
-=======
+
     def add_preprocessor(self, preprocessor: Preprocessor):
         assert not self._is_setup
         self._preprocessors.append(preprocessor)
->>>>>>> 9d99dc2a
 
 
 class GPTModel[ConfigType: GPTModelConfig](FastLLMModel[ConfigType]):
