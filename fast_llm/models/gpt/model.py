--- conflicted
+++ resolved
@@ -345,11 +345,7 @@
         token_ids = batch.token_ids
         if sequence_first:
             # Move the sequence dimension first to make sequence parallel ops more efficient.
-<<<<<<< HEAD
-            token_ids = batch.token_ids.transpose(0, 1).contiguous()
-=======
             token_ids = token_ids.transpose(0, 1).contiguous()
->>>>>>> 8a5e8f06
 
         preprocessed = []
         presents = None
