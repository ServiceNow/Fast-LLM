--- conflicted
+++ resolved
@@ -283,14 +283,9 @@
                     for i, spans in enumerate(batch.loss_masking_spans):
                         if not spans.numel():
                             continue
-<<<<<<< HEAD
-                        # only keep spans within the sequence or partially within the sequence
-                        valid_spans = spans[(spans[:, 0] <= sequence_k) & (spans[:, 1] >= sequence_offset)]
-=======
                         valid_spans = spans[
                             (spans[:, 0] <= sequence_k + prediction_heads - 1) & (spans[:, 1] >= sequence_offset)
                         ]
->>>>>>> 1550bd11
                         if valid_spans.numel():
                             # if span is partially within the sequence, truncate parts of spans that are outside of the sequence
                             valid_spans[:, 0].clamp_(min=sequence_offset)
