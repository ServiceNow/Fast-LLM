import copy
import math
from dataclasses import dataclass
from typing import Any, Optional, Union

import torch
import torch.nn.functional as F
from causal_conv1d import causal_conv1d_fn, causal_conv1d_update
from einops import rearrange, repeat
from mamba_ssm.ops.selective_scan_interface import selective_scan_fn
from mamba_ssm.ops.triton.selective_state_update import selective_state_update
from mamba_ssm.ops.triton.ssd_combined import mamba_chunk_scan_combined
from torch import nn
from transformers import GenerationMixin
from transformers.cache_utils import Cache, DynamicCache
from transformers.modeling_flash_attention_utils import FlashAttentionKwargs
from transformers.modeling_outputs import BaseModelOutputWithPast, CausalLMOutputWithPast
from transformers.modeling_utils import PreTrainedModel
from transformers.models.mistral.modeling_mistral import MistralDecoderLayer, MistralMLP, MistralModel, MistralRMSNorm
from transformers.processing_utils import Unpack
from transformers.utils import LossKwargs, can_return_tuple, logging
from transformers.utils.generic import ModelOutput

from fast_llm.models.ssm.external.apriel_15b_hybrid.configuration_ssm_hybrid_apriel15b import AprielSSMHybridConfig

# from vllm.model_executor.layers.mamba.ops.mamba_ssm import selective_scan_fn as varlen_selective_scan_fn
# from vllm.model_executor.layers.mamba.ops.causal_conv1d import causal_conv1d_fn as varlen_causal_conv1d_fn


logger = logging.get_logger(__name__)


is_fast_path_available = all((selective_state_update, causal_conv1d_fn, causal_conv1d_update))


def repeat_kv(hidden_states: torch.Tensor, n_rep: int) -> torch.Tensor:
    """
    This is the equivalent of torch.repeat_interleave(x, dim=1, repeats=n_rep). The hidden states go from (batch,
    num_key_value_heads, seqlen, head_dim) to (batch, num_attention_heads, seqlen, head_dim)
    """
    batch, num_key_value_heads, slen, head_dim = hidden_states.shape
    if n_rep == 1:
        return hidden_states
    hidden_states = hidden_states[:, :, None, :, :].expand(batch, num_key_value_heads, n_rep, slen, head_dim)
    return hidden_states.reshape(batch, num_key_value_heads * n_rep, slen, head_dim)


class HybridMambaAttentionStaticCache(Cache):
    def __init__(self, config: AprielSSMHybridConfig, batch_size, max_length, dtype=torch.float16, device=None):
        super().__init__()  # config, batch_size, max_length, device, dtype)
        self.dtype = dtype
        self.hybrid_override_pattern = config.hybrid_block_layout
        self.has_previous_state = False  # only used by mamba
        intermediate_size = config.ssm_cfg["d_inner"]
        ssm_state_size = config.ssm_cfg["d_state"]
        conv_kernel_size = config.ssm_cfg["d_conv"]
        self.n_qk_heads = config.ssm_cfg["n_qk_heads"]
        assert intermediate_size % self.n_qk_heads == 0, "d_inner must be divisible by n_qk_heads"
        self.head_d = intermediate_size // self.n_qk_heads
        self.conv_states = []
        self.ssm_states = []
        self.transformer_layers = []
        self.key_cache: list[torch.Tensor] = []
        self.value_cache: list[torch.Tensor] = []

        self.batch_size = batch_size
        self.head_dim = (
            config.head_dim if hasattr(config, "head_dim") else config.hidden_size // config.num_attention_heads
        )
        self.max_cache_len = config.max_position_embeddings if max_length is None else max_length

        self.num_key_value_heads = (
            config.num_attention_heads
            if getattr(config, "num_key_value_heads", None) is None
            else config.num_key_value_heads
        )
        cache_shape = (self.batch_size, self.num_key_value_heads, max_length, self.head_dim)

        for i in range(config.num_hidden_layers):
            if self.hybrid_override_pattern[i] == "m2d":
                # Mamba layer
                new_layer_conv_state = torch.zeros(
                    batch_size,
                    conv_kernel_size,
                    intermediate_size + 2 * self.n_qk_heads * ssm_state_size,
                    device=device,
                    dtype=dtype,
                ).transpose(1, 2)

                new_layer_ssm_state = torch.zeros(
                    batch_size, self.n_qk_heads, self.head_d, ssm_state_size, device=device, dtype=dtype
                )
                new_layer_key_cache = None  # torch.zeros((0,), dtype=dtype, device=device)
                new_layer_value_cache = None  # torch.zeros((0,), dtype=dtype, device=device)
            else:
                # Attention or MLP layer
                new_layer_conv_state = None  # torch.tensor((0,), dtype=dtype, device=device)
                new_layer_ssm_state = None  # torch.tensor((0,), dtype=dtype, device=device)
                new_layer_key_cache = torch.zeros(cache_shape, dtype=dtype, device=device)
                new_layer_value_cache = torch.zeros(cache_shape, dtype=dtype, device=device)
                self.transformer_layers.append(i)

            # if not is_torchdynamo_compiling():
            #     self.register_buffer(f"key_cache_{i}", torch.zeros(cache_shape, dtype=dtype, device=device))
            #     self.register_buffer(f"value_cache_{i}", torch.zeros(cache_shape, dtype=dtype, device=device))
            #     new_layer_key_cache = getattr(self, f"key_cache_{i}")
            #     new_layer_value_cache = getattr(self, f"value_cache_{i}")
            #     torch._dynamo.mark_static_address(new_layer_key_cache)
            #     torch._dynamo.mark_static_address(new_layer_value_cache)
            #     self.register_buffer(f"conv_states_{i}", new_layer_conv_state)
            #     self.register_buffer(f"ssm_states_{i}", new_layer_ssm_state)
            #     torch._dynamo.mark_static_address(new_layer_conv_state)
            #     torch._dynamo.mark_static_address(new_layer_ssm_state)
            #     new_layer_ssm_state = getattr(self, f"ssm_states_{i}")
            #     new_layer_conv_state = getattr(self, f"conv_states_{i}")

            self.key_cache.append(new_layer_key_cache)
            self.value_cache.append(new_layer_value_cache)
            self.conv_states.append(new_layer_conv_state)
            self.ssm_states.append(new_layer_ssm_state)

    def update(
        self,
        key_states: torch.Tensor,
        value_states: torch.Tensor,
        layer_idx: int,
        cache_kwargs: Optional[dict[str, Any]] = None,
    ) -> tuple[torch.Tensor, torch.Tensor]:
        """
        Updates the cache with the new `key_states` and `value_states` for the layer `layer_idx`.
        It is VERY important to index using a tensor, otherwise you introduce a copy to the device.

        Parameters:
            key_states (`torch.Tensor`):
                The new key states to cache.
            value_states (`torch.Tensor`):
                The new value states to cache.
            layer_idx (`int`):
                The index of the layer to cache the states for.
            cache_kwargs (`Dict[str, Any]`, `optional`):
                Additional arguments for the cache subclass. The `StaticCache` needs the `cache_position` input
                to know how where to write in the cache.

        Return:
            A tuple containing the updated key and value states.
        """

        cache_position = cache_kwargs.get("cache_position")

        k_out = self.key_cache[layer_idx]
        v_out = self.value_cache[layer_idx]
        key_states = key_states.to(k_out.dtype)
        value_states = value_states.to(v_out.dtype)

        if cache_position is None:
            k_out.copy_(key_states)
            v_out.copy_(value_states)
        else:
            # Note: here we use `tensor.index_copy_(dim, index, tensor)` that is equivalent to
            # `tensor[:, :, index] = tensor`, but the first one is compile-friendly and it does explicitly an in-place
            # operation, that avoids copies and uses less memory.
            try:
                k_out.index_copy_(2, cache_position, key_states)
                v_out.index_copy_(2, cache_position, value_states)
            except NotImplementedError:
                # The operator 'aten::index_copy.out' is not currently implemented for the MPS device.
                k_out[:, :, cache_position] = key_states
                v_out[:, :, cache_position] = value_states

        return k_out, v_out

    def reorder_cache(self, beam_idx: torch.LongTensor):
        """Reorders the cache for beam search, given the selected beam indices."""
        for layer_idx in range(len(self.key_cache)):
            device = self.key_cache[layer_idx].device
            self.key_cache[layer_idx] = self.key_cache[layer_idx].index_select(0, beam_idx.to(device))
            device = self.value_cache[layer_idx].device
            self.value_cache[layer_idx] = self.value_cache[layer_idx].index_select(0, beam_idx.to(device))

            device = self.conv_states[layer_idx].device
            self.conv_states[layer_idx] = self.conv_states[layer_idx].index_select(0, beam_idx.to(device))
            device = self.ssm_states[layer_idx].device
            self.ssm_states[layer_idx] = self.ssm_states[layer_idx].index_select(0, beam_idx.to(device))

    def get_seq_length(self, layer_idx: Optional[int] = None) -> int:
        """Returns the sequence length of the cached states that were seen by the model."""
        # Occupied cache == any slot in the 3rd dim (sequence length) holds a non-zero value. To save on compute, let's
        # limit the check to the first batch member and head dimension.
        # TODO: deprecate this function in favor of `cache_position`
        if layer_idx is None:
            if len(self.transformer_layers) > 0:
                layer_idx = self.transformer_layers[0]
            else:
                return 0
        return (self.key_cache[layer_idx][0, 0].any(dim=-1)).sum()

    def get_max_cache_shape(self) -> Optional[int]:
        return self.max_cache_len

    # Copied from modeling_mamba2.py
    def update_conv_state(
        self, layer_idx: int, new_conv_state: torch.Tensor, cache_init: bool = False
    ) -> torch.Tensor:
        if cache_init:
            self.conv_states[layer_idx] = new_conv_state.to(self.conv_states.device)
        else:
            self.conv_states[layer_idx] = self.conv_states[layer_idx].roll(shifts=-1, dims=-1)
            self.conv_states[layer_idx][:, :, -1] = new_conv_state[:, 0, :].to(self.conv_states.device)
        return self.conv_states[layer_idx]

    def update_ssm_state(self, layer_idx: int, new_ssm_state: torch.Tensor):
        self.ssm_states[layer_idx] = new_ssm_state.to(self.ssm_states.device)
        return self.ssm_states[layer_idx]

    def reset(self):
        self.conv_states.zero_()
        self.ssm_states.zero_()


# Copied from https://github.com/huggingface/transformers/blob/main/src/transformers/models/jamba/modeling_jamba.py
class HybridMambaAttentionDynamicCache(DynamicCache):
    """
    A dynamic cache that can handle both the attention cache (which has a seq_len dimension) and the mamba cache
    (which has a constant shape regardless of seq_len).
    This cache has two sets of lists of tensors: `key_cache` and `value_cache` for attention cache and `conv_states`
    and `ssm_states` for mamba cache. Each of these lists has `num_layers` tensors. The expected shape for each tensor
    For attention layers, `key_cache` and `value_cache` have a shape of `(batch_size, num_heads, seq_len, head_dim)`,
    while `conv_states` and `ssm_states` have a shape of `(batch_size, 0)` (empty tensors).
    For mamba layers, `key_cache` and `value_cache` have a shape of `(batch_size, 0)` (empty tensors),
    while `conv_states` represents the convolution state and has a shape of `(batch_size, d_inner, d_conv)`,
    and `ssm_states` represents the ssm state and has a shape of `(batch_size, d_inner, d_state)`.
    """

    def __init__(self, config: AprielSSMHybridConfig, batch_size, dtype=torch.float16, device=None):
        super().__init__()
        self.dtype = dtype
        self.hybrid_override_pattern = config.hybrid_block_layout
        self.has_previous_state = False  # only used by mamba
        intermediate_size = (
            config.ssm_cfg["d_inner"]
            if config.ssm_cfg["d_inner"] is not None
            else config.ssm_cfg["expand"] * config.hidden_size
        )
        ssm_state_size = config.ssm_cfg["d_state"]
        conv_kernel_size = config.ssm_cfg["d_conv"]
        self.n_qk_heads = config.ssm_cfg["n_qk_heads"]
        self.num_C_head = intermediate_size // ssm_state_size  # mamba2
        assert intermediate_size % self.n_qk_heads == 0, "d_inner must be divisible by n_qk_heads"
        self.head_d = intermediate_size // self.n_qk_heads
        self.conv_states = []
        self.ssm_states = []
        self.transformer_layers = []
        for i in range(config.num_hidden_layers):
            if self.hybrid_override_pattern[i] == "m2d":
                # Mamba layer
                self.conv_states += [
                    torch.zeros(
                        batch_size,
                        conv_kernel_size,
                        intermediate_size + 2 * self.n_qk_heads * ssm_state_size,
                        device=device,
                        dtype=dtype,
                    ).transpose(1, 2)
                ]
                self.ssm_states += [
                    torch.zeros(batch_size, self.n_qk_heads, self.head_d, ssm_state_size, device=device, dtype=dtype)
                ]
            elif self.hybrid_override_pattern[i] == "m2":
                if "repeat_kv_before_conv" in config.ssm_cfg:
                    assert (
                        config.ssm_cfg["repeat_kv_before_conv"] == True
                    ), "Only support repeat_kv_before_conv=True for m2 for now"

                self.conv_states += [
                    torch.zeros(
                        batch_size,
                        intermediate_size,
                        conv_kernel_size,
                        device=device,
                        dtype=dtype,
                    )
                ]
                self.ssm_states += [
                    torch.zeros(
                        batch_size,
                        self.num_C_head,
                        intermediate_size // self.num_C_head,
                        ssm_state_size,
                        device=device,
                        dtype=dtype,
                    )
                ]
            else:
                # Attention or MLP layer
                self.conv_states += [torch.tensor([[]] * batch_size, device=device)]
                self.ssm_states += [torch.tensor([[]] * batch_size, device=device)]
                self.transformer_layers.append(i)

        self.key_cache = [torch.tensor([[]] * batch_size, device=device) for _ in range(config.num_hidden_layers)]
        self.value_cache = [torch.tensor([[]] * batch_size, device=device) for _ in range(config.num_hidden_layers)]

    def update(
        self,
        key_states: torch.Tensor,
        value_states: torch.Tensor,
        layer_idx: int,
        cache_kwargs: Optional[dict[str, Any]] = None,
    ) -> tuple[torch.Tensor, torch.Tensor]:
        # Update the cache
        if self.key_cache[layer_idx].shape[-1] == 0:
            self.key_cache[layer_idx] = key_states
            self.value_cache[layer_idx] = value_states
        else:
            self.key_cache[layer_idx] = torch.cat([self.key_cache[layer_idx], key_states], dim=2)
            self.value_cache[layer_idx] = torch.cat([self.value_cache[layer_idx], value_states], dim=2)

        return self.key_cache[layer_idx], self.value_cache[layer_idx]

    def reorder_cache(self, beam_idx: torch.LongTensor):
        """Reorders the cache for beam search, given the selected beam indices."""
        for layer_idx in range(len(self.key_cache)):
            device = self.key_cache[layer_idx].device
            self.key_cache[layer_idx] = self.key_cache[layer_idx].index_select(0, beam_idx.to(device))
            device = self.value_cache[layer_idx].device
            self.value_cache[layer_idx] = self.value_cache[layer_idx].index_select(0, beam_idx.to(device))

            device = self.conv_states[layer_idx].device
            self.conv_states[layer_idx] = self.conv_states[layer_idx].index_select(0, beam_idx.to(device))
            device = self.ssm_states[layer_idx].device
            self.ssm_states[layer_idx] = self.ssm_states[layer_idx].index_select(0, beam_idx.to(device))

    def to_legacy_cache(self) -> tuple[tuple[torch.Tensor], tuple[torch.Tensor]]:
        raise NotImplementedError("HybridMambaAttentionDynamicCache does not have a legacy cache equivalent.")

    @classmethod
    def from_legacy_cache(cls, past_key_values: Optional[tuple[tuple[torch.FloatTensor]]] = None) -> "DynamicCache":
        raise NotImplementedError("HybridMambaAttentionDynamicCache does not have a legacy cache equivalent.")

    # Copied from modeling_mamba2.py
    def update_conv_state(
        self, layer_idx: int, new_conv_state: torch.Tensor, cache_init: bool = False
    ) -> torch.Tensor:
        if cache_init:
            self.conv_states[layer_idx] = new_conv_state.to(self.conv_states.device)
        else:
            self.conv_states[layer_idx] = self.conv_states[layer_idx].roll(shifts=-1, dims=-1)
            self.conv_states[layer_idx][:, :, -1] = new_conv_state[:, 0, :].to(self.conv_states.device)
        return self.conv_states[layer_idx]

    def update_ssm_state(self, layer_idx: int, new_ssm_state: torch.Tensor):
        self.ssm_states[layer_idx] = new_ssm_state.to(self.ssm_states.device)
        return self.ssm_states[layer_idx]

    def get_seq_length(self, layer_idx: Optional[int] = 0) -> int:
        """Returns the sequence length of the cached states. A layer index can be optionally passed."""
        # take any layer that contains cache and not empty tensor
        layer_idx = self.transformer_layers[0] if layer_idx not in self.transformer_layers else layer_idx
        if len(self.key_cache) <= layer_idx:
            return 0
        is_empty_layer = (
            len(self.key_cache) == 0  # no cache in any layer
            or len(self.key_cache) <= layer_idx  # skipped `layer_idx` and hasn't run a layer with cache after it
            or not self.key_cache[layer_idx].numel()  # the layer has no cache
        )
        return self.key_cache[layer_idx].shape[-2] if not is_empty_layer else 0
        # return self.key_cache[layer_idx].shape[-2]

    def reset(self):
        self.conv_states.zero_()
        self.ssm_states.zero_()

    def to_legacy_cache(self) -> tuple[tuple[torch.Tensor], tuple[torch.Tensor]]:
        raise NotImplementedError("HybridMambaAttentionDynamicCache does not have a legacy cache equivalent.")

    @classmethod
    def from_legacy_cache(cls, past_key_values: Optional[tuple[tuple[torch.FloatTensor]]] = None) -> "DynamicCache":
        raise NotImplementedError("HybridMambaAttentionDynamicCache does not have a legacy cache equivalent.")


@dataclass
class AprielHybridCausalOutput(ModelOutput):
    """Custom output class for MambaLMHeadModel."""

    loss: Optional[torch.FloatTensor] = None
    logits: Optional[torch.FloatTensor] = None
    all_hidden_states: Optional[tuple[torch.FloatTensor, ...]] = None
    last_hidden_state: Optional[torch.FloatTensor] = None
    attention_weights: Optional[torch.FloatTensor] = None
    past_key_values: Optional[Cache] = None


def segsum(x):
    """More stable segment sum calculation."""
    # [1, 2, 3]
    T = x.size(-1)
    x = repeat(x, "... d -> ... d e", e=T)
    # [[1, 1, 1], [2, 2, 2], [3, 3, 3]]
    mask = torch.tril(torch.ones(T, T, device=x.device, dtype=bool), diagonal=-1)
    x = x.masked_fill(~mask, 0)
    # [[0, 0, 0], [2, 0, 0], [3, 3, 0]]
    x_segsum = torch.cumsum(x, dim=-2)
    # [[0, 0, 0], [2, 0, 0], [5, 3, 0]]
    mask = torch.tril(torch.ones(T, T, device=x.device, dtype=bool), diagonal=0)
    x_segsum = x_segsum.masked_fill(~mask, -torch.inf)
    return x_segsum


def materialize_mixer(A_log, B, C, D):
    """
    Since the transfer matrix will be equated to the attention matrix,
    we need to support the form: torch.matmul(attn_weights, value_states).
    Thus, y = torch.matmul(T, X)
    Arguments:
        A_log: (batch, length, n_heads)
        B: (batch, length, n_heads, d_state)
        C: (batch, length, n_heads, d_state)
    Return:
        T: (batch, n_heads, length, length)
    """
    batch_size, length, n_heads, d_state = B.shape
    assert A_log.shape == (batch_size, length, n_heads)
    assert B.shape == C.shape == (batch_size, length, n_heads, d_state)

    # Compute:
    A_log = rearrange(-F.softplus(A_log), "b l h -> b h l")
    powers = torch.exp(segsum(A_log))
    T = torch.einsum("blhn,bshn,bhls->bhsl", C, B, powers)

    # Add D:
    if D is not None:
        T[:, :, torch.arange(length), torch.arange(length)] += D.view(1, n_heads, 1)

    T = rearrange(T, "b h z l -> b h l z")
    return T


def apply_mask_to_padding_states(hidden_states, attention_mask):
    """
    Tunes out the hidden states for padding tokens, see https://github.com/state-spaces/mamba/issues/66
    """
    if attention_mask is not None and attention_mask.shape[1] > 1 and attention_mask.shape[0] > 1:
        dtype = hidden_states.dtype
        hidden_states = (hidden_states * attention_mask[:, :, None]).to(dtype)

    return hidden_states


# This is from LLmaba/Mohawk: https://github.com/cartesia-ai/edge/blob/main/cartesia-pytorch/cartesia_pytorch/Llamba/mixers/discrete_mamba2.py


class DiscreteMamba2(nn.Module):
    def __init__(
        self,
        d_model,
        d_state=64,
        n_qk_heads=32,
        n_v_heads=32,
        d_conv=4,
        expand=1,
        activation="identity",
        bias=False,
        conv_bias=True,
        chunk_size=128,
        layer_idx=None,
        device=None,
        dtype=None,
        d_inner=None,
        **kwargs,  # Absorb kwarg for general module
    ):
        """
        See the class .kernel.SSKernel for the kernel constructor which accepts kernel_args.
        Relevant options that are worth considering and tuning include "mode" + "measure", "dt_min", "dt_max", "lr"

        Other options are all experimental and should not need to be configured
        """
        factory_kwargs = {"device": device, "dtype": dtype}
        super().__init__()
        self.d_model = d_model
        self.d_state = d_state
        self.d_conv = d_conv
        self.expand = expand
        self.d_inner = self.expand * self.d_model if d_inner is None else d_inner
        self.n_qk_heads = n_qk_heads
        self.n_v_heads = n_v_heads
        self.headdim = self.d_inner // self.n_v_heads
        assert self.n_v_heads == self.d_inner // self.headdim
        assert self.d_inner % self.headdim == 0
        assert self.n_v_heads % self.n_qk_heads == 0
        self.activation = activation
        self.chunk_size = chunk_size
        self.layer_idx = layer_idx
        self.bias = bias
        self.kwargs = kwargs

        # Projections
        self.in_proj = nn.Linear(
            self.d_model,
            2 * self.d_inner + 2 * self.n_qk_heads * self.d_state + self.n_v_heads,
            bias=bias,
            **factory_kwargs,
        )
        self.z_bias = (
            nn.Parameter(torch.zeros(self.d_inner, device=device)) if not bias else 0
        )  # make sure z_bias always exists

        # Convolutional layer
        conv_dim = self.d_inner + 2 * self.n_qk_heads * self.d_state
        self.conv_bias = conv_bias
        self.conv1d = nn.Conv1d(
            in_channels=conv_dim,
            out_channels=conv_dim,
            bias=conv_bias,
            kernel_size=d_conv,
            groups=conv_dim,
            padding=d_conv - 1,
            **factory_kwargs,
        )

        # Activation after conv
        if self.activation == "identity":
            self.act = nn.Identity()
        elif self.activation in ["silu", "swish"]:
            self.act = nn.SiLU()
        else:
            raise ValueError(f"Unknown activation {self.activation}")

        # D "skip" parameter
        self.D = nn.Parameter(torch.ones(self.n_v_heads, device=device))
        self.D._optim = {"weight_decay": 0.0}

        # out_proj
        self.out_proj = nn.Linear(self.d_inner, self.d_model, bias=bias, **factory_kwargs)
        # In __init__, pre-allocate these tensors
        # self.zeros_buffer = torch.zeros((self.n_v_heads, self.headdim), device=device, dtype=dtype)
        # self.ones_buffer = torch.ones((self.n_v_heads, self.headdim, self.d_state), device=device, dtype=dtype)

    # @property
    # def d_output(self):
    #     return self.d_model

    # @property
    # def state_to_tensor(self):
    #     return self.layer.state_to_tensor

    def forward(
        self,
        u,
        past_key_value: Optional[HybridMambaAttentionDynamicCache] = None,
        attention_mask: Optional[torch.Tensor] = None,
        return_mixer_matrix=False,
        **kwargs,
    ):
        """
        u: (B, L, D)
        Returns: same shape as u
        For later refference: https://github.com/huggingface/transformers/blob/main/src/transformers/models/bamba/modeling_bamba.py
        """
        assert is_fast_path_available and "cuda" in self.in_proj.weight.device.type, "Only support fast path on cuda"
        cache_position = kwargs.get("cache_position", None)
        batch, seqlen, dim = u.shape
        u = apply_mask_to_padding_states(u, attention_mask)
        ssm_state, conv_state = None, None
        use_precomputed_states = False
        #########################################################
        # Quick and dirty to work with CG
        if "inference_params" in kwargs:
            seqlen_offset = kwargs["inference_params"].seqlen_offset
            if seqlen_offset > 0:
                use_precomputed_states = True
        else:
            seqlen_offset = kwargs.get("seqlen_offset", cache_position[0]) if cache_position is not None else 0
            use_precomputed_states = (
                past_key_value is not None
                and past_key_value.has_previous_state
                and seqlen == 1
                and past_key_value.conv_states[self.layer_idx].shape[0]
                == past_key_value.ssm_states[self.layer_idx].shape[0]
                == batch
                and cache_position is not None
                and seqlen_offset > 0
            )
        #########################################################
        ssm_state, conv_state = self._get_states_from_cache(past_key_value, batch)
        if use_precomputed_states:
            # ssm_state, conv_state = self._get_states_from_cache(past_key_value, batch)
            u = u.squeeze(1) if len(u.shape) == 3 else u
            out, _, _ = self.step(u, ssm_state, conv_state)
            out = out.unsqueeze(1) if len(u.shape) == 2 else out
            return {"hidden_states": out}
        else:
            outputs = {}
            # Hacky way to initialize state during inference
            chunk_size = self.chunk_size  # if ssm_state is None else seqlen

            # Pad input to nearest multiple of chunklen
            padded_len = (1 + (seqlen - 1) // chunk_size) * chunk_size
            u = F.pad(u, (0, 0, 0, padded_len - seqlen))

            # Project input
            xBCzA_log = self.in_proj(u)
            xBC, z, A_log = torch.split(
                xBCzA_log,
                [
                    self.d_inner + 2 * self.n_qk_heads * self.d_state,
                    self.d_inner,
                    self.n_v_heads,
                ],
                dim=-1,
            )

            if conv_state is not None:
                # If we just take xBC[:, :, -self.d_conv :], it will error if seqlen < self.d_conv
                # Instead F.pad will pad with zeros if seqlen < self.d_conv, and truncate otherwise.
                xBC_t = rearrange(xBC[:, :seqlen, :], "b l d -> b d l")
                conv_state.copy_(F.pad(xBC_t, (self.d_conv - xBC_t.shape[-1], 0)))  # Update state (B D W)

            # Convolutional layer
            xBC = self.convolutional_forward(xBC, padded_len)

            x, B, C = torch.split(
                xBC,
                [
                    self.d_inner,
                    self.n_qk_heads * self.d_state,
                    self.n_qk_heads * self.d_state,
                ],
                dim=-1,
            )

            x = rearrange(x, "b l (h n) -> b l h n", h=self.n_v_heads)
            B = rearrange(B, "b l (h n) -> b l h n", h=self.n_qk_heads)
            C = rearrange(C, "b l (h n) -> b l h n", h=self.n_qk_heads)

            # SSM forward
            result = mamba_chunk_scan_combined(
                x=x / F.softplus(A_log).to(x.dtype).unsqueeze(-1),
                dt=A_log,
                dt_softplus=True,
                A=-torch.ones(self.n_v_heads, device=A_log.device),
                B=B,
                C=C,
                chunk_size=chunk_size,
                # initial_states=(state["ssm"] if state is not None else None), # currently not supported by mamba_ssm.utils.generation
                return_final_states=(ssm_state is not None),
            )

            if ssm_state is not None:
                y, ssm_state_update = result
                ssm_state.copy_(ssm_state_update)
            else:
                y = result

            Du = torch.einsum("h,blhp->blhp", self.D, x)
            y = rearrange(y + Du, "b l h p -> b l (h p)")

            # Norm and gate
            out = self.out_proj(y * F.silu(z + self.z_bias))
            outputs["hidden_states"] = out[:, :seqlen, :]

            if return_mixer_matrix:
                outputs["transfer_matrix"] = materialize_mixer(A_log=A_log, B=B, C=C, D=self.D)[..., :seqlen, :seqlen]
            return outputs

    def step(self, u, ssm_state, conv_state, **kwargs):
        """
        u: (B D)
        state: dict of states
        Returns: same shape as u
        """

        # Project input
        xBCzA_log = self.in_proj(u)
        xBC, z, A_log = torch.split(
            xBCzA_log,
            [
                self.d_inner + 2 * self.n_qk_heads * self.d_state,
                self.d_inner,
                self.n_v_heads,
            ],
            dim=-1,
        )

        xBC, conv_state_new = self.convolutional_step(xBC, conv_state)
        if conv_state_new is not None:
            raise NotImplementedError("Should not end up here snce only support fast path.")
            # conv_state.copy_(conv_state_new)  # update state in place, only for slow pass

        x, B, C = torch.split(
            xBC,
            [
                self.d_inner,
                self.n_qk_heads * self.d_state,
                self.n_qk_heads * self.d_state,
            ],
            dim=-1,
        )

        x = rearrange(x, "b (h s) -> b h s", h=self.n_v_heads)
        B = rearrange(B, "b (h s) -> b h s", h=self.n_qk_heads)
        C = rearrange(C, "b (h s) -> b h s", h=self.n_qk_heads)

        ssm_state = ssm_state.to(x.dtype)
        # does nto work with CG, probably becuase zeros and ones are on CPU
        # zeros = self.zeros_buffer.to(A_log.device).to(x.dtype)  # Just cast, don't allocate
        # ones = self.ones_buffer.to(A_log.device).to(x.dtype)
        zeros = torch.zeros((self.n_v_heads, self.headdim), device=A_log.device).to(dtype=x.dtype)
        ones = torch.ones((self.n_v_heads, self.headdim, self.d_state), device=A_log.device).to(dtype=x.dtype)
        y = selective_state_update(
            x=x / F.softplus(A_log).to(x.dtype).unsqueeze(-1),
            dt=repeat(A_log, "b h -> b h p", p=self.headdim),
            dt_softplus=True,
            A=-ones,
            B=B,
            C=C,
            state=ssm_state,  # will be updated in place
            dt_bias=zeros,
            D=zeros,
        )

        y = y + self.D[:, None] * x
        y = rearrange(y, "b h p -> b (h p)")

        # Norm and gate
        out = self.out_proj(y * F.silu(z + self.z_bias))

        return out, ssm_state, conv_state

    def _get_states_from_cache(self, inference_params, batch_size, initialize_states=False):
        """
        conv_state: (batch, d_conv, conv1d.weight.shape[0])
        ssm_state: (batch, n_qk_heads, headdim, d_state)
        """
        assert self.layer_idx is not None
        # Allocate memory if not exists
        # if self.layer_idx not in inference_params.ssm_states:
        #     inference_params.key_value_memory_dict[self.layer_idx] = self.allocate_inference_cache(
        #         batch_size, inference_params.max_seqlen, dtype=torch.float32
        #     )
        # Get states
        ssm_states = inference_params.ssm_states[self.layer_idx]
        conv_states = inference_params.conv_states[self.layer_idx]
        if initialize_states:
            ssm_states.zero_()
            conv_states.zero_()
        return ssm_states, conv_states

    def convolutional_forward(self, xBC, padded_len):
        if causal_conv1d_fn is None or self.activation not in [
            "silu",
            "swish",
            "identity",
        ]:
            xBC = self.act(self.conv1d(xBC.transpose(1, 2))[..., :padded_len].transpose(1, 2))
        else:
            xBC = causal_conv1d_fn(
                xBC.transpose(1, 2),
                rearrange(self.conv1d.weight, "d 1 w -> d w"),
                self.conv1d.bias,
                activation=None if self.activation == "identity" else self.activation,
            ).transpose(1, 2)
        return xBC

    def convolutional_step(self, xBC, conv_state):
        # Convolutional layer
        conv_state = conv_state.to(xBC.dtype)
        if causal_conv1d_update:
            xBC = causal_conv1d_update(
                xBC,
                conv_state,
                rearrange(self.conv1d.weight, "d 1 w -> d w"),
                self.conv1d.bias,
                self.activation if self.activation != "identity" else None,
            )
            return xBC, None
        else:
            conv_state.copy_(torch.roll(conv_state, shifts=-1, dims=-1))  # Update state (B D W)
            conv_state[:, :, -1] = xBC
            xBC = torch.sum(conv_state * rearrange(self.conv1d.weight, "d 1 w -> d w"), dim=-1)  # (B D)
            if self.conv_bias:
                xBC = xBC + self.conv1d.bias
            xBC = self.act(xBC).to(xBC.dtype)  # Some activations change dtype

            return xBC, conv_state


class Mamba2(nn.Module):
    def __init__(
        self,
        d_model,
        d_inner,
        d_xb=None,
        d_state=16,
        d_conv=4,
        expand=2,
        dt_rank="auto",
        dt_min=0.001,
        dt_max=0.1,
        dt_init="random",
        dt_scale=1.0,
        dt_init_floor=1e-4,
        repeat_kv_before_conv=True,
        conv_bias=True,
        bias=False,
        dt_proj_bias=True,
        use_fast_path=True,  # Fused kernel options
        layer_idx=None,
        device=None,
        dtype=None,
        **kwargs,
    ):
        factory_kwargs = {"device": device, "dtype": dtype}
        super().__init__()
        self.d_model = d_model
        self.d_xb = d_xb if d_xb is not None else d_model
        self.d_state = d_state
        self.d_conv = d_conv
        self.expand = expand
        self.d_inner = d_inner if d_inner is not None else int(self.expand * self.d_model)
        self.dt_rank = math.ceil(self.d_model / 16) if dt_rank == "auto" else dt_rank
        self.use_fast_path = use_fast_path
        self.layer_idx = layer_idx
        self.repeat_kv_before_conv = repeat_kv_before_conv

        if self.repeat_kv_before_conv:
            self.conv1d = nn.Conv1d(
                in_channels=self.d_inner,
                out_channels=self.d_inner,
                bias=conv_bias,
                kernel_size=d_conv,
                groups=self.d_inner,
                padding=d_conv - 1,
                **factory_kwargs,
            )
        else:
            self.conv1d = nn.Conv1d(
                in_channels=self.d_xb,
                out_channels=self.d_xb,
                bias=conv_bias,
                kernel_size=d_conv,
                groups=self.d_xb,
                padding=d_conv - 1,
                **factory_kwargs,
            )

        self.activation = "silu"
        self.act = nn.SiLU()

        self.num_xb_head = self.d_xb // self.d_state
        self.num_C_head = self.d_inner // self.d_state
        self.repeat_group = self.num_C_head // self.num_xb_head

        self.in_proj = nn.Linear(self.d_model, 2 * self.d_xb + 2 * self.d_inner, bias=bias, **factory_kwargs)
        self.dt_in_proj = nn.Linear(self.d_model, self.dt_rank, bias=bias, **factory_kwargs)
        self.dt_proj = nn.Linear(self.dt_rank, self.d_inner, bias=dt_proj_bias, **factory_kwargs)

        # Initialize special dt projection to preserve variance at initialization
        dt_init_std = self.dt_rank**-0.5 * dt_scale
        if dt_init == "constant":
            nn.init.constant_(self.dt_proj.weight, dt_init_std)
        elif dt_init == "random":
            nn.init.uniform_(self.dt_proj.weight, -dt_init_std, dt_init_std)
        else:
            raise NotImplementedError

        # Initialize dt bias so that F.softplus(dt_bias) is between dt_min and dt_max
        dt = torch.exp(
            torch.rand(self.d_inner, **factory_kwargs) * (math.log(dt_max) - math.log(dt_min)) + math.log(dt_min)
        ).clamp(min=dt_init_floor)
        # Inverse of softplus: https://github.com/pytorch/pytorch/issues/72759
        inv_dt = dt + torch.log(-torch.expm1(-dt))
        with torch.no_grad():
            self.dt_proj.bias.copy_(inv_dt)
        # Our initialization would set all Linear.bias to zero, need to mark this one as _no_reinit
        self.dt_proj.bias._no_reinit = True

        # S4D real initialization
        A = repeat(
            torch.arange(1, self.d_state + 1, dtype=torch.float32, device=device),
            "n -> d n",
            d=self.d_inner,
        ).contiguous()
        A_log = torch.log(A)  # Keep A_log in fp32
        self.A_log = nn.Parameter(A_log)
        self.A_log._no_weight_decay = True

        # D "skip" parameter
        self.D = nn.Parameter(torch.ones(self.d_inner, device=device))  # Keep in fp32
        self.D._no_weight_decay = True

        self.out_proj = nn.Linear(self.d_inner, self.d_model, bias=bias, **factory_kwargs)

    def forward(
        self,
        hidden_states: torch.Tensor,
        past_key_value: Optional[HybridMambaAttentionDynamicCache] = None,
        mamba_mask: Optional[torch.Tensor] = None,
        return_mixer_matrix=False,
        **kwargs,
    ):
        """
        hidden_states: (B, L, D)
        Returns: same shape as hidden_states
        """
        cu_seqlens = None
        assert is_fast_path_available and "cuda" in self.in_proj.weight.device.type, "Only support fast path on cuda"
        cache_position = kwargs.get("cache_position", None)
        batch, seqlen, dim = hidden_states.shape
        # mamba_mask = (
        #     None if seqlen == 1 else mamba_mask
        # )  # prevent that hidden_states are expanded to mask's seq. dimention., i.e. we do not need apply_mask_to_padding_states when generating single token at a time
        # hidden_states = apply_mask_to_padding_states(hidden_states, mamba_mask)

        ssm_state, conv_state = None, None
        use_precomputed_states = False

        #########################################################
        # Quick and dirty to work with CG
        if "inference_params" in kwargs:
            seqlen_offset = kwargs["inference_params"].seqlen_offset
            if seqlen_offset > 0:
                use_precomputed_states = True
        else:
            seqlen_offset = kwargs.get("seqlen_offset", cache_position[0]) if cache_position is not None else 0
            use_precomputed_states = (
                past_key_value is not None
                and past_key_value.has_previous_state
                and seqlen == 1
                and past_key_value.conv_states[self.layer_idx].shape[0]
                == past_key_value.ssm_states[self.layer_idx].shape[0]
                == batch
                and cache_position is not None
                and seqlen_offset > 0
            )
        #########################################################

        ssm_state, conv_state = self._get_states_from_cache(past_key_value, batch)
        if use_precomputed_states:
            # ssm_state, conv_state = self._get_states_from_cache(past_key_value, batch)
            out, _, _ = self.step(hidden_states, conv_state, ssm_state)
            return {"hidden_states": out}

        outputs = {}
        A = -torch.exp(self.A_log.float())  # (d_inner, d_state)

        zxbc = self.in_proj(hidden_states)
        z, x, B, C = torch.split(
            zxbc,
            [
                self.d_inner,
                self.d_xb,
                self.d_xb,
                self.d_inner,
            ],
            dim=-1,
        )

        x = rearrange(x, "b l d -> b d l")
        z = rearrange(z, "b l d -> b d l")

        B = rearrange(B, "b l (n_group dstate) -> b n_group l dstate", dstate=self.d_state)
        B = repeat_kv(B, self.repeat_group)  # B, n_group, L, H
        B = rearrange(B, "b n_group l dstate -> b n_group dstate l").contiguous()
        C = rearrange(C, "b l (n_group dstate) -> b n_group dstate l", dstate=self.d_state).contiguous()

        dt = self.dt_proj(self.dt_in_proj(hidden_states))  # B, L, d_inner
        dt = rearrange(dt, "b l d -> b d l")  # B, d_inner, L

        if self.repeat_kv_before_conv:
            x = rearrange(x, "b (n_group dstate) l -> b n_group l dstate", dstate=self.d_state)
            x = repeat_kv(x, self.repeat_group)
            x = rearrange(x, "b n_group l dstate -> b (n_group dstate) l")

        if cu_seqlens is not None:
            # variable length path
            x = varlen_causal_conv1d_fn(
                x.squeeze(0) if cu_seqlens is not None else x,  # Add batch dimension
                weight=rearrange(self.conv1d.weight, "d 1 w -> d w"),
                bias=self.conv1d.bias,
                activation=self.activation,
                conv_states=conv_state,
                query_start_loc=cu_seqlens,
            )
            x = x.unsqueeze(0) if cu_seqlens is not None else x
        else:
            # Compute short convolution
            if conv_state is not None:
                # If we just take x[:, :, -self.d_conv :], it will error if seqlen < self.d_conv
                # Instead F.pad will pad with zeros if seqlen < self.d_conv, and truncate otherwise.
                # Update state (B D W)
                conv_state.copy_(F.pad(x, (self.d_conv - x.shape[-1], 0)))
            if causal_conv1d_fn is None:
                x = self.act(self.conv1d(x)[..., :seqlen]).transpose(1, 2)
            else:
                assert self.activation in ["silu", "swish"]
                x = causal_conv1d_fn(
                    x=x,
                    weight=rearrange(self.conv1d.weight, "d 1 w -> d w"),
                    bias=self.conv1d.bias,
                    activation=self.activation,
                )  # .transpose(1, 2)
        # x = apply_mask_to_padding_states(x, mamba_mask).transpose(
        #     1, 2
        # )  # zero out everything that comes from padding tokens

        if not self.repeat_kv_before_conv:
            x = rearrange(x, "b (n_group dstate) l -> b n_group l dstate", dstate=self.d_state)
            x = repeat_kv(x, self.repeat_group)
            x = rearrange(x, "b n_group l dstate -> b (n_group dstate) l")

        if cu_seqlens is not None:
            # use variable length decoding
            y = varlen_selective_scan_fn(
                x.squeeze(0),
                ssm_state,
                dt.squeeze(0),
                A,
                B.squeeze(0),
                C.squeeze(0),
                self.D.float(),
                z=z.squeeze(0),
                delta_bias=self.dt_proj.bias.float(),
                delta_softplus=True,
                query_start_loc=cu_seqlens,
            )
            y = y.unsqueeze(0)
        else:
            y = selective_scan_fn(
                x,
                dt,
                A,
                B,
                C,
                self.D.float(),
                z=z,
                delta_bias=self.dt_proj.bias.float(),
                delta_softplus=True,
                return_last_state=(ssm_state is not None),
            )

            if ssm_state is not None:
                y, last_state = y
                ssm_state.copy_(rearrange(last_state, "b (h d) n -> b h d n", h=self.num_C_head))

        y = rearrange(y, "b d l -> b l d")
        out = self.out_proj(y)

        outputs["hidden_states"] = out[:, :seqlen, :]
        return outputs

    def step(self, hidden_states, conv_state, ssm_state):
        dtype = hidden_states.dtype
        assert hidden_states.shape[1] == 1, "Only support decoding with 1 token at a time for now"

        hidden_states_input = hidden_states.squeeze(1)

        A = -torch.exp(self.A_log.float())  # (d_inner, d_state)

        zxbc = self.in_proj(hidden_states_input)
        z, x, B, C = torch.split(zxbc, [self.d_inner, self.d_xb, self.d_xb, self.d_inner], dim=-1)

        B = rearrange(B, "b (n_group dstate) -> b n_group dstate", dstate=self.d_state)
        B = torch.repeat_interleave(B, dim=1, repeats=self.repeat_group)
        C = rearrange(C, "b (n_group dstate) -> b n_group dstate", dstate=self.d_state).contiguous()

        dt = self.dt_proj(self.dt_in_proj(hidden_states_input))  # B, d_inner

        if self.repeat_kv_before_conv:
            x = rearrange(x, "b (n_group dstate) -> b n_group dstate", dstate=self.d_state)
            x = torch.repeat_interleave(x, dim=1, repeats=self.repeat_group)
            x = rearrange(x, "b n_group dstate -> b (n_group dstate)")

        # Conv step
        if causal_conv1d_update is None:
            # Update state (B D W)
            conv_state.copy_(torch.roll(conv_state, shifts=-1, dims=-1))
            conv_state[:, :, -1] = x
            x = torch.sum(conv_state * rearrange(self.conv1d.weight, "d 1 w -> d w"), dim=-1)  # (B D)
            if self.conv1d.bias is not None:
                x = x + self.conv1d.bias
            x = self.act(x).to(dtype=dtype)
        else:
            x = causal_conv1d_update(
                x,
                conv_state,
                rearrange(self.conv1d.weight, "d 1 w -> d w"),
                self.conv1d.bias,
                self.activation,
            )

        if not self.repeat_kv_before_conv:
            x = rearrange(x, "b (n_group dstate) -> b n_group dstate", dstate=self.d_state)
            x = torch.repeat_interleave(x, dim=1, repeats=self.repeat_group)
            x = rearrange(x, "b n_group dstate -> b (n_group dstate)")

        x = rearrange(x, "b (h d) -> b h d", h=self.num_C_head)
        dt = rearrange(dt, "b (h d) -> b h d", h=self.num_C_head)
        A = rearrange(A, "(h d) n -> h d n", h=self.num_C_head)
        D = rearrange(self.D, "(h d) -> h d", h=self.num_C_head)
        z = rearrange(z, "b (h d) -> b h d", h=self.num_C_head)
        dt_bias = rearrange(self.dt_proj.bias, "(h d) -> h d", h=self.num_C_head)

        # SSM step
        assert selective_state_update is not None
        y = selective_state_update(ssm_state, x, dt, A, B, C, D, z=z, dt_bias=dt_bias, dt_softplus=True)
        y = rearrange(y, "b h d -> b (h d)")
        out = self.out_proj(y)

        return out.unsqueeze(1), conv_state, ssm_state

    def allocate_inference_cache(self, batch_size, max_seqlen, dtype=None, **kwargs):
        device = self.out_proj.weight.device
        conv_dtype = self.conv1d.weight.dtype if dtype is None else dtype
        if self.repeat_kv_before_conv:
            conv_state = torch.zeros(batch_size, self.d_inner, self.d_conv, device=device, dtype=conv_dtype)
        else:
            conv_state = torch.zeros(batch_size, self.d_xb, self.d_conv, device=device, dtype=conv_dtype)
        ssm_dtype = self.dt_proj.weight.dtype if dtype is None else dtype
        ssm_state = torch.zeros(
            batch_size, self.num_C_head, self.d_inner // self.num_C_head, self.d_state, device=device, dtype=ssm_dtype
        )
        return conv_state, ssm_state

    def _get_states_from_cache(self, inference_params, batch_size, initialize_states=False):
        """
        conv_state: (batch, d_conv, conv1d.weight.shape[0])
        ssm_state: (batch, n_qk_heads, headdim, d_state)
        """
        assert self.layer_idx is not None
        # Allocate memory if not exists
        # if self.layer_idx not in inference_params.ssm_states:
        #     inference_params.key_value_memory_dict[self.layer_idx] = self.allocate_inference_cache(
        #         batch_size, inference_params.max_seqlen, dtype=torch.float32
        #     )
        # Get states
        ssm_states = inference_params.ssm_states[self.layer_idx]
        conv_states = inference_params.conv_states[self.layer_idx]
        if initialize_states:
            ssm_states.zero_()
            conv_states.zero_()
        return ssm_states, conv_states


class AprielSSMDecoderLayer(nn.Module):
    _mixer_class = DiscreteMamba2

    def __init__(self, config: AprielSSMHybridConfig, layer_idx: int, device=None, dtype=None, **kwargs):
        super().__init__(**kwargs)
        factory_kwargs = {"device": device, "dtype": dtype}
        self.hidden_size = config.hidden_size

        self.mixer = self._mixer_class(
            d_model=config.hidden_size,
            layer_idx=layer_idx,
            **config.ssm_cfg,
            **factory_kwargs,
        )

        self.mlp = MistralMLP(config)
        self.input_layernorm = MistralRMSNorm(config.hidden_size, eps=config.rms_norm_eps)
        self.post_attention_layernorm = MistralRMSNorm(config.hidden_size, eps=config.rms_norm_eps)

    def forward(
        self, hidden_states: torch.Tensor, **kwargs
    ) -> tuple[torch.FloatTensor, Optional[tuple[torch.FloatTensor, torch.FloatTensor]]]:

        outputs = {}
        residual = hidden_states

        hidden_states = self.input_layernorm(hidden_states)

        mixer_outputs = self.mixer(
            hidden_states,
            **kwargs,
        )

        hidden_states = mixer_outputs["hidden_states"].to(residual.dtype) + residual

        # Fully Connected
        residual = hidden_states
        hidden_states = self.post_attention_layernorm(hidden_states)
        hidden_states = self.mlp(hidden_states)
        hidden_states = residual + hidden_states

        # outputs["hidden_states"] = hidden_states
        outputs = (hidden_states,)

        return outputs


class AprielSSMM2DecoderLayer(AprielSSMDecoderLayer):
    _mixer_class = Mamba2


class AprielHybridIdentity(nn.Module):
    def __init__(self, config: AprielSSMHybridConfig):
        super().__init__()
        self.config = config

    def forward(self, hidden_states: torch.Tensor, **kwargs):
        return (hidden_states,)


class AprielThinkerSSMHybridModel(MistralModel):
    """
    Transformer decoder consisting of *config.num_hidden_layers* layers. Each layer is a [`AprielDecoderLayer`, `AprielSSMDecoderLayer`]
    Args:
        config: AprielSSMHybridConfig
    """

    def __init__(self, config: AprielSSMHybridConfig, **kwargs):
        config_copy = copy.deepcopy(config)
        config_copy.num_hidden_layers = 0
        super().__init__(config_copy, **kwargs)
        self.config = config
        blocks = []
        logger.info(f"Loading hyubrid model with the following layout: {config.hybrid_block_layout}")
        for layer_idx, type in enumerate(config.hybrid_block_layout):
            if type == "m2d":
                blocks.append(AprielSSMDecoderLayer(config, layer_idx))
            elif type == "m2":
                blocks.append(AprielSSMM2DecoderLayer(config, layer_idx))
            elif type == "t":
                blocks.append(MistralDecoderLayer(config, layer_idx))
            elif type == "i":
                blocks.append(AprielHybridIdentity(config))
            else:
                raise ValueError(f"Invalid block type: {type}")
        self.layers = nn.ModuleList(blocks)

        # Initialize weights and apply final processing
        self.post_init()

<<<<<<< HEAD
    def forward(self, input_ids, **kwargs):
        output: BaseModelOutputWithPast = super().forward(input_ids, **kwargs)
        past_key_values: HybridMambaAttentionDynamicCache = output.past_key_values
        if past_key_values and not past_key_values.has_previous_state:
            past_key_values.has_previous_state = True
        return output
=======
    @can_return_tuple
    def forward(
        self,
        input_ids: Optional[torch.LongTensor] = None,
        attention_mask: Optional[torch.Tensor] = None,
        position_ids: Optional[torch.LongTensor] = None,
        past_key_values: Optional[Cache] = None,
        inputs_embeds: Optional[torch.FloatTensor] = None,
        use_cache: Optional[bool] = None,
        output_attentions: Optional[bool] = None,
        output_hidden_states: Optional[bool] = None,
        cache_position: Optional[torch.LongTensor] = None,
        **flash_attn_kwargs: Unpack[FlashAttentionKwargs],
    ) -> BaseModelOutputWithPast:
        use_cache = use_cache if use_cache is not None else self.config.use_cache
        if use_cache and past_key_values is None:
            batch_size = input_ids.shape[0] if input_ids is not None else inputs_embeds.shape[0]
            past_key_values = HybridMambaAttentionDynamicCache(self.config, batch_size, self.dtype, device=self.device)
        return super().forward(
            input_ids=input_ids,
            attention_mask=attention_mask,
            position_ids=position_ids,
            past_key_values=past_key_values,
            inputs_embeds=inputs_embeds,
            use_cache=use_cache,
            output_attentions=output_attentions,
            output_hidden_states=output_hidden_states,
            cache_position=cache_position,
            **flash_attn_kwargs,
        )
>>>>>>> 8a5e8f06


class KwargsForCausalLM(FlashAttentionKwargs, LossKwargs): ...


class AprielThinkerSSMHybridPreTrainedModel(PreTrainedModel):
    config_class = AprielSSMHybridConfig
    base_model_prefix = "model"
    _no_split_modules = ["MistralDecoderLayer", "AprielSSMDecoderLayer", "AprielSSMM2DecoderLayer"]
    _skip_keys_device_placement = ["past_key_values"]
    _supports_flash_attn_2 = True
    _supports_sdpa = True
    _supports_flex_attn = True
    _supports_cache_class = True
    _supports_quantized_cache = True
    _supports_static_cache = True
    _supports_attention_backend = True

    def _init_weights(self, module):
        std = self.config.initializer_range
        if isinstance(module, nn.Linear):
            module.weight.data.normal_(mean=0.0, std=std)
            if module.bias is not None:
                module.bias.data.zero_()
        elif isinstance(module, nn.Embedding):
            module.weight.data.normal_(mean=0.0, std=std)
            if module.padding_idx is not None:
                module.weight.data[module.padding_idx].zero_()
        elif isinstance(module, MistralRMSNorm):
            module.weight.data.fill_(1.0)


class AprielThinkerSSMHybridForCausalLM(AprielThinkerSSMHybridPreTrainedModel, GenerationMixin):
    _tied_weights_keys = ["lm_head.weight"]
    _tp_plan = {"lm_head": "colwise_rep"}

    def __init__(self, config: AprielSSMHybridConfig, **kwargs):
        super().__init__(config, **kwargs)
        self.model = AprielThinkerSSMHybridModel(config)
        self.vocab_size = config.vocab_size
        self.lm_head = nn.Linear(config.hidden_size, config.vocab_size, bias=False)

        # Initialize weights and apply final processing
        self.post_init()

    def get_input_embeddings(self):
        return self.model.embed_tokens

    def set_input_embeddings(self, value):
        self.model.embed_tokens = value

    def get_output_embeddings(self):
        return self.lm_head

    def set_output_embeddings(self, new_embeddings):
        self.lm_head = new_embeddings

    def set_decoder(self, decoder):
        self.model = decoder

    def get_decoder(self):
        return self.model

    def prepare_inputs_for_generation(
        self,
        input_ids,
        past_key_values=None,
        attention_mask=None,
        inputs_embeds=None,
        output_router_logits=False,
        cache_position=None,
        position_ids=None,
        use_cache=True,
        **kwargs,
    ):
        # Overwritten -- has a unique cache type, `HybridMambaAttentionDynamicCache`

        empty_past_kv = past_key_values is None or not isinstance(past_key_values, HybridMambaAttentionDynamicCache)

        # If we have cache: let's slice `input_ids` through `cache_position`, to keep only the unprocessed tokens
        # Exception 1: when passing input_embeds, input_ids may be missing entries
        # Exception 2: some generation methods do special slicing of input_ids, so we don't need to do it here
        # Exception 3: with synced GPUs cache_position may go out of bounds, but we only want dummy token in that case.
        #              (we can't check exception 3 while compiling)
        if not empty_past_kv:
            if inputs_embeds is not None or cache_position[-1] >= input_ids.shape[1]:  # Exception 1  # Exception 3
                input_ids = input_ids[:, -cache_position.shape[0] :]
            elif input_ids.shape[1] != cache_position.shape[0]:  # Default case (the "else", a no op, is Exception 2)
                input_ids = input_ids[:, cache_position]
        else:
            past_key_values = HybridMambaAttentionDynamicCache(
                self.config, input_ids.shape[0], self.dtype, device=self.device
            )

        if attention_mask is not None and position_ids is None:
            # create position_ids on the fly for batch generation
            position_ids = attention_mask.long().cumsum(-1) - 1
            position_ids.masked_fill_(attention_mask == 0, 1)
            if not empty_past_kv:
                position_ids = position_ids[:, -input_ids.shape[1] :]

        # if `inputs_embeds` are passed, we only want to use them in the 1st generation step
        if inputs_embeds is not None and empty_past_kv:
            model_inputs = {"inputs_embeds": inputs_embeds}
        else:
            model_inputs = {"input_ids": input_ids.contiguous()}  # `contiguous()` needed for compilation use cases

        model_inputs.update(
            {
                "position_ids": position_ids,
                "past_key_values": past_key_values,
                "use_cache": use_cache,
                "attention_mask": attention_mask,
                "output_router_logits": output_router_logits,
                # "logits_to_keep": self.config.num_logits_to_keep,
                "cache_position": cache_position,
            }
        )
        return model_inputs

    def forward(
        self,
        input_ids: Optional[torch.LongTensor] = None,
        attention_mask: Optional[torch.Tensor] = None,
        position_ids: Optional[torch.LongTensor] = None,
        past_key_values: Optional[Cache] = None,
        inputs_embeds: Optional[torch.FloatTensor] = None,
        labels: Optional[torch.LongTensor] = None,
        use_cache: Optional[bool] = None,
        output_attentions: Optional[bool] = None,
        output_hidden_states: Optional[bool] = None,
        cache_position: Optional[torch.LongTensor] = None,
        logits_to_keep: Union[int, torch.Tensor] = 0,
        **kwargs: Unpack[KwargsForCausalLM],
    ) -> Union[tuple, CausalLMOutputWithPast]:
        r"""
            labels (`torch.LongTensor` of shape `(batch_size, sequence_length)`, *optional*):
                Labels for computing the masked language modeling loss. Indices should either be in `[0, ...,
                config.vocab_size]` or -100 (see `input_ids` docstring). Tokens with indices set to `-100` are ignored
                (masked), the loss is only computed for the tokens with labels in `[0, ..., config.vocab_size]`.

            logits_to_keep (`int` or `torch.Tensor`, *optional*):
                If an `int`, compute logits for the last `logits_to_keep` tokens. If `0`, calculate logits for all
                `input_ids` (special case). Only last token logits are needed for generation, and calculating them only for that
                token can save memory, which becomes pretty significant for long sequences or large vocabulary size.
                If a `torch.Tensor`, must be 1D corresponding to the indices to keep in the sequence length dimension.
                This is useful when using packed tensor format (single dimension for batch and sequence length).

        Returns:

        Example:

        ```python
        >>> from transformers import AutoTokenizer, MistralForCausalLM

        >>> model = MistralForCausalLM.from_pretrained("meta-mistral/Mistral-2-7b-hf")
        >>> tokenizer = AutoTokenizer.from_pretrained("meta-mistral/Mistral-2-7b-hf")

        >>> prompt = "Hey, are you conscious? Can you talk to me?"
        >>> inputs = tokenizer(prompt, return_tensors="pt")

        >>> # Generate
        >>> generate_ids = model.generate(inputs.input_ids, max_length=30)
        >>> tokenizer.batch_decode(generate_ids, skip_special_tokens=True, clean_up_tokenization_spaces=False)[0]
        "Hey, are you conscious? Can you talk to me?\nI'm not conscious, but I can talk to you."
        ```"""
        output_attentions = output_attentions if output_attentions is not None else self.config.output_attentions
        output_hidden_states = (
            output_hidden_states if output_hidden_states is not None else self.config.output_hidden_states
        )

        # decoder outputs consists of (dec_features, layer_state, dec_hidden, dec_attn)
        outputs: BaseModelOutputWithPast = self.model(
            input_ids=input_ids,
            attention_mask=attention_mask,
            position_ids=position_ids,
            past_key_values=past_key_values,
            inputs_embeds=inputs_embeds,
            use_cache=use_cache,
            output_attentions=output_attentions,
            output_hidden_states=output_hidden_states,
            cache_position=cache_position,
            mamba_mask=attention_mask,  # non-expended mask
            **kwargs,
        )

        hidden_states = outputs.last_hidden_state
        # Only compute necessary logits, and do not upcast them to float if we are not computing the loss
        slice_indices = slice(-logits_to_keep, None) if isinstance(logits_to_keep, int) else logits_to_keep
        logits = self.lm_head(hidden_states[:, slice_indices, :])

        loss = None
        if labels is not None:
            loss = self.loss_function(logits=logits, labels=labels, vocab_size=self.config.vocab_size, **kwargs)

        return AprielHybridCausalOutput(
            loss=loss,
            logits=logits,
            all_hidden_states=outputs.hidden_states,
            past_key_values=outputs.past_key_values,
        )


__all__ = [
    "AprielThinkerSSMHybridForCausalLM",
    "AprielThinkerSSMHybridModel",
    "AprielThinkerSSMHybridPreTrainedModel",
]<|MERGE_RESOLUTION|>--- conflicted
+++ resolved
@@ -1230,14 +1230,6 @@
         # Initialize weights and apply final processing
         self.post_init()
 
-<<<<<<< HEAD
-    def forward(self, input_ids, **kwargs):
-        output: BaseModelOutputWithPast = super().forward(input_ids, **kwargs)
-        past_key_values: HybridMambaAttentionDynamicCache = output.past_key_values
-        if past_key_values and not past_key_values.has_previous_state:
-            past_key_values.has_previous_state = True
-        return output
-=======
     @can_return_tuple
     def forward(
         self,
@@ -1254,9 +1246,10 @@
     ) -> BaseModelOutputWithPast:
         use_cache = use_cache if use_cache is not None else self.config.use_cache
         if use_cache and past_key_values is None:
+             # for the case where prepare_inputs_for_generation is not called to create the cache (as in fast-llm test)
             batch_size = input_ids.shape[0] if input_ids is not None else inputs_embeds.shape[0]
             past_key_values = HybridMambaAttentionDynamicCache(self.config, batch_size, self.dtype, device=self.device)
-        return super().forward(
+        output = super().forward(
             input_ids=input_ids,
             attention_mask=attention_mask,
             position_ids=position_ids,
@@ -1268,7 +1261,10 @@
             cache_position=cache_position,
             **flash_attn_kwargs,
         )
->>>>>>> 8a5e8f06
+        past_key_values: HybridMambaAttentionDynamicCache = output.past_key_values
+        if past_key_values and not past_key_values.has_previous_state:
+            past_key_values.has_previous_state = True
+        return output
 
 
 class KwargsForCausalLM(FlashAttentionKwargs, LossKwargs): ...
