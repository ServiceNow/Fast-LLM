import logging
import typing

from fast_llm.engine.base_model.base_model import Layer
from fast_llm.engine.distributed.config import DistributedConfig
from fast_llm.engine.inference.runner import InferenceRunner
from fast_llm.layers.language_model.head import LanguageModelHead
<<<<<<< HEAD
from fast_llm.layers.ssm.discrete_mamba2 import DiscreteMamba2
from fast_llm.layers.ssm.llamba_block import LlambaBlock
from fast_llm.layers.ssm.mamba2 import Mamba2
from fast_llm.layers.ssm.mamba_layer import MambaLayer
from fast_llm.layers.transformer.transformer import TransformerLayer
from fast_llm.models.gpt.config import GPTBatchConfig
=======
from fast_llm.layers.ssm.llamba_block import SSMBlock
from fast_llm.layers.transformer.transformer import TransformerBlock
>>>>>>> e7d96368
from fast_llm.models.gpt.model import GPTBaseModel, GPTModel
from fast_llm.models.ssm.config import HybridSSMBaseModelConfig, HybridSSMModelConfig, SSMBlockType

logger = logging.getLogger(__name__)


class HybridSSMBaseModel[ConfigType: HybridSSMBaseModelConfig](GPTBaseModel[ConfigType]):
    """
    A hybrid model that interleaves Transformer and Mamba blocks.
    Right now only LlambaBlock is supported.
    As for the mixer, transformer uses MHA. For the LlambaBlock we support Mamba1 and discrete mamba2.
    """

    config_class: typing.ClassVar[type[HybridSSMBaseModelConfig]] = HybridSSMBaseModelConfig
    _is_setup: bool = False

    def __init__(
        self,
        config: HybridSSMBaseModelConfig,
        distributed_config: DistributedConfig,
    ):
        super().__init__(config, distributed_config)

    def get_output_layers(self) -> list[Layer]:
        """
        Get the output layers of the model.
        This includes the language model head and any additional heads specified in the configuration.
        """
        layers: list[Layer] = [LanguageModelHead(self._config, self._tensor_space, prediction_distance=0)]

        if self._config.prediction_heads > 1:
            block_type = self._config.default_mtp_type or self._config.hybrid_block_layout[-1]
            for i in range(1, self._config.prediction_heads):
                if block_type == SSMBlockType.transformer:
                    layers.append(
                        TransformerBlock(
                            self._config.transformer,
                            self._tensor_space,
                            block_index=len(self._config.hybrid_block_layout),
                            return_input=i != self._config.prediction_heads - 1,
                        )
                    )
                else:
                    layers.append(
                        SSMBlock(
                            transformer_config=self._config.transformer,
                            ssm_config=self._config.ssm,
                            mixer_cls=self._config.ssm_block_type.get_mixer_class(),
                            block_index=len(self._config.hybrid_block_layout),
                            tensor_space=self._tensor_space,
                            return_input=i != self._config.prediction_heads - 1,
                        )
                    )
                layers.append(LanguageModelHead(self._config, self._tensor_space, prediction_distance=i))

        return layers

    def get_layers(self) -> list[Layer]:
        """
        Create a list of layers for the model, interleaving Transformer and Mamba blocks
        according to the block pattern.
        """
<<<<<<< HEAD
        layers = self.get_embedding_layers()
=======
        layers: list[Layer] = [LanguageModelEmbedding(self._config, self._tensor_space)]
>>>>>>> e7d96368

        # Create blocks according to pattern
        for i, block_type in enumerate(self._config.hybrid_block_layout):
            if block_type == SSMBlockType.transformer:
                # Transformer block
                layers.append(
                    TransformerBlock(
                        self._config.transformer,
                        self._tensor_space,
                        block_index=i + 1,
                        return_input=(
                            i == len(self._config.hybrid_block_layout) - 1 and self._config.prediction_heads > 1
                        ),
                    )
                )
            else:
                layers.append(
                    SSMBlock(
                        transformer_config=self._config.transformer,
                        ssm_config=self._config.ssm,
                        mixer_cls=self._config.ssm_block_type.get_mixer_class(),
                        block_index=i + 1,
                        tensor_space=self._tensor_space,
                        return_input=(
                            i == len(self._config.hybrid_block_layout) - 1 and self._config.prediction_heads > 1
                        ),
                    )
                )

        # Add the output layers
        layers += self.get_output_layers()

        return layers


class HybridSSMModel[ConfigType: HybridSSMModelConfig](GPTModel[ConfigType]):
    """
    A hybrid model that combines Transformer and SSM blocks.
    """

    config_class: typing.ClassVar[type[HybridSSMModelConfig]] = HybridSSMModelConfig
    base_model_class: typing.ClassVar[type[HybridSSMBaseModel]] = HybridSSMBaseModel


class HybridSSMInferenceRunner(InferenceRunner):
    model_class: typing.ClassVar[type[HybridSSMModel]] = HybridSSMModel
    batch_config_class: typing.ClassVar[type[GPTBatchConfig]] = GPTBatchConfig<|MERGE_RESOLUTION|>--- conflicted
+++ resolved
@@ -5,17 +5,9 @@
 from fast_llm.engine.distributed.config import DistributedConfig
 from fast_llm.engine.inference.runner import InferenceRunner
 from fast_llm.layers.language_model.head import LanguageModelHead
-<<<<<<< HEAD
-from fast_llm.layers.ssm.discrete_mamba2 import DiscreteMamba2
-from fast_llm.layers.ssm.llamba_block import LlambaBlock
-from fast_llm.layers.ssm.mamba2 import Mamba2
-from fast_llm.layers.ssm.mamba_layer import MambaLayer
-from fast_llm.layers.transformer.transformer import TransformerLayer
-from fast_llm.models.gpt.config import GPTBatchConfig
-=======
 from fast_llm.layers.ssm.llamba_block import SSMBlock
 from fast_llm.layers.transformer.transformer import TransformerBlock
->>>>>>> e7d96368
+from fast_llm.models.gpt.config import GPTBatchConfig
 from fast_llm.models.gpt.model import GPTBaseModel, GPTModel
 from fast_llm.models.ssm.config import HybridSSMBaseModelConfig, HybridSSMModelConfig, SSMBlockType
 
@@ -78,11 +70,7 @@
         Create a list of layers for the model, interleaving Transformer and Mamba blocks
         according to the block pattern.
         """
-<<<<<<< HEAD
-        layers = self.get_embedding_layers()
-=======
-        layers: list[Layer] = [LanguageModelEmbedding(self._config, self._tensor_space)]
->>>>>>> e7d96368
+        layers: list[Layer] = self.get_embedding_layers()
 
         # Create blocks according to pattern
         for i, block_type in enumerate(self._config.hybrid_block_layout):
