--- conflicted
+++ resolved
@@ -8,18 +8,13 @@
 from fast_llm.engine.config_utils.tensor_space import TensorDim, TensorSpace
 from fast_llm.engine.multi_stage.config import FastLLMModelConfig, PretrainedFastLLMModelConfig
 from fast_llm.engine.training.config import TrainerConfig
-<<<<<<< HEAD
-from fast_llm.layers.language_model.config import LanguageModelArchitectureConfig, LanguageModelBaseConfig
-from fast_llm.layers.ssm.config import SSMBlockType, SSMDimNames
+from fast_llm.layers.language_model.config import LanguageModelBaseConfig
+from fast_llm.layers.ssm.config import SSMBlockType, SSMConfig, SSMDimNames
 from fast_llm.models.gpt.config import GPTBatchConfig, PretrainedGPTModelConfig
-=======
-from fast_llm.layers.language_model.config import LanguageModelBaseConfig
-from fast_llm.layers.ssm.config import SSMConfig, SSMDimNames
-from fast_llm.models.gpt.config import GPTBatchConfig
->>>>>>> 24871d0b
 from fast_llm.utils import Assert
 
 if typing.TYPE_CHECKING:
+    from fast_llm.models.gpt.model import GPTInferenceRunner
     from fast_llm.models.ssm.huggingface import HuggingfaceHybridSSMModelForCausalLM
     from fast_llm.models.ssm.model import HybridSSMModel
     from fast_llm.models.ssm.trainer import SSMTrainer
@@ -31,41 +26,21 @@
 class HybridSSMBaseModelConfig(LanguageModelBaseConfig):
     _abstract = False
 
-<<<<<<< HEAD
+    ssm: SSMConfig = Field(
+        default_factory=SSMConfig,
+        desc="Configuration for the transformer architecture.",
+        hint=FieldHint.architecture,
+    )
     hybrid_block_layout: list[str] | None = Field(
         default=None,
         desc=f"Pattern of blocks to use in the model. Availabel types: {SSMBlockType.__members__.values()}",
         hint=FieldHint.core,
     )
-
-    def _validate(self):
-        if self.hybrid_block_layout is None:
-            with self._set_implicit_default():
-                self.hybrid_block_layout = [SSMBlockType.mamba2_discrete.value]
-        super()._validate()
-
-
-@config_class()
-class HybridSSMBaseModelConfig(LanguageModelBaseConfig, HybridSSMArchitectureConfig):
-    architecture_class = HybridSSMArchitectureConfig
-
-=======
-    ssm: SSMConfig = Field(
-        default_factory=SSMConfig,
-        desc="Configuration for the transformer architecture.",
-        hint=FieldHint.architecture,
-    )
-    hybrid_block_layout: list[str] = Field(
-        default_factory=lambda: ["m2"],
-        desc="Pattern of blocks to use in the model. 't' for Transformer, 'm' for Mamba1, 'm2' for Discrete Mamba2",
-        hint=FieldHint.architecture,
-    )
     default_mtp_type: str | None = Field(
         default=None,
         desc="Multi-token prediction mixer to use in the model. 't' for Transformer, 'm' for Mamba1, 'm2' for discrete Mamba2. If None, will use the last block type in `hybrid_block_layout`.",
         hint=FieldHint.optional,
     )
->>>>>>> 24871d0b
     use_megatron_initialization: bool = Field(
         default=False, desc="Exactly match the initialization of a Megatron model.", hint=FieldHint.testing
     )  # TODO: is this needed?
@@ -104,11 +79,7 @@
         tensor_space.add_tensor_dim(TensorDim(SSMDimNames.conv_kernel_size, self.ssm.conv_kernel_dimension))
         tensor_space.add_tensor_dim(TensorDim(SSMDimNames.inner_proj_mamba, d_inner * 2))
 
-<<<<<<< HEAD
         if SSMBlockType.mamba2_discrete.value in self.hybrid_block_layout:
-=======
-        if "m2" in self.hybrid_block_layout or self.default_mtp_type == "m2":
->>>>>>> 24871d0b
             # Mamba2 specific dimensions
             # as per https://github.com/cartesia-ai/edge/blob/a0e121ebed3d2324c6d762b0e211a08d62583681/cartesia-pytorch/cartesia_pytorch/Llamba/mixers/discrete_mamba2.py#L66C3-L66C4
             headdim = d_inner // self.ssm.n_v_heads
@@ -126,6 +97,9 @@
             tensor_space.add_tensor_dim(TensorDim(SSMDimNames.conv_dim, conv_dim))
 
     def _validate(self):
+        if self.hybrid_block_layout is None:
+            with self._set_implicit_default():
+                self.hybrid_block_layout = [SSMBlockType.mamba2_discrete.value]
         len_block_layout = len(self.hybrid_block_layout)
         if len_block_layout != self.transformer.num_layers:
             if self.transformer.num_layers % len_block_layout != 0:
@@ -144,8 +118,8 @@
             f"Invalid block type: {self.hybrid_block_layout}. Must be one of {SSMBlockType.__members__.values()}",
         )
         Assert.custom(
-            lambda _: self.default_mtp_type in ["t", "m", "m2", None],
-            f"Invalid MTP type: {self.default_mtp_type}. Must be 't' or 'm' or 'm2' or None",
+            lambda _: self.default_mtp_type in SSMBlockType.__members__.values() or self.default_mtp_type is None,
+            f"Invalid MTP type: {self.default_mtp_type}. Must be one of {SSMBlockType.__members__.values()} or None",
         )
 
         super()._validate()
@@ -252,6 +226,4 @@
 
     @classmethod
     def get_inference_runner_class(cls) -> type["GPTInferenceRunner"]:
-        from fast_llm.models.gpt.model import GPTInferenceRunner
-
-        return GPTInferenceRunner+        raise NotImplementedError