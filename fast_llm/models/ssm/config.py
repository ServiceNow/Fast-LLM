--- conflicted
+++ resolved
@@ -180,7 +180,6 @@
         for reference_model in self.reference_models.values():
             Assert.none(reference_model.model.base_model.output_layer.distillation_model)
             # TODO: Support more LM head features.
-<<<<<<< HEAD
             Assert.none(reference_model.model.base_model.output_layer.cross_entropy_splits)
             Assert.eq(
                 reference_model.model.base_model.embeddings_layer.vocab_parallel,
@@ -189,19 +188,4 @@
             Assert.geq(
                 reference_model.model.base_model.output_layer.prediction_heads,
                 self.model.base_model.output_layer.prediction_heads,
-            )
-
-    @classmethod
-    def get_inference_runner_class(cls) -> type["HybridSSMInferenceRunner"]:
-        from fast_llm.models.ssm.model import HybridSSMInferenceRunner
-
-        logger.warning(
-            "HybridSSMInferenceRunner only supports training-style forward pass. Use generate with cache disabled."
-        )
-
-        return HybridSSMInferenceRunner
-=======
-            Assert.none(reference_model.model.base_model.cross_entropy_splits)
-            Assert.eq(reference_model.model.base_model.parallel_embeddings, self.model.base_model.parallel_embeddings)
-            Assert.geq(reference_model.model.base_model.prediction_heads, self.model.base_model.prediction_heads)
->>>>>>> e4198a66
+            )