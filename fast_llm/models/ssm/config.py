import logging
import math
import typing

from fast_llm.config import Field, FieldHint, FieldUpdate, config_class
from fast_llm.data.data.gpt.config import GPTDataConfig
from fast_llm.engine.checkpoint.config import CheckpointFormat, CheckpointHandler
from fast_llm.engine.config_utils.tensor_space import TensorDim, TensorSpace
from fast_llm.engine.multi_stage.config import FastLLMModelConfig, PretrainedFastLLMModelConfig
from fast_llm.engine.training.config import TrainerConfig
from fast_llm.layers.language_model.config import LanguageModelBaseConfig
from fast_llm.layers.ssm.config import SSMBlockType, SSMConfig, SSMDimNames
from fast_llm.models.gpt.config import GPTBatchConfig, PretrainedGPTModelConfig
from fast_llm.utils import Assert

if typing.TYPE_CHECKING:
    from fast_llm.models.gpt.model import GPTInferenceRunner
    from fast_llm.models.ssm.huggingface import HuggingfaceHybridSSMModelForCausalLM
    from fast_llm.models.ssm.model import HybridSSMModel
    from fast_llm.models.ssm.trainer import SSMTrainer

logger = logging.getLogger(__name__)


@config_class()
class HybridSSMBaseModelConfig(LanguageModelBaseConfig):
    _abstract = False

    ssm: SSMConfig = Field(
        desc="Configuration for the transformer architecture.",
        hint=FieldHint.architecture,
    )
    hybrid_block_layout: list[str] | None = Field(
        default=None,
        desc=f"Pattern of blocks to use in the model. Availabel types: {SSMBlockType.__members__.values()}",
        hint=FieldHint.core,
    )
    default_mtp_type: str | None = Field(
        default=None,
        desc="Multi-token prediction mixer to use in the model. 't' for Transformer, 'm' for Mamba1, 'm2' for discrete Mamba2. If None, will use the last block type in `hybrid_block_layout`.",
        hint=FieldHint.optional,
    )
    use_megatron_initialization: bool = Field(
        default=False, desc="Exactly match the initialization of a Megatron model.", hint=FieldHint.testing
    )  # TODO: is this needed?

    def setup_tensor_space(self, tensor_space: TensorSpace) -> None:
        """
        Setup the tensor space for the model.
        Some of these can be setup directly in the layer config, but keeping them here for clarity.
        """
        super().setup_tensor_space(tensor_space)
        if (
            not SSMBlockType.mamba2_discrete.value in self.hybrid_block_layout
            and not SSMBlockType.mamba.value in self.hybrid_block_layout
        ):
            raise ValueError(
                f"Block pattern must contain at least one '{SSMBlockType.mamba2_discrete.value}' or '{SSMBlockType.mamba.value}', use gpt model for transformer only architectures"
            )

        if self.ssm.dt_rank is None:
            mamba_dt_rank = math.ceil(self.transformer.hidden_size / 16)
        else:
            mamba_dt_rank = self.ssm.dt_rank

        d_inner = (
            int(self.ssm.expansion_factor * self.transformer.hidden_size)
            if self.ssm.d_inner is None
            else self.ssm.d_inner
        )
        # Hidden dimension
        tensor_space.add_tensor_dim(TensorDim(SSMDimNames.model_dim, self.transformer.hidden_size))
        # Mamba-specific dimensions
        tensor_space.add_tensor_dim(TensorDim(SSMDimNames.inner_dim, d_inner))
        tensor_space.add_tensor_dim(TensorDim(SSMDimNames.state_dim, self.ssm.state_size))
        tensor_space.add_tensor_dim(TensorDim(SSMDimNames.dt_rank, mamba_dt_rank))
        tensor_space.add_tensor_dim(TensorDim(SSMDimNames.x_proj_dim, mamba_dt_rank + self.ssm.state_size * 2))
        tensor_space.add_tensor_dim(TensorDim(SSMDimNames.conv_kernel_size, self.ssm.conv_kernel_dimension))
        tensor_space.add_tensor_dim(TensorDim(SSMDimNames.inner_proj_mamba, d_inner * 2))

        if SSMBlockType.mamba2_discrete.value in self.hybrid_block_layout:
            # Mamba2 specific dimensions
            # as per https://github.com/cartesia-ai/edge/blob/a0e121ebed3d2324c6d762b0e211a08d62583681/cartesia-pytorch/cartesia_pytorch/Llamba/mixers/discrete_mamba2.py#L66C3-L66C4
            headdim = d_inner // self.ssm.n_v_heads
            Assert.eq(self.ssm.n_v_heads, d_inner // headdim)
            Assert.eq(d_inner % headdim, 0)
            Assert.eq(self.ssm.n_v_heads % self.ssm.n_qk_heads, 0)

            conv_dim = d_inner + 2 * self.ssm.n_qk_heads * self.ssm.state_size
            inner_proj_dim = 2 * d_inner + 2 * self.ssm.n_qk_heads * self.ssm.state_size + self.ssm.n_v_heads

            tensor_space.add_tensor_dim(TensorDim(SSMDimNames.head_dim, headdim))
            tensor_space.add_tensor_dim(TensorDim(SSMDimNames.qk_heads, self.ssm.n_qk_heads))
            tensor_space.add_tensor_dim(TensorDim(SSMDimNames.v_heads, self.ssm.n_v_heads))
            tensor_space.add_tensor_dim(TensorDim(SSMDimNames.inner_proj_mamba2, inner_proj_dim))
            tensor_space.add_tensor_dim(TensorDim(SSMDimNames.conv_dim, conv_dim))

    def _validate(self):
        if self.hybrid_block_layout is None:
            with self._set_implicit_default():
                self.hybrid_block_layout = [SSMBlockType.mamba2_discrete.value]

        if len(self.hybrid_block_layout) != self.transformer.num_layers:
            if self.transformer.num_layers % len(self.hybrid_block_layout) != 0:
                raise ValueError(
                    f"hybrid_block_layout length {len(self.hybrid_block_layout)} does not match num_layers {self.transformer.num_layers}"
                )
            num_repeats = int(self.transformer.num_layers // len(self.hybrid_block_layout))
            logger.warning(
                f"hybrid_block_layout length {len(self.hybrid_block_layout)} does not match num_layers {self.transformer.num_layers}, will repeat {self.hybrid_block_layout} {num_repeats} times"
            )
            self.hybrid_block_layout = self.hybrid_block_layout * num_repeats

        Assert.eq(len(self.hybrid_block_layout), self.transformer.num_layers)
        Assert.custom(
            lambda _: all(block_type in SSMBlockType.__members__.values() for block_type in self.hybrid_block_layout),
            f"Invalid block type: {self.hybrid_block_layout}. Must be one of {SSMBlockType.__members__.values()}",
        )
        Assert.custom(
            lambda _: self.default_mtp_type in SSMBlockType.__members__.values() or self.default_mtp_type is None,
            f"Invalid MTP type: {self.default_mtp_type}. Must be one of {SSMBlockType.__members__.values()} or None",
        )

        super()._validate()


class LLambaHuggingfaceCheckpointFormat(CheckpointFormat):
    support_optimizer: typing.ClassVar[bool] = False
    name: typing.ClassVar[str] = "llamba"

    @classmethod
    def get_handler_class(cls) -> type[CheckpointHandler]:
        from fast_llm.models.ssm.conversion import LLambaHuggingfaceCheckpointHandler

        return LLambaHuggingfaceCheckpointHandler


class AprielSSMHuggingfaceCheckpointFormat(CheckpointFormat):
    support_optimizer: typing.ClassVar[bool] = False
    name: typing.ClassVar[str] = "apriel_ssm"

    @classmethod
    def get_handler_class(cls) -> type[CheckpointHandler]:
        from fast_llm.models.ssm.conversion import AprielSSMHuggingfaceCheckpointHandler

        return AprielSSMHuggingfaceCheckpointHandler


class AprielSSMHHybridHuggingfaceCheckpointFormat(CheckpointFormat):
    support_optimizer: typing.ClassVar[bool] = False
    name: typing.ClassVar[str] = "apriel_ssm_hybrid"

    @classmethod
    def get_handler_class(cls) -> type[CheckpointHandler]:
        from fast_llm.models.ssm.conversion import AprielSSMHHybridHuggingfaceCheckpointHandler

        return AprielSSMHHybridHuggingfaceCheckpointHandler


@config_class()
class HybridSSMModelConfig(FastLLMModelConfig):
    _abstract = False
    model_name: typing.ClassVar[str] = "hybrid_ssm"
<<<<<<< HEAD
    base_model: HybridSSMBaseModelConfig = FieldUpdate(default_factory=HybridSSMBaseModelConfig)
    checkpoint_formats = FastLLMModelConfig.checkpoint_formats + (
        LLambaHuggingfaceCheckpointFormat,
        AprielSSMHuggingfaceCheckpointFormat,
        AprielSSMHHybridHuggingfaceCheckpointFormat,
    )
=======
    base_model: HybridSSMBaseModelConfig = FieldUpdate()
    checkpoint_formats = FastLLMModelConfig.checkpoint_formats + (LLambaHuggingfaceCheckpointFormat,)
>>>>>>> 39b1a04f

    @classmethod
    def get_model_class(cls) -> type["HybridSSMModel"]:
        from fast_llm.models.ssm.model import HybridSSMModel

        return HybridSSMModel

    @classmethod
    def get_huggingface_model_class(cls) -> type["HuggingfaceHybridSSMModelForCausalLM"]:
        from fast_llm.models.ssm.huggingface import HuggingfaceHybridSSMModelForCausalLM

        return HuggingfaceHybridSSMModelForCausalLM

    def _validate(self):
        logger.warning(
            "HybridSSMModelConfig is being instantiated. This model is experimental and may not work as expected."
        )
        super()._validate()


@config_class()
class PretrainedHybridSSMModelConfig(PretrainedFastLLMModelConfig):
    _abstract = False
    model: HybridSSMModelConfig = FieldUpdate()


@config_class()
class HybridTrainerConfig(PretrainedHybridSSMModelConfig, TrainerConfig):
<<<<<<< HEAD
    data: GPTDataConfig = FieldUpdate(default_factory=GPTDataConfig)
    batch: GPTBatchConfig = FieldUpdate(default_factory=GPTBatchConfig)
    reference_models: dict[str, PretrainedGPTModelConfig] = FieldUpdate()
=======
    data: GPTDataConfig = FieldUpdate()
    batch: GPTBatchConfig = FieldUpdate()
>>>>>>> 39b1a04f

    @classmethod
    def get_trainer_class(cls) -> type["SSMTrainer"]:
        from fast_llm.models.ssm.trainer import SSMTrainer

        return SSMTrainer

    def _validate(self) -> None:
        super()._validate()
        if (name := self.model.base_model.distillation_model) is None:
            Assert.empty(self.reference_models)
        else:
            Assert.eq(self.reference_models.keys(), {name})
        if self.model.base_model.use_absolute_position_embeddings:
            Assert.geq(self.model.base_model.num_absolute_position_embeddings, self.batch.sequence_length)
        # if self.model.base_model.distillation_model is not None:
        #     # TODO: Support loss masking for distillation?
        #     assert not self.batch.use_loss_masking_spans
        for reference_model in self.reference_models.values():
            Assert.none(reference_model.model.base_model.distillation_model)
            # TODO: Support more LM head features.
            Assert.none(reference_model.model.base_model.cross_entropy_splits)
            Assert.eq(reference_model.model.base_model.parallel_embeddings, self.model.base_model.parallel_embeddings)
            Assert.geq(reference_model.model.base_model.prediction_heads, self.model.base_model.prediction_heads)

    @classmethod
    def get_inference_runner_class(cls) -> type["GPTInferenceRunner"]:
        from fast_llm.models.gpt.model import GPTInferenceRunner

        # TODO: we dont have inference runner for SSM/Hybrid yet, should return None?
        logger.warning(
            "No inference runner for SSM/Hybrid yet, using GPTInferenceRunner for now, which does not support SSM/Hybrid"
        )

        return GPTInferenceRunner<|MERGE_RESOLUTION|>--- conflicted
+++ resolved
@@ -161,17 +161,12 @@
 class HybridSSMModelConfig(FastLLMModelConfig):
     _abstract = False
     model_name: typing.ClassVar[str] = "hybrid_ssm"
-<<<<<<< HEAD
     base_model: HybridSSMBaseModelConfig = FieldUpdate(default_factory=HybridSSMBaseModelConfig)
     checkpoint_formats = FastLLMModelConfig.checkpoint_formats + (
         LLambaHuggingfaceCheckpointFormat,
         AprielSSMHuggingfaceCheckpointFormat,
         AprielSSMHHybridHuggingfaceCheckpointFormat,
     )
-=======
-    base_model: HybridSSMBaseModelConfig = FieldUpdate()
-    checkpoint_formats = FastLLMModelConfig.checkpoint_formats + (LLambaHuggingfaceCheckpointFormat,)
->>>>>>> 39b1a04f
 
     @classmethod
     def get_model_class(cls) -> type["HybridSSMModel"]:
@@ -200,14 +195,9 @@
 
 @config_class()
 class HybridTrainerConfig(PretrainedHybridSSMModelConfig, TrainerConfig):
-<<<<<<< HEAD
     data: GPTDataConfig = FieldUpdate(default_factory=GPTDataConfig)
     batch: GPTBatchConfig = FieldUpdate(default_factory=GPTBatchConfig)
     reference_models: dict[str, PretrainedGPTModelConfig] = FieldUpdate()
-=======
-    data: GPTDataConfig = FieldUpdate()
-    batch: GPTBatchConfig = FieldUpdate()
->>>>>>> 39b1a04f
 
     @classmethod
     def get_trainer_class(cls) -> type["SSMTrainer"]:
