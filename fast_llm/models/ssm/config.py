import logging
import math
import typing

from fast_llm.config import Field, FieldHint, FieldUpdate, config_class
from fast_llm.data.data.gpt.config import GPTDataConfig
from fast_llm.engine.checkpoint.config import CheckpointHandler
from fast_llm.engine.config_utils.runnable import RunnableConfig
from fast_llm.engine.config_utils.tensor_space import TensorSpace
from fast_llm.engine.multi_stage.config import FastLLMModelConfig, PretrainedFastLLMModelConfig
from fast_llm.engine.training.config import TrainerConfig
from fast_llm.layers.ssm.config import SSMBlockType, SSMConfig
from fast_llm.models.gpt.config import (
    GPTBaseModelConfig,
    GPTBatchConfig,
    GPTHuggingfaceCheckpointFormat,
    PretrainedGPTModelConfig,
)
from fast_llm.utils import Assert

if typing.TYPE_CHECKING:
    from fast_llm.models.ssm.huggingface import HuggingfaceHybridSSMModelForCausalLM
    from fast_llm.models.ssm.model import HybridSSMInferenceRunner, HybridSSMModel
    from fast_llm.models.ssm.trainer import HybridSSMTrainer

logger = logging.getLogger(__name__)


@config_class()
class HybridSSMBaseModelConfig(GPTBaseModelConfig):
    _abstract = False

    ssm: SSMConfig = Field(
        desc="Configuration for the transformer architecture.",
        hint=FieldHint.architecture,
    )
    hybrid_block_layout: list[SSMBlockType] | None = Field(
        default=None,
        desc=f"Pattern of blocks to use in the model. Available types: {SSMBlockType.__members__.values()}",
        hint=FieldHint.core,
    )
    default_mtp_type: SSMBlockType | None = Field(
        default=None,
        desc="Multi-token prediction mixer to use in the model. If None, will use the last block type in `hybrid_block_layout`.",
        hint=FieldHint.optional,
    )
    # TODO: Support combination of different SSM block types.
    ssm_block_type: SSMBlockType | None = Field(init=False)

    def setup_tensor_space(self, tensor_space: TensorSpace) -> None:
        """
        Setup the tensor space for the model.
        """
        super().setup_tensor_space(tensor_space)
        if self.ssm_block_type is not None:
            self.ssm.setup_tensor_space(tensor_space, self.ssm_block_type)

    def _validate(self):
        with self._set_implicit_default(None):
            if self.ssm.dt_rank == "auto" or self.ssm.dt_rank is None:
                self.ssm.dt_rank = math.ceil(self.transformer.hidden_size / 16)
        with self._set_implicit_default():
            if self.ssm.d_xb is None:
                self.ssm.d_xb = self.transformer.hidden_size
            if self.ssm.d_inner is None:
                self.ssm.d_inner = int(self.ssm.expansion_factor * self.transformer.hidden_size)

        if self.hybrid_block_layout is None:
            with self._set_implicit_default():
                self.hybrid_block_layout = [SSMBlockType.mamba2_discrete] * self.transformer.num_layers

        if len(self.hybrid_block_layout) != self.transformer.num_layers:
            message = f"hybrid_block_layout length {len(self.hybrid_block_layout)} does not match num_layers {self.transformer.num_layers}"
            if self.transformer.num_layers % len(self.hybrid_block_layout) != 0:
                raise ValueError(message)
            num_repeats = self.transformer.num_layers // len(self.hybrid_block_layout)
            logger.warning(f"{message}, will repeat {self.hybrid_block_layout} {num_repeats} times.")
            self.hybrid_block_layout = self.hybrid_block_layout * num_repeats

        super()._validate()
        ssm_block_types = set(self.hybrid_block_layout) - {SSMBlockType.transformer}
        # TODO: Support combination of different SSM block types.
        Assert.leq(len(ssm_block_types), 1)
        self.ssm_block_type = ssm_block_types.pop() if ssm_block_types else None


class LLambaHuggingfaceCheckpointFormat(GPTHuggingfaceCheckpointFormat):
    name: typing.ClassVar[str] = "llamba"

    @classmethod
    def get_handler_class(cls) -> type[CheckpointHandler]:
        from fast_llm.models.ssm.conversion import LLambaHuggingfaceCheckpointHandler

        return LLambaHuggingfaceCheckpointHandler


class AprielSSMHuggingfaceCheckpointFormat(GPTHuggingfaceCheckpointFormat):
    name: typing.ClassVar[str] = "apriel_ssm"

    @classmethod
    def get_handler_class(cls) -> type[CheckpointHandler]:
        from fast_llm.models.ssm.conversion import AprielSSMHuggingfaceCheckpointHandler

        return AprielSSMHuggingfaceCheckpointHandler


class AprielSSMHHybridHuggingfaceCheckpointFormat(GPTHuggingfaceCheckpointFormat):
    name: typing.ClassVar[str] = "apriel_ssm_hybrid"

    @classmethod
    def get_handler_class(cls) -> type[CheckpointHandler]:
        from fast_llm.models.ssm.conversion import AprielSSMHHybridHuggingfaceCheckpointHandler

        return AprielSSMHHybridHuggingfaceCheckpointHandler


class AprielThinkerSSMHHybridHuggingfaceCheckpointFormat(GPTHuggingfaceCheckpointFormat):
    name: typing.ClassVar[str] = "apriel_ssm_thinker_hybrid"
    trust_remote_code: typing.ClassVar[bool] = True

    @classmethod
    def get_handler_class(cls) -> type[CheckpointHandler]:
        from fast_llm.models.ssm.conversion import AprielThinkerSSMHHybridHuggingfaceCheckpointHandler

        return AprielThinkerSSMHHybridHuggingfaceCheckpointHandler


# class LlavaGPTHuggingfaceCheckpointFormat(GPTHuggingfaceCheckpointFormat):
#     name: typing.ClassVar[str] = "llava"
#     # Using default values for vision and text models. Can be overridden in the config
#     vision_name: typing.ClassVar[str] = "pixtral"
#     text_name: typing.ClassVar[str] = "mistral"


class LlavaHybridHuggingfaceCheckpointFormat(CheckpointFormat):
    support_optimizer: typing.ClassVar[bool] = False
    name: typing.ClassVar[str] = "llava_hybrid"
    vision_name: typing.ClassVar[str] = "pixtral"
    text_name: typing.ClassVar[str] = "apriel_ssm_thinker_hybrid"
    trust_remote_code: typing.ClassVar[bool] = True

    @classmethod
    def get_handler_class(cls) -> type[CheckpointHandler]:
        from fast_llm.models.ssm.conversion import LlavaHybridHuggingfaceCheckpointHandler

        return LlavaHybridHuggingfaceCheckpointHandler


@config_class(dynamic_type={FastLLMModelConfig: "hybrid_ssm"})
class HybridSSMModelConfig(FastLLMModelConfig):
    _abstract = False
    model_name: typing.ClassVar[str] = "hybrid_ssm"
    base_model: HybridSSMBaseModelConfig = FieldUpdate()
    checkpoint_formats = FastLLMModelConfig.checkpoint_formats + (
        LLambaHuggingfaceCheckpointFormat,
        AprielSSMHuggingfaceCheckpointFormat,
        AprielSSMHHybridHuggingfaceCheckpointFormat,
        AprielThinkerSSMHHybridHuggingfaceCheckpointFormat,
        LlavaHybridHuggingfaceCheckpointFormat,
    )

    @classmethod
    def get_model_class(cls) -> type["HybridSSMModel"]:
        from fast_llm.models.ssm.model import HybridSSMModel

        return HybridSSMModel

    @classmethod
<<<<<<< HEAD
    def get_inference_runner_class(cls) -> type["HybridSSMInferenceRunner"]:
        from fast_llm.models.ssm.model import HybridSSMInferenceRunner

        logger.warning(
            "HybridSSMInferenceRunner only supports training-style forward pass. Use generate with cache disabled."
        )

        return HybridSSMInferenceRunner

    @classmethod
=======
>>>>>>> 8a5e8f06
    def get_huggingface_model_for_causal_lm_class(cls) -> type["HuggingfaceHybridSSMModelForCausalLM"]:
        from fast_llm.models.ssm.huggingface import HuggingfaceHybridSSMModelForCausalLM

        return HuggingfaceHybridSSMModelForCausalLM

    def _validate(self):
        logger.warning(
            "HybridSSMModelConfig is being instantiated. This model is experimental and may not work as expected."
        )
        super()._validate()


@config_class()
class PretrainedHybridSSMModelConfig(PretrainedFastLLMModelConfig):
    _abstract = False
    model: HybridSSMModelConfig = FieldUpdate()


@config_class(dynamic_type={RunnableConfig: "train_hybrid_ssm", TrainerConfig: "hybrid_ssm"})
class HybridSSMTrainerConfig(PretrainedHybridSSMModelConfig, TrainerConfig):
    data: GPTDataConfig = FieldUpdate()
    batch: GPTBatchConfig = FieldUpdate()
    reference_models: dict[str, PretrainedGPTModelConfig] = FieldUpdate()

    @classmethod
    def get_trainer_class(cls) -> type["HybridSSMTrainer"]:
        from fast_llm.models.ssm.trainer import HybridSSMTrainer

        return HybridSSMTrainer

    def _validate(self) -> None:
        super()._validate()
        if (name := self.model.base_model.distillation_model) is None:
            Assert.empty(self.reference_models)
        else:
            Assert.eq(self.reference_models.keys(), {name})
        if self.model.base_model.use_absolute_position_embeddings:
            Assert.geq(self.model.base_model.num_absolute_position_embeddings, self.batch.sequence_length)
        # if self.model.base_model.distillation_model is not None:
        #     # TODO: Support loss masking for distillation?
        #     assert not self.batch.use_loss_masking_spans
        for reference_model in self.reference_models.values():
            Assert.none(reference_model.model.base_model.distillation_model)
            # TODO: Support more LM head features.
            Assert.none(reference_model.model.base_model.cross_entropy_splits)
            Assert.eq(reference_model.model.base_model.parallel_embeddings, self.model.base_model.parallel_embeddings)
            Assert.geq(reference_model.model.base_model.prediction_heads, self.model.base_model.prediction_heads)<|MERGE_RESOLUTION|>--- conflicted
+++ resolved
@@ -166,7 +166,6 @@
         return HybridSSMModel
 
     @classmethod
-<<<<<<< HEAD
     def get_inference_runner_class(cls) -> type["HybridSSMInferenceRunner"]:
         from fast_llm.models.ssm.model import HybridSSMInferenceRunner
 
@@ -177,8 +176,6 @@
         return HybridSSMInferenceRunner
 
     @classmethod
-=======
->>>>>>> 8a5e8f06
     def get_huggingface_model_for_causal_lm_class(cls) -> type["HuggingfaceHybridSSMModelForCausalLM"]:
         from fast_llm.models.ssm.huggingface import HuggingfaceHybridSSMModelForCausalLM
 
