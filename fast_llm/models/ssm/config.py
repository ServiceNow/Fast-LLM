import logging
import math
import typing

from fast_llm.config import Field, FieldHint, FieldUpdate, config_class
from fast_llm.data.data.gpt.config import GPTDataConfig
from fast_llm.engine.checkpoint.config import CheckpointFormat, CheckpointHandler
from fast_llm.engine.config_utils.tensor_space import TensorDim, TensorSpace
from fast_llm.engine.multi_stage.config import FastLLMModelConfig, PretrainedFastLLMModelConfig
from fast_llm.engine.training.config import TrainerConfig
from fast_llm.layers.language_model.config import LanguageModelBaseConfig
from fast_llm.layers.ssm.config import SSMBlockType, SSMConfig, SSMDimNames
from fast_llm.models.gpt.config import GPTBatchConfig, PretrainedGPTModelConfig
from fast_llm.utils import Assert

if typing.TYPE_CHECKING:
    from fast_llm.models.gpt.model import GPTInferenceRunner
    from fast_llm.models.ssm.huggingface import HuggingfaceHybridSSMModelForCausalLM
    from fast_llm.models.ssm.model import HybridSSMModel
    from fast_llm.models.ssm.trainer import SSMTrainer

logger = logging.getLogger(__name__)


@config_class()
class HybridSSMBaseModelConfig(LanguageModelBaseConfig):
    _abstract = False

    ssm: SSMConfig = Field(
        desc="Configuration for the transformer architecture.",
        hint=FieldHint.architecture,
    )
    hybrid_block_layout: list[str] | None = Field(
        default=None,
        desc=f"Pattern of blocks to use in the model. Availabel types: {SSMBlockType.__members__.values()}",
        hint=FieldHint.core,
    )
    default_mtp_type: str | None = Field(
        default=None,
        desc="Multi-token prediction mixer to use in the model. 't' for Transformer, 'm' for Mamba1, 'm2' for discrete Mamba2. If None, will use the last block type in `hybrid_block_layout`.",
        hint=FieldHint.optional,
    )
    use_megatron_initialization: bool = Field(
        default=False, desc="Exactly match the initialization of a Megatron model.", hint=FieldHint.testing
    )  # TODO: is this needed?

    def setup_tensor_space(self, tensor_space: TensorSpace) -> None:
        """
        Setup the tensor space for the model.
        Some of these can be setup directly in the layer config, but keeping them here for clarity.
        """
        super().setup_tensor_space(tensor_space)
        # if (
        #     not SSMBlockType.mamba2_discrete.value in self.hybrid_block_layout
        #     and not SSMBlockType.mamba.value in self.hybrid_block_layout
        # ):
        #     raise ValueError(
        #         f"Block pattern must contain at least one '{SSMBlockType.mamba2_discrete.value}' or '{SSMBlockType.mamba.value}', use gpt model for transformer only architectures"
        #     )

        if self.ssm.dt_rank is None:
            mamba_dt_rank = math.ceil(self.transformer.hidden_size / 16)
        else:
            mamba_dt_rank = self.ssm.dt_rank

        d_inner = (
            int(self.ssm.expansion_factor * self.transformer.hidden_size)
            if self.ssm.d_inner is None
            else self.ssm.d_inner
        )
        # Hidden dimension
        tensor_space.add_tensor_dim(TensorDim(SSMDimNames.model_dim, self.transformer.hidden_size))
        # Mamba-specific dimensions
        tensor_space.add_tensor_dim(TensorDim(SSMDimNames.inner_dim, d_inner))
        tensor_space.add_tensor_dim(TensorDim(SSMDimNames.state_dim, self.ssm.state_size))
        tensor_space.add_tensor_dim(TensorDim(SSMDimNames.dt_rank, mamba_dt_rank))
        tensor_space.add_tensor_dim(TensorDim(SSMDimNames.x_proj_dim, mamba_dt_rank + self.ssm.state_size * 2))
        tensor_space.add_tensor_dim(TensorDim(SSMDimNames.conv_kernel_size, self.ssm.conv_kernel_dimension))
        tensor_space.add_tensor_dim(TensorDim(SSMDimNames.inner_proj_mamba, d_inner * 2))

        if SSMBlockType.mamba2_discrete.value in self.hybrid_block_layout:
            # Mamba2 specific dimensions
            # as per https://github.com/cartesia-ai/edge/blob/a0e121ebed3d2324c6d762b0e211a08d62583681/cartesia-pytorch/cartesia_pytorch/Llamba/mixers/discrete_mamba2.py#L66C3-L66C4
            headdim = d_inner // self.ssm.n_v_heads
            Assert.eq(self.ssm.n_v_heads, d_inner // headdim)
            Assert.eq(d_inner % headdim, 0)
            Assert.eq(self.ssm.n_v_heads % self.ssm.n_qk_heads, 0)

            conv_dim = d_inner + 2 * self.ssm.n_qk_heads * self.ssm.state_size
            inner_proj_dim = 2 * d_inner + 2 * self.ssm.n_qk_heads * self.ssm.state_size + self.ssm.n_v_heads

            tensor_space.add_tensor_dim(TensorDim(SSMDimNames.head_dim, headdim))
            tensor_space.add_tensor_dim(TensorDim(SSMDimNames.qk_heads, self.ssm.n_qk_heads))
            tensor_space.add_tensor_dim(TensorDim(SSMDimNames.v_heads, self.ssm.n_v_heads))
            tensor_space.add_tensor_dim(TensorDim(SSMDimNames.inner_proj_mamba2, inner_proj_dim))
            tensor_space.add_tensor_dim(TensorDim(SSMDimNames.conv_dim, conv_dim))

    def _validate(self):
        if self.hybrid_block_layout is None:
            with self._set_implicit_default():
                self.hybrid_block_layout = [SSMBlockType.mamba2_discrete.value]

        if len(self.hybrid_block_layout) != self.transformer.num_layers:
            if self.transformer.num_layers % len(self.hybrid_block_layout) != 0:
                raise ValueError(
                    f"hybrid_block_layout length {len(self.hybrid_block_layout)} does not match num_layers {self.transformer.num_layers}"
                )
            num_repeats = int(self.transformer.num_layers // len(self.hybrid_block_layout))
            logger.warning(
                f"hybrid_block_layout length {len(self.hybrid_block_layout)} does not match num_layers {self.transformer.num_layers}, will repeat {self.hybrid_block_layout} {num_repeats} times"
            )
            self.hybrid_block_layout = self.hybrid_block_layout * num_repeats

        Assert.eq(len(self.hybrid_block_layout), self.transformer.num_layers)
        Assert.custom(
            lambda _: all(block_type in SSMBlockType.__members__.values() for block_type in self.hybrid_block_layout),
            f"Invalid block type: {self.hybrid_block_layout}. Must be one of {SSMBlockType.__members__.values()}",
        )
        Assert.custom(
            lambda _: self.default_mtp_type in SSMBlockType.__members__.values() or self.default_mtp_type is None,
            f"Invalid MTP type: {self.default_mtp_type}. Must be one of {SSMBlockType.__members__.values()} or None",
        )

        super()._validate()


class LLambaHuggingfaceCheckpointFormat(CheckpointFormat):
    support_optimizer: typing.ClassVar[bool] = False
    name: typing.ClassVar[str] = "llamba"

    @classmethod
    def get_handler_class(cls) -> type[CheckpointHandler]:
        from fast_llm.models.ssm.conversion import LLambaHuggingfaceCheckpointHandler

        return LLambaHuggingfaceCheckpointHandler


class AprielSSMHuggingfaceCheckpointFormat(CheckpointFormat):
    support_optimizer: typing.ClassVar[bool] = False
    name: typing.ClassVar[str] = "apriel_ssm"

    @classmethod
    def get_handler_class(cls) -> type[CheckpointHandler]:
        from fast_llm.models.ssm.conversion import AprielSSMHuggingfaceCheckpointHandler

        return AprielSSMHuggingfaceCheckpointHandler


class AprielSSMHHybridHuggingfaceCheckpointFormat(CheckpointFormat):
    support_optimizer: typing.ClassVar[bool] = False
    name: typing.ClassVar[str] = "apriel_ssm_hybrid"

    @classmethod
    def get_handler_class(cls) -> type[CheckpointHandler]:
        from fast_llm.models.ssm.conversion import AprielSSMHHybridHuggingfaceCheckpointHandler

        return AprielSSMHHybridHuggingfaceCheckpointHandler


class AprielThinkerSSMHHybridHuggingfaceCheckpointFormat(CheckpointFormat):
    support_optimizer: typing.ClassVar[bool] = False
    name: typing.ClassVar[str] = "apriel_ssm_thinker_hybrid"

    @classmethod
    def get_handler_class(cls) -> type[CheckpointHandler]:
        from fast_llm.models.ssm.conversion import AprielThinkerSSMHHybridHuggingfaceCheckpointHandler

        return AprielThinkerSSMHHybridHuggingfaceCheckpointHandler


@config_class()
class HybridSSMModelConfig(FastLLMModelConfig):
    _abstract = False
    model_name: typing.ClassVar[str] = "hybrid_ssm"
<<<<<<< HEAD
    base_model: HybridSSMBaseModelConfig = FieldUpdate(default_factory=HybridSSMBaseModelConfig)
=======
    base_model: HybridSSMBaseModelConfig = FieldUpdate()
>>>>>>> aa0e8213
    checkpoint_formats = FastLLMModelConfig.checkpoint_formats + (
        LLambaHuggingfaceCheckpointFormat,
        AprielSSMHuggingfaceCheckpointFormat,
        AprielSSMHHybridHuggingfaceCheckpointFormat,
        AprielThinkerSSMHHybridHuggingfaceCheckpointFormat,
    )
<<<<<<< HEAD
=======
    checkpoint_formats = FastLLMModelConfig.checkpoint_formats + (LLambaHuggingfaceCheckpointFormat,)
>>>>>>> aa0e8213

    @classmethod
    def get_model_class(cls) -> type["HybridSSMModel"]:
        from fast_llm.models.ssm.model import HybridSSMModel

        return HybridSSMModel

    @classmethod
    def get_huggingface_model_class(cls) -> type["HuggingfaceHybridSSMModelForCausalLM"]:
        from fast_llm.models.ssm.huggingface import HuggingfaceHybridSSMModelForCausalLM

        return HuggingfaceHybridSSMModelForCausalLM

    def _validate(self):
        logger.warning(
            "HybridSSMModelConfig is being instantiated. This model is experimental and may not work as expected."
        )
        super()._validate()


@config_class()
class PretrainedHybridSSMModelConfig(PretrainedFastLLMModelConfig):
    _abstract = False
    model: HybridSSMModelConfig = FieldUpdate()


@config_class()
class HybridTrainerConfig(PretrainedHybridSSMModelConfig, TrainerConfig):
<<<<<<< HEAD
    data: GPTDataConfig = FieldUpdate(default_factory=GPTDataConfig)
    batch: GPTBatchConfig = FieldUpdate(default_factory=GPTBatchConfig)
=======
    data: GPTDataConfig = FieldUpdate()
    batch: GPTBatchConfig = FieldUpdate()
>>>>>>> aa0e8213
    reference_models: dict[str, PretrainedGPTModelConfig] = FieldUpdate()

    @classmethod
    def get_trainer_class(cls) -> type["SSMTrainer"]:
        from fast_llm.models.ssm.trainer import SSMTrainer

        return SSMTrainer

    def _validate(self) -> None:
        super()._validate()
        if (name := self.model.base_model.distillation_model) is None:
            Assert.empty(self.reference_models)
        else:
            Assert.eq(self.reference_models.keys(), {name})
        if self.model.base_model.use_absolute_position_embeddings:
            Assert.geq(self.model.base_model.num_absolute_position_embeddings, self.batch.sequence_length)
        # if self.model.base_model.distillation_model is not None:
        #     # TODO: Support loss masking for distillation?
        #     assert not self.batch.use_loss_masking_spans
        for reference_model in self.reference_models.values():
            Assert.none(reference_model.model.base_model.distillation_model)
            # TODO: Support more LM head features.
            Assert.none(reference_model.model.base_model.cross_entropy_splits)
            Assert.eq(reference_model.model.base_model.parallel_embeddings, self.model.base_model.parallel_embeddings)
            Assert.geq(reference_model.model.base_model.prediction_heads, self.model.base_model.prediction_heads)

    @classmethod
    def get_inference_runner_class(cls) -> type["GPTInferenceRunner"]:
        from fast_llm.models.gpt.model import GPTInferenceRunner

        # TODO: we dont have inference runner for SSM/Hybrid yet, should return None?
        logger.warning(
            "No inference runner for SSM/Hybrid yet, using GPTInferenceRunner for now, which does not support SSM/Hybrid"
        )

        return GPTInferenceRunner<|MERGE_RESOLUTION|>--- conflicted
+++ resolved
@@ -172,21 +172,14 @@
 class HybridSSMModelConfig(FastLLMModelConfig):
     _abstract = False
     model_name: typing.ClassVar[str] = "hybrid_ssm"
-<<<<<<< HEAD
-    base_model: HybridSSMBaseModelConfig = FieldUpdate(default_factory=HybridSSMBaseModelConfig)
-=======
     base_model: HybridSSMBaseModelConfig = FieldUpdate()
->>>>>>> aa0e8213
     checkpoint_formats = FastLLMModelConfig.checkpoint_formats + (
         LLambaHuggingfaceCheckpointFormat,
         AprielSSMHuggingfaceCheckpointFormat,
         AprielSSMHHybridHuggingfaceCheckpointFormat,
         AprielThinkerSSMHHybridHuggingfaceCheckpointFormat,
     )
-<<<<<<< HEAD
-=======
     checkpoint_formats = FastLLMModelConfig.checkpoint_formats + (LLambaHuggingfaceCheckpointFormat,)
->>>>>>> aa0e8213
 
     @classmethod
     def get_model_class(cls) -> type["HybridSSMModel"]:
@@ -215,13 +208,8 @@
 
 @config_class()
 class HybridTrainerConfig(PretrainedHybridSSMModelConfig, TrainerConfig):
-<<<<<<< HEAD
-    data: GPTDataConfig = FieldUpdate(default_factory=GPTDataConfig)
-    batch: GPTBatchConfig = FieldUpdate(default_factory=GPTBatchConfig)
-=======
     data: GPTDataConfig = FieldUpdate()
     batch: GPTBatchConfig = FieldUpdate()
->>>>>>> aa0e8213
     reference_models: dict[str, PretrainedGPTModelConfig] = FieldUpdate()
 
     @classmethod
