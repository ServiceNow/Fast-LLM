--- conflicted
+++ resolved
@@ -172,18 +172,14 @@
 class HybridSSMModelConfig(FastLLMModelConfig):
     _abstract = False
     model_name: typing.ClassVar[str] = "hybrid_ssm"
-<<<<<<< HEAD
-    base_model: HybridSSMBaseModelConfig = FieldUpdate(default_factory=HybridSSMBaseModelConfig)
+    base_model: HybridSSMBaseModelConfig = FieldUpdate()
     checkpoint_formats = FastLLMModelConfig.checkpoint_formats + (
         LLambaHuggingfaceCheckpointFormat,
         AprielSSMHuggingfaceCheckpointFormat,
         AprielSSMHHybridHuggingfaceCheckpointFormat,
         AprielThinkerSSMHHybridHuggingfaceCheckpointFormat,
     )
-=======
-    base_model: HybridSSMBaseModelConfig = FieldUpdate()
     checkpoint_formats = FastLLMModelConfig.checkpoint_formats + (LLambaHuggingfaceCheckpointFormat,)
->>>>>>> a1347222
 
     @classmethod
     def get_model_class(cls) -> type["HybridSSMModel"]:
@@ -212,14 +208,9 @@
 
 @config_class()
 class HybridTrainerConfig(PretrainedHybridSSMModelConfig, TrainerConfig):
-<<<<<<< HEAD
-    data: GPTDataConfig = FieldUpdate(default_factory=GPTDataConfig)
-    batch: GPTBatchConfig = FieldUpdate(default_factory=GPTBatchConfig)
-    reference_models: dict[str, PretrainedGPTModelConfig] = FieldUpdate()
-=======
     data: GPTDataConfig = FieldUpdate()
     batch: GPTBatchConfig = FieldUpdate()
->>>>>>> a1347222
+    reference_models: dict[str, PretrainedGPTModelConfig] = FieldUpdate()
 
     @classmethod
     def get_trainer_class(cls) -> type["SSMTrainer"]:
