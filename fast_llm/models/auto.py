from fast_llm.models.custom.config import CustomModelConfig, CustomTrainerConfig
from fast_llm.models.gpt.config import GPTModelConfig, GPTTrainerConfig
from fast_llm.models.stardoc.config import StarDocModelConfig, StarDocTrainerConfig
from fast_llm.utils import Registry

model_registry = Registry(
    "Model",
    {
        "gpt": GPTModelConfig,
<<<<<<< HEAD
        "stardoc": StarDocModelConfig,
=======
        "gpt_custom": CustomModelConfig,
>>>>>>> 87f23a04
    },
)

trainer_registry = Registry(
    "Model",
    {
        "gpt": GPTTrainerConfig,
<<<<<<< HEAD
        "stardoc": StarDocTrainerConfig,
=======
        "gpt_custom": CustomTrainerConfig,
>>>>>>> 87f23a04
    },
)<|MERGE_RESOLUTION|>--- conflicted
+++ resolved
@@ -7,11 +7,8 @@
     "Model",
     {
         "gpt": GPTModelConfig,
-<<<<<<< HEAD
         "stardoc": StarDocModelConfig,
-=======
         "gpt_custom": CustomModelConfig,
->>>>>>> 87f23a04
     },
 )
 
@@ -19,10 +16,7 @@
     "Model",
     {
         "gpt": GPTTrainerConfig,
-<<<<<<< HEAD
         "stardoc": StarDocTrainerConfig,
-=======
         "gpt_custom": CustomTrainerConfig,
->>>>>>> 87f23a04
     },
 )