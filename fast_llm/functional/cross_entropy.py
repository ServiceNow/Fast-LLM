--- conflicted
+++ resolved
@@ -261,27 +261,6 @@
 
     # Compute log probabilities
     teacher_log_probs = distributed_log_softmax(target.float(), group=group)
-<<<<<<< HEAD
-    with torch.enable_grad():
-        # logits_ = logits.float()#.detach().requires_grad_(grad_output is not None)
-        student_log_probs = distributed_log_softmax(logits, group=group)
-
-        # Reverse KL: input=teacher_log_probs, target=student_probs
-        loss_terms = torch.nn.functional.kl_div(
-            teacher_log_probs,  # input = log(p)
-            student_log_probs,  # target = log(q)
-            reduction="none",
-            log_target=True,
-        ).sum(dim=-1)
-        if loss_mask is not None:
-            # loss mask is the same on all ranks for TP over vocab.
-            valid = loss_mask.to(loss_terms.dtype)
-            loss_terms = loss_terms * valid
-            valid_tokens = valid.sum()
-        else:
-            valid_tokens = torch.prod(torch.tensor(loss_terms.shape, device=loss_terms.device, dtype=loss_terms.dtype))
-        loss = loss_terms.sum()  # sums over batch and seq. len.
-=======
     student_log_probs = distributed_log_softmax(logits, group=group)
 
     # Reverse KL: input=teacher_log_probs, target=student_probs
@@ -299,7 +278,6 @@
     else:
         valid_tokens = torch.prod(torch.tensor(loss_terms.shape, device=loss_terms.device, dtype=loss_terms.dtype))
     loss = loss_terms.sum()  # sums over batch and seq. len.
->>>>>>> e2032f5f
 
     if group is not None:
         all_reduce(loss, op=ReduceOp.SUM, group=group)
