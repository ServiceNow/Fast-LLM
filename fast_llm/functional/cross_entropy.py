--- conflicted
+++ resolved
@@ -282,14 +282,9 @@
             valid_tokens = torch.prod(torch.tensor(loss_terms.shape, device=loss_terms.device, dtype=loss_terms.dtype))
         loss = loss_terms.sum()  # sums over batch and seq. len.
 
-<<<<<<< HEAD
-        if group is not None and target_format != TargetFormat.labels:
-            all_reduce(loss, op=ReduceOp.AVG, group=group)
-=======
         if group is not None:
             all_reduce(loss, op=ReduceOp.SUM, group=group)
         loss /= valid_tokens
->>>>>>> cc903386
 
         if grad_output is not None:
             loss.backward(torch.full_like(loss, grad_output))
