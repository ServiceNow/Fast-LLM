--- conflicted
+++ resolved
@@ -13,13 +13,9 @@
     target: torch.Tensor,
     loss_mask: torch.Tensor | None,
     grad_output: float | None,
-<<<<<<< HEAD
-    loss_weight: torch.Tensor | None,
-    logits_scale_factor: float = 1.0,
-=======
     logits_scale_factor: float,
     target_format: TargetFormat,
->>>>>>> 216de3e0
+    loss_weight: torch.Tensor | None,
 ) -> tuple[torch.Tensor, torch.Tensor | None]:
     """
     A wrapper for the pytorch implementation of cross-entropy.
@@ -27,14 +23,9 @@
     and separate forward and backward kernels lead to poor performance.
     TODO: loss masking only works for with labels format and if the masking index is set to -100.
     """
+    assert loss_weight is None, "Loss weight not supported in torch cross-entropy implementation."
+
     # Torch compile doesn't understand this.
-<<<<<<< HEAD
-    assert loss_weight is None, "Loss weight not supported in torch cross-entropy implementation."
-    with torch.enable_grad():
-        logits_ = logits.float().detach().requires_grad_()
-        if logits_scale_factor != 1.0:
-            logits_ *= logits_scale_factor
-=======
     with torch.set_grad_enabled(grad_output is not None):
         logits_ = logits.float().detach().requires_grad_(grad_output is not None)
         if target_format == TargetFormat.logits:
@@ -52,7 +43,6 @@
                 )
                 * loss_mask
             ).mean()
->>>>>>> 216de3e0
         if grad_output is None:
             grad = None
         else:
@@ -62,31 +52,10 @@
 
 
 @torch.compile
-<<<<<<< HEAD
-def fused_cross_entropy_forward_backward(
-    logits: torch.Tensor,
-    target: torch.Tensor,
-    grad_output: float | None,
-    loss_weight: torch.Tensor | None,
-    logits_scale_factor: float = 1.0,
-) -> tuple[torch.Tensor, torch.Tensor | None]:
-    """
-    A fused implementation of cross-entropy with torch compile.
-    It is an improvement over the pytorch implementation because of the fused casting, both in speed and memory,
-    but still suboptimal because it needs multiple kernels.
-    """
-    # Do the forward and backward passes all at once, and fused with dtype conversion.
-    # Way faster and more memory-efficient than the pytorch version.
-    loss_mask = target >= 0
-    # Ignore_index can go out of bounds, so set masked values to zero.
-    target = (target * loss_mask).unsqueeze(1)
-    logits_norm = logits.sub(torch.max(logits, dim=-1)[0].unsqueeze(dim=-1)).float()
-=======
 def _fused_softmax_base(
     logits: torch.Tensor, logits_scale_factor: float = 1.0, group: ProcessGroup | None = None, dim: int = -1
 ) -> tuple[torch.Tensor, torch.Tensor, torch.Tensor]:
     logits = logits.float()
->>>>>>> 216de3e0
     if logits_scale_factor != 1.0:
         logits *= logits_scale_factor
     logits_max = torch.max(logits, dim=dim, keepdim=True)[0]
@@ -100,25 +69,12 @@
     return logits_norm, exp_logits, sum_exp_logits
 
 
-<<<<<<< HEAD
-    per_sample_loss = sum_exp_logits.log().sub(logits_norm.gather(1, target).squeeze(1)) * loss_mask
-
-    if loss_weight is None:
-        return per_sample_loss.mean(), grad
-    else:
-        per_sample_loss = per_sample_loss * loss_weight.flatten()
-        loss_weight_expanded = loss_weight.reshape(-1, 1)
-        grad = grad * loss_weight_expanded if grad is not None else None
-        # Avg across all the tokens.
-        return per_sample_loss.mean(), grad
-=======
 @torch.compile
 def _fused_softmax(
     logits: torch.Tensor, logits_scale_factor: float = 1.0, group: ProcessGroup = None, dim: int = -1
 ) -> torch.Tensor:
     _, exp_logits, sum_exp_logits = _fused_softmax_base(logits, logits_scale_factor, group, dim)
     return exp_logits / sum_exp_logits
->>>>>>> 216de3e0
 
 
 # @torch.compile
@@ -127,38 +83,18 @@
     target: torch.Tensor,
     loss_mask: torch.Tensor | None,
     grad_output: float | None,
-<<<<<<< HEAD
-    group: ProcessGroup,
-    loss_weight: torch.Tensor | None,
-    logits_scale_factor: float = 1.0,
-=======
     logits_scale_factor: float,
     target_format: TargetFormat,
+    loss_weight: torch.Tensor | None,
     group: ProcessGroup | None = None,
->>>>>>> 216de3e0
 ) -> tuple[torch.Tensor, torch.Tensor | None]:
     """
     A fused implementation of cross-entropy with torch compile.
     It is an improvement over the pytorch implementation because of the fused casting, both in speed and memory,
     but still suboptimal because it needs multiple kernels.
     """
-<<<<<<< HEAD
-    # TODO: Compiled version incorrect for some inputs (32 bit indexing issue?).
-    # TODO: Optimize, overlap/combine reductions
-    assert loss_weight is None, "Loss weight not supported in parallel cross-entropy implementation."
-
-    loss_mask = target >= 0
-    target = target.unsqueeze(1)
-
-    logits_max = torch.max(logits, dim=-1)[0]
-    all_reduce(logits_max, op=ReduceOp.MAX, group=group)
-    logits_norm = logits.sub(logits_max.unsqueeze(dim=-1)).float()
-    if logits_scale_factor != 1.0:
-        logits_norm *= logits_scale_factor
-=======
     # Do the forward and backward passes all at once, and fused with dtype conversion.
     # Way faster and more memory-efficient than the pytorch version.
->>>>>>> 216de3e0
 
     logits_norm, exp_logits, sum_exp_logits = _fused_softmax_base(logits, logits_scale_factor, group)
 
@@ -211,15 +147,22 @@
     else:
         predicted_logits = (target * logits_norm).sum(dim=-1, keepdim=True)
 
-    per_sample_loss = sum_exp_logits.log() - predicted_logits
-    if loss_mask is not None:
-        per_sample_loss = per_sample_loss * loss_mask
-
-    loss = per_sample_loss.mean()
-    if target_format != TargetFormat.labels and group is not None:
-        all_reduce(loss, op=ReduceOp.MEAN, group=group)
-
-    return loss, grad
+    per_sample_loss = sum_exp_logits.log().sub(logits_norm.gather(1, target).squeeze(1)) * loss_mask
+
+    if loss_weight is None:
+        if loss_mask is not None:
+            per_sample_loss = per_sample_loss * loss_mask
+
+        loss = per_sample_loss.mean()
+        if target_format != TargetFormat.labels and group is not None:
+            all_reduce(loss, op=ReduceOp.MEAN, group=group)
+            return loss, grad
+    else:
+        per_sample_loss = per_sample_loss * loss_weight.flatten()
+        loss_weight_expanded = loss_weight.reshape(-1, 1)
+        grad = grad * loss_weight_expanded if grad is not None else None
+        # Avg across all the tokens.
+        return per_sample_loss.mean(), grad
 
 
 _CROSS_ENTROPY_IMPLEMENTATIONS = {
@@ -237,11 +180,8 @@
     group: ProcessGroup | None = None,
     implementation: CrossEntropyImpl = CrossEntropyImpl.fused,
     logits_scale_factor: float = 1.0,
-<<<<<<< HEAD
+    target_format: TargetFormat = TargetFormat.labels,
     loss_weight: torch.Tensor | None = None,
-=======
-    target_format: TargetFormat = TargetFormat.labels,
->>>>>>> 216de3e0
 ) -> tuple[torch.Tensor, torch.Tensor | None]:
     """
     Select the appropriate implementation of cross-entropy.
@@ -249,9 +189,7 @@
     It doesn't have a tensor-parallel implementation, but can be computed in a sequence-tensor-parallel way,
     which is faster and has a relatively small memory overhead.
     """
-<<<<<<< HEAD
-    # print(f"CrossEntropyImpl: {implementation} {group}")
-=======
+
     if target_format == TargetFormat.labels:
         Assert.eq(target.shape, logits.shape[:-1])
         Assert.eq(target.dtype, torch.int64)
@@ -261,7 +199,6 @@
         assert target.dtype.is_floating_point, target.dtype
         if loss_mask is not None:
             Assert.eq(loss_mask.shape, logits.shape[:-1])
->>>>>>> 216de3e0
     if group:
         Assert.eq(implementation, CrossEntropyImpl.fused)
         return _fused_cross_entropy_forward_backward(
@@ -269,9 +206,5 @@
         )
     else:
         return _CROSS_ENTROPY_IMPLEMENTATIONS[implementation](
-<<<<<<< HEAD
             logits, target, grad_output, logits_scale_factor=logits_scale_factor, loss_weight=loss_weight
-=======
-            logits, target, loss_mask, grad_output, logits_scale_factor, target_format
->>>>>>> 216de3e0
         )