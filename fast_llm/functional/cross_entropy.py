--- conflicted
+++ resolved
@@ -329,11 +329,7 @@
         scaled_logits = logits_ * logits_scale_factor
         # Clamp to prevent extreme values that cause NaNs in log_softmax
         scaled_logits = torch.clamp(scaled_logits, min=-100.0, max=100.0)
-<<<<<<< HEAD
-        student_log_probs = torch.log_softmax(scaled_logits, dim=-1)
-=======
         student_log_probs = torch.log_softmax(scaled_logits.float(), dim=-1)
->>>>>>> eb4ad2f4
 
         # Reverse KL: input=teacher_log_probs, target=student_probs
         if loss_mask is None:
