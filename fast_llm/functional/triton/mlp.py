import math
import typing

import torch

from fast_llm.core.distributed import ProcessGroup
from fast_llm.core.ops import gather_op
from fast_llm.functional.autograd import wrap_forward_backward
from fast_llm.functional.config import ActivationType, MLPRecomputeLevel, TritonConfig
from fast_llm.functional.linear import (
    input_parallel_linear_forward,
    maybe_transpose,
    output_parallel_linear_backward,
    output_parallel_linear_forward,
    update_linear_gradients,
)
from fast_llm.functional.triton import tl, tl_constexpr, triton_jit
from fast_llm.functional.triton.sparse_copy import (
    SparseMap,
    copy_dense_to_sparse_backward,
    copy_dense_to_sparse_forward,
    copy_sparse_to_dense_backward,
    copy_sparse_to_dense_forward,
)
from fast_llm.functional.triton.sparse_linear import output_sparse_matmul
from fast_llm.tensor import param_get_and_unset_is_zero


@triton_jit()
def triton_mlp_activation_forward_kernel(
    input_ptr,
    output_ptr,
    gated: tl_constexpr,
    activation_type: tl_constexpr,
    n_cols: tl_constexpr,
    block_size: tl_constexpr,
):
    # TODO: Int64 ptr only if needed?
    row_idx = tl.program_id(0).to(tl.int64)
    columns = tl.program_id(1) * block_size + tl.arange(0, block_size)

    output_offsets = n_cols * row_idx + columns
    input_offsets = 2 * n_cols * row_idx + columns if gated else output_offsets

    input_ptr = input_ptr + input_offsets
    mask = columns < n_cols

    input_ = tl.load(input_ptr, mask=mask).to(tl.float32)

<<<<<<< HEAD
    if activation_type == _TritonActivationType.gelu_pytorch_tanh:
=======
    # Triton doesn't like enums, so we use str instead of ActivationType.
    if activation_type == "gelu":
>>>>>>> 04dcf095
        tanh_input = 0.79788456 * input_ * (1 + 0.044715 * input_ * input_)
        tanh = 1 - 2 / (1 + tl.exp(2 * tanh_input))
        out = input_ * 0.5 * (1.0 + tanh)
    elif activation_type == "silu":
        out = input_ / (1 + tl.exp(-input_))
    elif activation_type == "relu":
        out = tl.where(input_ > 0, input_, 0)
    elif activation_type == "squared_relu":
        relu_out = tl.where(input_ > 0, input_, 0)
        out = relu_out * relu_out
    elif activation_type == "identity":
        out = input_
    else:
        tl.static_assert(False, activation_type)

    if gated:
        other = tl.load(input_ptr + n_cols, mask=mask)
        out = out * other

    tl.store(output_ptr + output_offsets, out, mask=mask)


@triton_jit()
def triton_mlp_activation_backward_kernel(
    grad_output_ptr,
    grad_input_ptr,
    input_ptr,
    output_ptr,
    gated: tl_constexpr,
    activation_type: tl_constexpr,
    recompute: tl_constexpr,
    n_cols: tl_constexpr,
    block_size: tl_constexpr,
):
    # TODO: Int64 ptr only if needed?
    row_idx = tl.program_id(0).to(tl.int64)
    columns = tl.program_id(1) * block_size + tl.arange(0, block_size)

    output_offsets = n_cols * row_idx + columns
    input_offsets = 2 * n_cols * row_idx + columns if gated else output_offsets

    input_ptr = input_ptr + input_offsets
    grad_input_ptr = grad_input_ptr + input_offsets

    mask = columns < n_cols

    input_ = tl.load(input_ptr, mask=mask).to(tl.float32)
    output_grad = tl.load(grad_output_ptr + output_offsets, mask=mask).to(tl.float32)

<<<<<<< HEAD
    if activation_type == _TritonActivationType.gelu_pytorch_tanh:
=======
    # Triton doesn't like enums, so we use str instead of ActivationType.
    if activation_type == "gelu":
>>>>>>> 04dcf095
        tanh_input = 0.79788456 * input_ * (1 + 0.044715 * input_ * input_)
        tanh = 1 - 2 / (1 + tl.exp(2 * tanh_input))
        grad = 0.5 * input_ * ((1 - tanh * tanh) * (0.79788456 + 0.1070322243 * input_ * input_)) + 0.5 * (1 + tanh)
        if gated or recompute:
            out = input_ * 0.5 * (1.0 + tanh)
    elif activation_type == "silu":
        exp = tl.exp(-input_)
        sigma = 1 / (1 + exp)
        grad = sigma * sigma + (1 + input_) / (2 + exp + 1 / exp)
        if gated or recompute:
            out = input_ * sigma
    elif activation_type == "relu":
        grad = tl.where(input_ > 0, 1, 0)
        if gated or recompute:
            out = tl.where(input_ > 0, input_, 0)
    elif activation_type == "squared_relu":
        relu_out = tl.where(input_ > 0, input_, 0)
        grad = 2 * relu_out
        if gated or recompute:
            out = relu_out * relu_out
    elif activation_type == "identity":
        grad = 1
        if gated or recompute:
            out = input_
    else:
        tl.static_assert(False, activation_type)

    if gated:
        other = tl.load(input_ptr + n_cols, mask=mask)
        tl.store(grad_input_ptr, grad * other * output_grad, mask=mask)
        tl.store(grad_input_ptr + n_cols, out * output_grad, mask=mask)  # noqa
        out = out * other
    else:
        tl.store(grad_input_ptr, grad * output_grad, mask=mask)

    if recompute:
        tl.store(output_ptr + output_offsets, out, mask=mask)  # noqa


def triton_mlp_activation_forward(
    input_: torch.Tensor,
    gated: bool,
    activation_type: ActivationType,
):
    # TODO: Improve assumptions.
    assert input_.is_contiguous()

    n_cols = input_.size(-1) // (2 if gated else 1)
    output = input_.new_empty(input_.shape[:-1] + (n_cols,))

    triton_mlp_activation_forward_kernel[
        (output.numel() // n_cols, math.ceil(n_cols / TritonConfig.POINTWISE_BLOCK_SIZE))
    ](
        input_,
        output,
        gated=gated,  # noqa
        activation_type=activation_type.value,  # noqa
        n_cols=n_cols,  # noqa
        block_size=TritonConfig.POINTWISE_BLOCK_SIZE,
    )
    return output, (input_, gated, activation_type)


def triton_mlp_activation_backward(grad_output: torch.Tensor, context: tuple, recompute: bool = False):
    # TODO: Improve assumptions.
    assert grad_output.is_contiguous()

    input_, gated, activation_type = context
    grad_input = torch.empty_like(input_)
    output = torch.empty_like(grad_output) if recompute else None

    n_cols = grad_output.size(-1)

    triton_mlp_activation_backward_kernel[
        (grad_output.numel() // n_cols, math.ceil(n_cols / TritonConfig.POINTWISE_BLOCK_SIZE))
    ](
        grad_output,
        grad_input,
        input_,
        output,
        gated=gated,
        activation_type=activation_type,
        recompute=recompute,  # noqa
        n_cols=n_cols,  # noqa
        block_size=TritonConfig.POINTWISE_BLOCK_SIZE,
    )
    return grad_input, output


triton_mlp_activation_autograd = wrap_forward_backward(triton_mlp_activation_forward, triton_mlp_activation_backward)


def torch_mlp_activation(
    input_: torch.Tensor,
    gated: bool,
    activation_type: ActivationType,
) -> torch.Tensor:
    if gated:
        x1, x2 = input_.chunk(2, dim=-1)
        return activation_type.activation_fn(x1) * x2
    else:
        return activation_type.activation_fn(input_)


def mlp_forward(
    input_: torch.Tensor,
    scores: torch.Tensor | None,
    weight_1: torch.Tensor,
    bias_1: torch.Tensor | None,
    weight_2: torch.Tensor,
    bias_2: torch.Tensor | None,
    gated: bool,
    activation_type: ActivationType,
    group: ProcessGroup | None,
    sequence_parallel: bool,
    training: bool = True,
    recompute_level: MLPRecomputeLevel = MLPRecomputeLevel.none,
    transposed_layer_2_weight: bool = False,
    sparse_map: SparseMap | None = None,
) -> tuple[torch.Tensor, list[typing.Any] | None]:
    # Sparse copy
    input_shape = input_.shape
    intermediate_0 = input_ if sparse_map is None else copy_dense_to_sparse_forward(input_, sparse_map)[0]

    # Layer 1
    intermediate_1, _ = output_parallel_linear_forward(
        intermediate_0, weight_1, bias_1, group, sequence_parallel, False, sparse_map
    )

    if recompute_level.recompute_sparse_input:
        intermediate_0 = None
    else:
        input_ = None

    # Activation
    if TritonConfig.TRITON_ENABLED:
        intermediate_2, _ = triton_mlp_activation_forward(intermediate_1, gated, activation_type)
    else:
        do_grad = training and not recompute_level.recompute_activation
        with torch.set_grad_enabled(do_grad):
            intermediate_2 = torch_mlp_activation(
                intermediate_1.detach().requires_grad_(do_grad), gated, activation_type
            )
    if recompute_level.recompute_layer_1:
        intermediate_1 = None

    # Layer 2
    intermediate_3, _ = input_parallel_linear_forward(
        intermediate_2,
        weight_2,
        bias_2,
        group,
        sequence_parallel,
        transposed_layer_2_weight,
        sparse_map,
    )

    # Context
    if recompute_level.recompute_activation or not training:
        intermediate_2 = None

    # Sparse copy
    if sparse_map is None:
        output = intermediate_3
        intermediate_3 = None
    else:
        output, _ = copy_sparse_to_dense_forward(intermediate_3, scores, sparse_map)

    context = (
        [
            input_,
            scores,
            intermediate_0,
            intermediate_1,
            intermediate_2,
            intermediate_3,
            weight_1,
            bias_1,
            weight_2,
            bias_2,
            gated,
            activation_type,
            group,
            sequence_parallel,
            transposed_layer_2_weight,
            sparse_map,
            input_shape,
        ]
        if training
        else None
    )
    return output, context


def mlp_backward(grad_output: torch.Tensor, context: list[typing.Any]) -> tuple[torch.Tensor, torch.Tensor]:
    (
        input_,
        scores,
        intermediate_0,
        intermediate_1,
        intermediate_2,
        intermediate_3,
        weight_1,
        bias_1,
        weight_2,
        bias_2,
        gated,
        activation_type,
        group,
        sequence_parallel,
        transposed_layer_2_weight,
        sparse_map,
        input_shape,
    ) = context
    context.clear()

    # Sparse copy
    if sparse_map is None:
        grad_scores = None
    else:
        grad_output, grad_scores = copy_sparse_to_dense_backward(grad_output, (sparse_map, intermediate_3, scores))

    # Gather sequence-parallel slices (non-overlapped; from input_parallel_backward)
    if sequence_parallel:
        grad_output = gather_op(grad_output, group, dim=0)

    # Layer 2 input grad
    weight_2_t = maybe_transpose(weight_2, transposed_layer_2_weight)
    if sparse_map is None:
        grad_intermediate_2 = grad_output.matmul(weight_2_t)
    else:
        grad_intermediate_2 = output_sparse_matmul(grad_output, weight_2_t, sparse_map)

    # Sparse input recomputation
    if intermediate_0 is None:
        intermediate_0 = input_ if sparse_map is None else copy_dense_to_sparse_forward(input_, sparse_map)[0]

    # Layer 1 recomputation
    if intermediate_1 is None:
        intermediate_1 = output_parallel_linear_forward(
            intermediate_0, weight_1, bias_1, group, sequence_parallel, False, sparse_map
        )[0]

    # Activation recomputation and/or backward
    if TritonConfig.TRITON_ENABLED:
        grad_intermediate_1, intermediate_2_ = triton_mlp_activation_backward(
            grad_intermediate_2, (intermediate_1, gated, activation_type), intermediate_2 is None
        )
    else:
        if intermediate_2 is None:
            with torch.set_grad_enabled(True):
                intermediate_2_ = torch_mlp_activation(
                    intermediate_1.detach().requires_grad_(True), gated, activation_type
                )
        else:
            intermediate_2_ = intermediate_2
        intermediate_2_.backward(grad_intermediate_2)
        grad_intermediate_1 = intermediate_1.grad

    # Layer 2 parameter grad
    del grad_intermediate_2, intermediate_1
    update_linear_gradients(
        intermediate_2_ if intermediate_2 is None else intermediate_2,
        weight_2,
        bias_2,
        grad_output,
        transposed_layer_2_weight,
        sparse_map,
    )
    del grad_output, intermediate_2, intermediate_2_

    # Layer 1 backward
    grad_input = output_parallel_linear_backward(
        grad_intermediate_1,
        (intermediate_0, weight_1, bias_1, group, sequence_parallel, False, sparse_map),
    )

    # Sparse copy
    if sparse_map is not None:
        grad_input = copy_dense_to_sparse_backward(grad_input, (sparse_map, input_shape))

    return grad_input, grad_scores


mlp_autograd = wrap_forward_backward(mlp_forward, mlp_backward)


class ChunkWeight(torch.autograd.Function):
    """
    Chunk a weight without letting autograd know about it, i.e., make it believe it's actually separate weights.
    Must be associated with `ChunkWeightPost`.
    TODO: Would be simpler to define custom forward and backward for looped mlp instead?
    """

    @staticmethod
    def forward(
        ctx, input_: torch.Tensor, weight: torch.Tensor, num_chunks: int
    ) -> tuple[torch.Tensor, list[torch.Tensor]]:  # noqa
        with torch.no_grad():
            weight_chunked = weight.chunk(num_chunks)
            grad_buffer_chunked = weight.grad_buffer.chunk(num_chunks)  # noqa
            for weight_chunk, grad_buffer_chunk in zip(weight_chunked, grad_buffer_chunked):
                weight_chunk.requires_grad_(weight.requires_grad)
                weight_chunk.grad_buffer = grad_buffer_chunk
        ctx.weight = weight
        ctx.weight_chunked = weight_chunked
        return input_, weight_chunked  # OK?

    @staticmethod
    def backward(ctx, grad_input: torch.Tensor, dummy) -> tuple[torch.Tensor, None, None]:  # noqa
        for weight_chunk in ctx.weight_chunked:
            # Check for runaway grads.
            assert weight_chunk.grad is None
            # Make sure all grads are computed.
            if weight_chunk.param_grad_is_zero:
                weight_chunk.grad_buffer.zero_()
        return grad_input, None, None


chunk_weight = ChunkWeight.apply


class ChunkWeightPost(torch.autograd.Function):
    """
    Autograd hook with `ChunkWeight` called after all uses of the weight, so gradient accumulation is handled correctly.
    TODO: Would be simpler to define custom forward and backward for looped mlp instead?
    """

    @staticmethod
    def forward(
        ctx, input_: torch.Tensor, weight: torch.Tensor, weight_chunked: tuple[torch.Tensor]
    ) -> torch.Tensor:  # noqa
        ctx.weight, ctx.weight_chunked = weight, weight_chunked
        return input_

    @staticmethod
    def backward(ctx, grad_input: torch.Tensor) -> tuple[torch.Tensor, None, None]:  # noqa
        is_zero = param_get_and_unset_is_zero(ctx.weight)
        for weight_chunk in ctx.weight_chunked:
            weight_chunk.param_grad_is_zero = is_zero
        return grad_input, None, None


chunk_weight_post = ChunkWeightPost.apply


def mlp_autograd_looped(
    hidden_states: torch.Tensor,
    scores: torch.Tensor,
    top_experts: torch.Tensor,
    weight_1: torch.Tensor,
    weight_2: torch.Tensor,
    num_experts: int,
    gated: bool,
    activation_type: ActivationType,
    group: ProcessGroup | None,
    sequence_parallel: bool,
    training: bool = True,
    recompute_level: MLPRecomputeLevel = MLPRecomputeLevel.none,
) -> torch.Tensor:
    # TODO: Needed?
    scores = scores.to(hidden_states.dtype)
    expert_mask = torch.nn.functional.one_hot(top_experts, num_classes=num_experts).permute(2, 1, 0)
    output = torch.zeros_like(hidden_states)

    hidden_states, weight_1_chunked = chunk_weight(hidden_states, weight_1, num_experts)
    hidden_states, weight_2_t_chunked = chunk_weight(hidden_states, weight_2, num_experts)

    for expert_idx, (weight_1_chunk, weight_2_t_chunk) in enumerate(zip(weight_1_chunked, weight_2_t_chunked)):
        row, column = torch.where(expert_mask[expert_idx])
        if column.size(0) > 0:
            output[column] += (
                mlp_autograd(
                    hidden_states[column],
                    None,
                    weight_1_chunk,
                    None,
                    weight_2_t_chunk,
                    None,
                    gated,
                    activation_type,
                    group,
                    sequence_parallel,
                    training,
                    recompute_level,
                    True,
                )
                * scores[column, row, None]
            )

    output = chunk_weight_post(output, weight_2, weight_2_t_chunked)
    output = chunk_weight_post(output, weight_1, weight_1_chunked)

    return output<|MERGE_RESOLUTION|>--- conflicted
+++ resolved
@@ -47,12 +47,7 @@
 
     input_ = tl.load(input_ptr, mask=mask).to(tl.float32)
 
-<<<<<<< HEAD
-    if activation_type == _TritonActivationType.gelu_pytorch_tanh:
-=======
-    # Triton doesn't like enums, so we use str instead of ActivationType.
-    if activation_type == "gelu":
->>>>>>> 04dcf095
+    if activation_type in ["gelu_pytorch_tanh", "gelu"]:
         tanh_input = 0.79788456 * input_ * (1 + 0.044715 * input_ * input_)
         tanh = 1 - 2 / (1 + tl.exp(2 * tanh_input))
         out = input_ * 0.5 * (1.0 + tanh)
@@ -102,12 +97,7 @@
     input_ = tl.load(input_ptr, mask=mask).to(tl.float32)
     output_grad = tl.load(grad_output_ptr + output_offsets, mask=mask).to(tl.float32)
 
-<<<<<<< HEAD
-    if activation_type == _TritonActivationType.gelu_pytorch_tanh:
-=======
-    # Triton doesn't like enums, so we use str instead of ActivationType.
-    if activation_type == "gelu":
->>>>>>> 04dcf095
+    if activation_type in ["gelu_pytorch_tanh", "gelu"]:
         tanh_input = 0.79788456 * input_ * (1 + 0.044715 * input_ * input_)
         tanh = 1 - 2 / (1 + tl.exp(2 * tanh_input))
         grad = 0.5 * input_ * ((1 - tanh * tanh) * (0.79788456 + 0.1070322243 * input_ * input_)) + 0.5 * (1 + tanh)
