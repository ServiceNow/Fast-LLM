--- conflicted
+++ resolved
@@ -93,13 +93,12 @@
     triton = "triton"
 
 
-<<<<<<< HEAD
 class LossFunction(str, enum.Enum):
     cross_entropy = "cross_entropy"
     dpo = "dpo"
-=======
+
+
 class TargetFormat(enum.StrEnum):
     labels = "labels"
     logits = "logits"
-    probabilities = "probabilities"
->>>>>>> 5180937d
+    probabilities = "probabilities"