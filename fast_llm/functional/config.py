import enum
import typing

if typing.TYPE_CHECKING:
    import torch


class TritonConfig:
    # A global switch for triton kernels.
    # TODO: Improve.
    TRITON_ENABLED = True
    TRITON_LINEAR = False
    # A block size of 1024 is usually optimal for large pointwise kernels
    POINTWISE_BLOCK_SIZE = 1024
    MAX_BLOCK_SIZE_BYTES = 65536


class MLPRecomputeLevel(enum.StrEnum):
    none = "none"
    activation = "activation"
    activation_and_input = "activation_and_input"
    full = "full"

    @property
    def recompute_layer_1(self) -> bool:
        return self == MLPRecomputeLevel.full

    @property
    def recompute_activation(self) -> bool:
        return self != MLPRecomputeLevel.none

    @property
    def recompute_sparse_input(self) -> bool:
        return self in (MLPRecomputeLevel.full, MLPRecomputeLevel.activation_and_input)


class ActivationType(enum.StrEnum):
    """
    An enum for the available activation types for the MLP layer.
    """

    gelu = "gelu"
    silu = "silu"
    relu = "relu"
    sigmoid = "sigmoid"
    squared_relu = "squared_relu"
    identity = "identity"

    @property
    def activation_fn(self) -> typing.Callable[["torch.Tensor"], "torch.Tensor"]:
        if not _ACTIVATION_FN_MAP:
            _set_activation_fn_map()
        return _ACTIVATION_FN_MAP[self]

    @property
    def hf_name(self) -> str:
        return _ACTIVATION_HF_NAMES[self]

    @classmethod
    def from_hf_name(cls, hf_name) -> typing.Self:
        return _ACTIVATION_HF_NAMES_INV[hf_name]


def _set_activation_fn_map() -> None:
    import torch
    import torch.nn

    global _ACTIVATION_FN_MAP

    _ACTIVATION_FN_MAP = {
        ActivationType.gelu: lambda x: torch.nn.functional.gelu(x, approximate="tanh"),
        ActivationType.silu: torch.nn.functional.silu,
        ActivationType.relu: torch.nn.functional.relu,
        ActivationType.sigmoid: torch.nn.functional.sigmoid,
        ActivationType.squared_relu: lambda x: torch.pow(torch.nn.functional.relu(x), 2),
        ActivationType.identity: lambda x: x,
    }


_ACTIVATION_FN_MAP: dict[ActivationType, typing.Callable[["torch.Tensor"], "torch.Tensor"]] = {}

_ACTIVATION_HF_NAMES = {
    ActivationType.gelu: "gelu_pytorch_tanh",
    ActivationType.silu: "silu",
    ActivationType.relu: "relu",
    ActivationType.squared_relu: "relu2",
    ActivationType.identity: "identity",
    ActivationType.sigmoid: "sigmoid",
}
_ACTIVATION_HF_NAMES_INV = {value: key for key, value in _ACTIVATION_HF_NAMES.items()}
<<<<<<< HEAD
# gelu and gelu_pytorch_tanh both map to our standard gelu
=======
>>>>>>> f5ad7ee4
_ACTIVATION_HF_NAMES_INV["gelu"] = ActivationType.gelu

MAX_DROPLESS_BLOCK_SIZE_ROW = 128


class CrossEntropyImpl(str, enum.Enum):
    auto = "auto"
    torch = "torch"
    fused = "fused"
    triton = "triton"


class DistillationLossImpl(str, enum.Enum):
    reverse_kl = "reverse_kl"
    cross_entropy = "cross_entropy"


class TargetFormat(enum.StrEnum):
    labels = "labels"
    logits = "logits"
    probabilities = "probabilities"<|MERGE_RESOLUTION|>--- conflicted
+++ resolved
@@ -88,10 +88,6 @@
     ActivationType.sigmoid: "sigmoid",
 }
 _ACTIVATION_HF_NAMES_INV = {value: key for key, value in _ACTIVATION_HF_NAMES.items()}
-<<<<<<< HEAD
-# gelu and gelu_pytorch_tanh both map to our standard gelu
-=======
->>>>>>> f5ad7ee4
 _ACTIVATION_HF_NAMES_INV["gelu"] = ActivationType.gelu
 
 MAX_DROPLESS_BLOCK_SIZE_ROW = 128
