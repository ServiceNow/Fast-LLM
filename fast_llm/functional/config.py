import enum
import typing

if typing.TYPE_CHECKING:
    import torch


class TritonConfig:
    # A global switch for triton kernels.
    # TODO: Improve.
    TRITON_ENABLED = True
    TRITON_LINEAR = False
    # A block size of 1024 is usually optimal for large pointwise kernels
    POINTWISE_BLOCK_SIZE = 1024
    MAX_BLOCK_SIZE_BYTES = 65536


class MLPRecomputeLevel(enum.StrEnum):
    none = "none"
    activation = "activation"
    activation_and_input = "activation_and_input"
    full = "full"

    @property
    def recompute_layer_1(self) -> bool:
        return self == MLPRecomputeLevel.full

    @property
    def recompute_activation(self) -> bool:
        return self != MLPRecomputeLevel.none

    @property
    def recompute_sparse_input(self) -> bool:
        return self in (MLPRecomputeLevel.full, MLPRecomputeLevel.activation_and_input)


class ActivationType(enum.StrEnum):
    """
    An enum for the available activation types for the MLP layer.
    """

    gelu = "gelu"
    silu = "silu"
    relu = "relu"
    squared_relu = "squared_relu"
    identity = "identity"

    @property
    def activation_fn(self) -> typing.Callable[["torch.Tensor"], "torch.Tensor"]:
        if not _ACTIVATION_FN_MAP:
            _set_activation_fn_map()
        return _ACTIVATION_FN_MAP[self]

    @property
    def hf_name(self) -> str:
        return _ACTIVATION_HF_NAMES[self]

    @classmethod
    def from_hf_name(cls, hf_name) -> typing.Self:
        return _ACTIVATION_HF_NAMES_INV[hf_name]


def _set_activation_fn_map() -> None:
    import torch
    import torch.nn

    global _ACTIVATION_FN_MAP

    _ACTIVATION_FN_MAP = {
        ActivationType.gelu: lambda x: torch.nn.functional.gelu(x, approximate="tanh"),
        ActivationType.silu: torch.nn.functional.silu,
        ActivationType.relu: torch.nn.functional.relu,
        ActivationType.squared_relu: lambda x: torch.pow(torch.nn.functional.relu(x), 2),
        ActivationType.identity: lambda x: x,
    }


_ACTIVATION_FN_MAP: dict[ActivationType, typing.Callable[["torch.Tensor"], "torch.Tensor"]] = {}

_ACTIVATION_HF_NAMES = {
    ActivationType.gelu: "gelu_pytorch_tanh",
    ActivationType.silu: "silu",
    ActivationType.relu: "relu",
    ActivationType.squared_relu: "relu2",
    ActivationType.identity: "identity",
}
<<<<<<< HEAD
_ACTIVATION_HF_NAMES_INV = {value: key for key, value in _ACTIVATION_HF_NAMES.items()}
_ACTIVATION_HF_NAMES_INV["gelu"] = ActivationType.gelu
=======
# gelu and gelu_pytorch_tanh both map to our standard gelu
_ACTIVATION_HF_NAMES_INV = {
    "gelu": ActivationType.gelu,
    "gelu_pytorch_tanh": ActivationType.gelu,
    "silu": ActivationType.silu,
    "relu": ActivationType.relu,
    "relu2": ActivationType.squared_relu,
    "identity": ActivationType.identity,
}
>>>>>>> 98b6283c

MAX_DROPLESS_BLOCK_SIZE_ROW = 128


class CrossEntropyImpl(str, enum.Enum):
    auto = "auto"
    torch = "torch"
    fused = "fused"
    triton = "triton"


class DistillationLossImpl(str, enum.Enum):
    reverse_kl = "reverse_kl"
    cross_entropy = "cross_entropy"


class TargetFormat(enum.StrEnum):
    labels = "labels"
    logits = "logits"
    probabilities = "probabilities"<|MERGE_RESOLUTION|>--- conflicted
+++ resolved
@@ -84,10 +84,6 @@
     ActivationType.squared_relu: "relu2",
     ActivationType.identity: "identity",
 }
-<<<<<<< HEAD
-_ACTIVATION_HF_NAMES_INV = {value: key for key, value in _ACTIVATION_HF_NAMES.items()}
-_ACTIVATION_HF_NAMES_INV["gelu"] = ActivationType.gelu
-=======
 # gelu and gelu_pytorch_tanh both map to our standard gelu
 _ACTIVATION_HF_NAMES_INV = {
     "gelu": ActivationType.gelu,
@@ -97,7 +93,6 @@
     "relu2": ActivationType.squared_relu,
     "identity": ActivationType.identity,
 }
->>>>>>> 98b6283c
 
 MAX_DROPLESS_BLOCK_SIZE_ROW = 128
 
