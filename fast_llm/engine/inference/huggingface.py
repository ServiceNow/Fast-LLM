import os
import pathlib
import typing

import torch
import transformers.generation.utils
import transformers.modeling_outputs

from fast_llm.engine.checkpoint.config import CheckpointLoadConfig, FastLLMCheckpointFormat
from fast_llm.engine.inference.config import HuggingfaceModelConfig
from fast_llm.engine.inference.runner import InferenceRunner
from fast_llm.engine.multi_stage.config import StageMode
from fast_llm.engine.multi_stage.fast_llm_model import FastLLMModel
from fast_llm.engine.schedule.runner import ScheduleRunner
<<<<<<< HEAD
=======
from fast_llm.utils import Assert
>>>>>>> e22eda9f


class HuggingfacePreTrainedModel(transformers.PreTrainedModel):
    config_class: typing.ClassVar[type[HuggingfaceModelConfig]] = HuggingfaceModelConfig
    runner_class: typing.ClassVar[type[InferenceRunner]] = InferenceRunner
    config: HuggingfaceModelConfig
    # base_model_prefix = ""
    # _no_split_modules = None
    # _supports_cache_class = False
    # _tied_weights_keys = []

    def __init__(
        self,
        fast_llm_model: FastLLMModel,
        config: HuggingfaceModelConfig | None = None,
        runner: ScheduleRunner | None = None,
        **kwargs,
    ):
        if config is None:
            config = self.config_class(fast_llm_model.config)

        assert self.runner_class.model_class.config_class is config.model_config_class
        assert config.fast_llm_config is fast_llm_model.config
        assert isinstance(config, self.config_class)

        # The HF constructor performs a deep copy of the config,
        # but config.fast_llm_config may contain non-picklable items like process groups.
        # Temporarily remove it before the call and restore it afterward.
        fast_llm_config = config.fast_llm_config
        config.fast_llm_config = None
        super().__init__(config, **kwargs)
        config.fast_llm_config = fast_llm_config

        self._inference_runner = self.runner_class(fast_llm_model, runner)

        # A model can be created from pretrained which set it up in the current HF wrapper api
        # or set existing model which  also must be setup, so, do not accept not setup model
        assert fast_llm_model.is_setup

        # We only support data parallel for now
        assert (
            fast_llm_model.distributed.config.model_parallel == 1
            and fast_llm_model.distributed.config.sequence_data_parallel == 1
        )

<<<<<<< HEAD
=======
        self._inference_runner = self.runner_class(fast_llm_model, runner)

        # A model can be created from pretrained which set it up in the current HF wrapper api
        # or set existing model which  also must be setup, so, do not accept not setup model
        assert fast_llm_model.is_setup

        # We only support data parallel for now
        Assert.eq(fast_llm_model.distributed.config.model_parallel, 1)
        Assert.eq(fast_llm_model.distributed.config.sequence_data_parallel, 1)

>>>>>>> e22eda9f
        self._inference_runner.setup()

        # Transformers needs to be able to inspect the base model.
        self.fast_llm_base_model = fast_llm_model.base_model

        with transformers.modeling_utils.no_init_weights():
            self.post_init()

    def forward(
        self,
        input_ids: torch.Tensor | None = None,
        attention_mask: torch.Tensor | None = None,
        position_ids: torch.Tensor | None = None,
        past_key_values=None,
        inputs_embeds: torch.FloatTensor | None = None,
        labels: torch.LongTensor | None = None,
        use_cache: bool | None = None,
        output_attentions: bool | None = None,
        output_hidden_states: bool | None = None,
        return_dict: bool | None = None,
    ) -> tuple | transformers.modeling_outputs.CausalLMOutputWithPast:
        # Meant to be overridden in derived classes
        raise NotImplementedError()

    @classmethod
    def from_pretrained(
        cls,
        pretrained_model_name_or_path: str | os.PathLike | CheckpointLoadConfig,
        *updates: dict[str | tuple[str, ...], typing.Any],
        optimizer_state_names: tuple[str, ...] | None = None,
        # setup: bool = True,
        mode: StageMode = StageMode.training,
        use_cpu: bool = False,
        stage_filter: set | None = None,
        **kwargs,
    ) -> typing.Self:
        # Pretrained config.
        if not isinstance(pretrained_model_name_or_path, CheckpointLoadConfig):
            pretrained_model_name_or_path = CheckpointLoadConfig(
                path=pathlib.Path(pretrained_model_name_or_path),
                format=FastLLMCheckpointFormat,
            )

        # Create the model
        # always set up model and crate distributed instance internally for now
        fast_llm_model = cls.runner_class.model_class.from_pretrained(
            pretrained_model_name_or_path,
            *updates,
            optimizer_state_names=optimizer_state_names,
            setup=True,
            mode=mode,
            use_cpu=use_cpu,
            stage_filter=stage_filter,
        )

        return cls(fast_llm_model, **kwargs)

    def _init_weights(self, module) -> None:
        raise NotImplementedError(module)


class HuggingfaceBaseModelForCausalLM(HuggingfacePreTrainedModel, transformers.generation.utils.GenerationMixin):
<<<<<<< HEAD
    pass
=======
    def forward(
        self,
        input_ids: torch.Tensor | None = None,
        attention_mask: torch.Tensor | None = None,
        position_ids: torch.Tensor | None = None,
        past_key_values=None,
        inputs_embeds: torch.FloatTensor | None = None,
        labels: torch.LongTensor | None = None,
        use_cache: bool | None = None,
        output_attentions: bool | None = None,
        output_hidden_states: bool | None = None,
        return_dict: bool | None = None,
    ) -> tuple | transformers.modeling_outputs.CausalLMOutputWithPast:
        # Meant to be overridden in derived classes
        raise NotImplementedError()
>>>>>>> e22eda9f
<|MERGE_RESOLUTION|>--- conflicted
+++ resolved
@@ -12,10 +12,7 @@
 from fast_llm.engine.multi_stage.config import StageMode
 from fast_llm.engine.multi_stage.fast_llm_model import FastLLMModel
 from fast_llm.engine.schedule.runner import ScheduleRunner
-<<<<<<< HEAD
-=======
 from fast_llm.utils import Assert
->>>>>>> e22eda9f
 
 
 class HuggingfacePreTrainedModel(transformers.PreTrainedModel):
@@ -56,24 +53,9 @@
         assert fast_llm_model.is_setup
 
         # We only support data parallel for now
-        assert (
-            fast_llm_model.distributed.config.model_parallel == 1
-            and fast_llm_model.distributed.config.sequence_data_parallel == 1
-        )
-
-<<<<<<< HEAD
-=======
-        self._inference_runner = self.runner_class(fast_llm_model, runner)
-
-        # A model can be created from pretrained which set it up in the current HF wrapper api
-        # or set existing model which  also must be setup, so, do not accept not setup model
-        assert fast_llm_model.is_setup
-
-        # We only support data parallel for now
         Assert.eq(fast_llm_model.distributed.config.model_parallel, 1)
         Assert.eq(fast_llm_model.distributed.config.sequence_data_parallel, 1)
 
->>>>>>> e22eda9f
         self._inference_runner.setup()
 
         # Transformers needs to be able to inspect the base model.
@@ -81,22 +63,6 @@
 
         with transformers.modeling_utils.no_init_weights():
             self.post_init()
-
-    def forward(
-        self,
-        input_ids: torch.Tensor | None = None,
-        attention_mask: torch.Tensor | None = None,
-        position_ids: torch.Tensor | None = None,
-        past_key_values=None,
-        inputs_embeds: torch.FloatTensor | None = None,
-        labels: torch.LongTensor | None = None,
-        use_cache: bool | None = None,
-        output_attentions: bool | None = None,
-        output_hidden_states: bool | None = None,
-        return_dict: bool | None = None,
-    ) -> tuple | transformers.modeling_outputs.CausalLMOutputWithPast:
-        # Meant to be overridden in derived classes
-        raise NotImplementedError()
 
     @classmethod
     def from_pretrained(
@@ -136,9 +102,6 @@
 
 
 class HuggingfaceBaseModelForCausalLM(HuggingfacePreTrainedModel, transformers.generation.utils.GenerationMixin):
-<<<<<<< HEAD
-    pass
-=======
     def forward(
         self,
         input_ids: torch.Tensor | None = None,
@@ -153,5 +116,4 @@
         return_dict: bool | None = None,
     ) -> tuple | transformers.modeling_outputs.CausalLMOutputWithPast:
         # Meant to be overridden in derived classes
-        raise NotImplementedError()
->>>>>>> e22eda9f
+        raise NotImplementedError()