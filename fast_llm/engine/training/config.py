--- conflicted
+++ resolved
@@ -7,17 +7,10 @@
 
 from fast_llm.config import (
     Config,
-<<<<<<< HEAD
-    Configurable,
-    Field,
-    FieldHint,
-    FieldUpdate,
-=======
     Field,
     FieldHint,
     FieldUpdate,
     NoAutoValidate,
->>>>>>> 929c1cf9
     check_field,
     config_class,
     skip_valid_if_none,
