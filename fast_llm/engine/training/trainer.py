--- conflicted
+++ resolved
@@ -604,12 +604,3 @@
         iteration = self._run.broadcast_int(iteration)
         return iteration if iteration >= 0 else None
 
-<<<<<<< HEAD
-    def _get_reference_model_preprocessor(self, name: str, inference_runner: InferenceRunner) -> Preprocessor:
-        raise NotImplementedError()
-=======
-    @abc.abstractmethod
-    def get_tflops(self, phase: PhaseType, elapsed_time_per_iteration) -> tuple[int, int]:
-        # TODO: Do in model, automate/generalize, get other stats
-        pass
->>>>>>> f08ac901
