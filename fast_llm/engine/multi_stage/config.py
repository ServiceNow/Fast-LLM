--- conflicted
+++ resolved
@@ -30,11 +30,7 @@
 from fast_llm.utils import Assert
 
 if typing.TYPE_CHECKING:
-<<<<<<< HEAD
-    from fast_llm.engine.inference.model import HuggingfaceBaseModelForCausalLM
-=======
-    from fast_llm.engine.inference.huggingface import HuggingfacePreTrainedModel
->>>>>>> f08ac901
+    from fast_llm.engine.inference.huggingface import HuggingfaceBaseModelForCausalLM
     from fast_llm.engine.multi_stage.fast_llm_model import FastLLMModel
 
 logger = logging.getLogger(__name__)
