import enum
import logging
import typing

import packaging.version

from fast_llm import __version__
from fast_llm.config import (
    Config,
    Field,
    FieldHint,
    NoAutoValidate,
    UpdateType,
    ValidationError,
    check_field,
    config_class,
    skip_valid_if_none,
)
from fast_llm.engine.base_model.config import BaseModelConfig
from fast_llm.engine.checkpoint.config import (
    CheckpointFormat,
    CheckpointHandler,
    CheckpointLoadConfig,
    CheckpointLoadMetadataConfig,
    CheckpointSaveMetadataConfig,
    DistributedCheckpointFormat,
    FastLLMCheckpointFormat,
)
from fast_llm.engine.distributed.config import DistributedConfig
from fast_llm.utils import Assert

if typing.TYPE_CHECKING:
    from fast_llm.engine.inference.model import HuggingfacePreTrainedModel
    from fast_llm.engine.multi_stage.fast_llm_model import FastLLMModel

logger = logging.getLogger(__name__)


class StageMode(str, enum.Enum):
    # Allow forward and backward passes and optimizer.
    # TODO: Add mode for forward and backward but not optimizer?
    training = "training"
    # Allow forward pass but not backward.
    inference = "inference"
    # Load the model but can't run it.
    weights = "weights"
    # Don't load the model.
    off_device = "off_device"

    @property
    def support_forward(self) -> bool:
        return self in (StageMode.training, StageMode.inference)

    @property
    def support_backward(self) -> bool:
        return self == StageMode.training

    @property
    def support_training(self) -> bool:
        return self == StageMode.training

    @property
    def on_device(self) -> bool:
        return self != StageMode.off_device


@config_class()
class StageConfig(Config):
    full_precision_gradients: bool = Field(
        default=True,
        desc="Reduce and accumulate gradients in fp32 to improve numerical stability.",
        hint=FieldHint.optional,
    )
    store_frozen_weights_in_optimization_precision: bool = Field(
        # TODO: Implement and set default to False
        default=True,
        desc="Store frozen weights in full precision even if not not needed."
        "Allows preserving the precision for saved checkpoints,"
        " at the cost of memory and compute (copy) overheads.",
        hint=FieldHint.optional,
    )
    debug_layer_outputs: int = Field(
        default=0,
        desc="Log the output of each layer.",
        hint=FieldHint.logging,
        valid=check_field(Assert.geq, 0),
    )
    debug_layer_gradients: int = Field(
        default=0,
        desc="Log the (input) gradients of each layer.",
        hint=FieldHint.logging,
        valid=check_field(Assert.geq, 0),
    )
    debug_param_init: int = Field(
        default=0,
        desc="Log the parameters after initialization.",
        hint=FieldHint.logging,
        valid=check_field(Assert.geq, 0),
    )
    debug_param_gradients: int = Field(
        default=0,
        desc="Log the gradient shard after reduction.",
        hint=FieldHint.logging,
        valid=check_field(Assert.geq, 0),
    )
    debug_all_param_gradients: int = Field(
        default=0,
        desc="Log each parameter gradient after reduction.",
        hint=FieldHint.logging,
        valid=check_field(Assert.geq, 0),
    )
    debug_param_update: int = Field(
        default=0,
        desc="Log the parameters after update.",
        hint=FieldHint.logging,
        valid=check_field(Assert.geq, 0),
    )
    debug_global_tensors: bool = Field(
        default=True,
        desc="Reconstruct global tensors for debug logs (slow, uses lots of memory, does not concat sequential micro-batches).",
        hint=FieldHint.logging,
    )
    debug_activation_memory: bool = Field(
        default=False,
        desc="Log memory usage after each layer.",
        hint=FieldHint.logging,
    )
    # TODO: Option to check each n steps (by default?)
    debug_tensor_parallel: bool = Field(
        default=False,
        desc="Check for tensor-parallel desyncs and log an error if a desync is found. High overhead",
        hint=FieldHint.logging,
    )
    compile_all: bool = Field(
        default=False,
        desc="Compile the whole model using torch.compile.",
        hint=FieldHint.expert,
    )


@config_class()
class MultiStageConfig(StageConfig):
    layers_per_stage: float = Field(
        default=1.0,
        desc="Number of layers to include in each Fast LLM stage.",
        hint=FieldHint.performance,
        valid=check_field(Assert.gt, 0),
    )
    # TODO: multiple base stages per pp stage?
    stages_per_pipeline_stage: int = Field(
        default=1,
        desc="Number of Fast LLM stages on each pipeline stage.",
        hint=FieldHint.wip,
        valid=check_field(Assert.eq, 1),
    )
    num_weight_buffers: int | None = Field(
        default=None,
        desc="Number of stage buffer for weights. Normally set through the ZeRO stage.",
        hint=FieldHint.expert,
        valid=skip_valid_if_none(check_field(Assert.geq, 1)),
    )
    num_grad_buffers: int | None = Field(
        default=None,
        desc="Number of stage buffer for gradients. Normally set through the ZeRO stage.",
        hint=FieldHint.expert,
        valid=skip_valid_if_none(check_field(Assert.geq, 1)),
    )
    zero_stage: int | None = Field(
        default=None,
        desc="The ZeRO stage.",
        hint=FieldHint.performance,
    )
    # TODO: Implement
    pipeline_delay: float = Field(
        default=0.0,
        desc="Estimated delay (in steps) for data to go around the pipeline, used to improve pipeline-parallel network overlap. Currently unused",
        hint=FieldHint.expert,
        valid=check_field(Assert.geq, 0),
    )
    # TODO: Implement these
    # activation_checkpoint:bool=False
    # Log the output of each stage.
    # debug_stage_outputs: int = 0
    # Log the (input) gradients of each stage.
    # debug_stage_gradients: int = 0

    def _validate(self) -> None:
        super()._validate()
        if self.zero_stage is not None:
            with self._set_implicit_default():
                Assert.in_range_incl(self.zero_stage, 1, 3)
                if self.zero_stage >= 2:
                    self.num_grad_buffers = 2
                if self.zero_stage >= 3:
                    self.num_weight_buffers = 2
        if self.num_grad_buffers is not None:
            Assert.geq(self.num_grad_buffers, 1)
        if self.num_weight_buffers is not None:
            Assert.geq(self.num_weight_buffers, 1)


# TODO: Does this matter? Best value?
SHARD_PAD_TO_MULTIPLE = 32


@config_class()
class FastLLMModelConfig(Config):
    _abstract = True
    checkpoint_formats: typing.ClassVar[tuple[type[CheckpointFormat], ...]] = (
        DistributedCheckpointFormat,
        FastLLMCheckpointFormat,
    )
    model_name: typing.ClassVar[str]
    base_model: BaseModelConfig = Field(
        default_factory=BaseModelConfig, desc="Configuration for the base model.", hint=FieldHint.core
    )
    multi_stage: MultiStageConfig = Field(
        default_factory=MultiStageConfig,
        desc="Configuration for the stage breakdown of the model.",
        hint=FieldHint.core,
    )
    distributed: DistributedConfig = Field(
        default_factory=DistributedConfig, desc="Distributed configuration.", hint=FieldHint.core
    )

    @classmethod
    def __fast_llm_serialize__(cls) -> str:
        return cls.model_name

    @classmethod
    def get_checkpoint_format(cls, format: type[CheckpointFormat] | str) -> type[CheckpointFormat]:
        if isinstance(format, type) and issubclass(format, CheckpointFormat):
            format_ = cls.get_checkpoint_format(format.name)
            Assert.is_(format, format_)
            return format_
        for format_ in cls.checkpoint_formats:
            if format_.name == format:
                return format_
        raise ValueError(f"Checkpoint format {format} not supported for model {cls.model_name}")

    @classmethod
    def get_checkpoint_handler_class(cls, format: type[CheckpointFormat] | str) -> type[CheckpointHandler]:
        return cls.get_checkpoint_format(format).get_handler_class()

    @classmethod
    def get_model_class(cls) -> type["FastLLMModel"]:
        raise NotImplementedError

    @classmethod
    def get_huggingface_model_class(cls) -> type["HuggingfacePreTrainedModel"]:
        raise NotImplementedError

    @classmethod
    def get_base_model_config_class(cls) -> type[BaseModelConfig]:
        return cls.get_field("base_model").type

    @classmethod
    def from_pretrained(
        cls, pretrained: CheckpointLoadMetadataConfig, *updates: Config | dict[str | tuple[str, ...], typing.Any]
    ) -> typing.Self:
        return cls.from_dict(cls.load_metadata(pretrained).config, *updates, update_type=UpdateType.update)

    @classmethod
    def load_metadata(cls, config: CheckpointLoadMetadataConfig) -> "CheckpointMetadata":
        assert config.path is not None
        with NoAutoValidate():
            metadata = config.format.get_handler_class().load_metadata(config)
        try:
            metadata.validate()
        except ValidationError:
            metadata.to_logs(log_fn=logger.error, title="Loaded metadata")
            raise ValueError(f"Validation failed for checkpoint metadata. See logs above for details.")
        Assert.eq(metadata.model, cls)
        return metadata

    def to_metadata(self, config: CheckpointSaveMetadataConfig, **kwargs) -> "CheckpointMetadata":
        return CheckpointMetadata(
            fast_llm_version=__version__,
            model=self.__class__,
            format=config.format,
            config=self,
            **kwargs,
        )

    def save_metadata(self, config: CheckpointSaveMetadataConfig, **kwargs) -> None:
        self.get_checkpoint_handler_class(config.format).save_metadata(config, self.to_metadata(config, **kwargs))


@config_class()
class PretrainedFastLLMModelConfig(Config):
    # TODO: Generalize data, schedule, logging, etc.
    _abstract = True
    # This configs may be overridden with the pretrained config during validation, so we should be careful about accessing them before.
    model: FastLLMModelConfig = Field(
        default_factory=FastLLMModelConfig, desc="Configuration for the Fast-LLM model.", hint=FieldHint.core
    )
    pretrained: CheckpointLoadConfig = Field(
        default_factory=CheckpointLoadConfig,
        desc="Configuration for loading the configuration and state of a pretrained model.",
        hint=FieldHint.feature,
    )

    def _validate(self) -> None:
        assert self.model is not None
        self.pretrained.setup(self.model)
        self.pretrained.validate()
        if self.pretrained.path is not None:
<<<<<<< HEAD
            with NoAutoValidate():
                self.model = self.model.from_pretrained(self.pretrained, default=self.model)
=======
            self.model = self.model.from_pretrained(self.pretrained, self.model)
>>>>>>> 368a6bf0
        self._setup()
        super()._validate()

    def _setup(self) -> None:
        # An opportunity to do things once the actual model config is known, but before validating the config.
        pass


@config_class
class CheckpointMetadata(Config):
    # TODO: Make entries more flexible?
    #  I.e.. model / format / usage (ex. training) - specific entries instead of a generic metadata?
    fast_llm_version: packaging.version.Version = Field(
        default=__version__,
        desc="The Fast-LLM version this checkpoint was saved with.",
        hint=FieldHint.core,
    )
    # TODO: Model-specific versioning?
    model: type[FastLLMModelConfig] = Field(
        default=None,
        desc="The name of the model saved in this checkpoint (ex. gpt).",
        hint=FieldHint.core,
    )
    format: type[CheckpointFormat] = Field(
        default=None,
        desc="The format this checkpoint was saved in.",
        hint=FieldHint.core,
    )
    config: FastLLMModelConfig = Field(
        default_factory=FastLLMModelConfig,
        desc="The Fast-LLM model configuration for the saved model.",
        hint=FieldHint.core,
    )
    shards: list[str] = Field(
        default_factory=list,
        desc="The name of the model shards saved in this checkpoint.",
        hint=FieldHint.optional,
    )
    # TODO: Anything not included here.
    metadata: dict = Field(
        default_factory=dict,
        desc="Additional information for this checkpoint.",
        hint=FieldHint.optional,
    )

    def _validate(self) -> None:
        if isinstance(self.fast_llm_version, str):
            self.fast_llm_version = packaging.version.Version(self.fast_llm_version)

        self.format = self.model.get_checkpoint_format(self.format)
        super()._validate()
        if self.fast_llm_version.major != 0 or self.fast_llm_version.minor not in (0, 1, 2):
            raise ValueError(f"Invalid checkpoint version: {self.fast_llm_version}")
        Assert.eq(self.config.__class__, self.model)

    @classmethod
    def _from_dict(
        cls,
        default: dict[str, typing.Any],
        strict: bool = True,
        flat: bool = False,
    ) -> typing.Self:
        # TODO v0.3: Remove backward compatibility.
        cls._handle_renamed_field(default, "checkpoint_type", "format")
        cls._handle_renamed_field(default, "checkpoint_version", "fast_llm_version")
        cls._handle_renamed_field(default, "fast_llm_config", "config")
        cls._handle_renamed_field(default, "state_shard_names", "shards")
        if "model" not in default:
            default["model"] = "gpt"
        if "format" not in default:
            default["format"] = DistributedCheckpointFormat
        if "fast_llm_version" not in default:
            default["fast_llm_version"] = "0"

        # Determine the model config class.
        from fast_llm.models.auto import model_registry

        model_config_class = default["model"]
        if isinstance(model_config_class, str):
            Assert.incl(model_config_class, model_registry)
            model_config_class = model_registry[model_config_class]
            default["model"] = model_config_class

        # TODO v0.3: Remove backward compatibility.
        if "config" not in default:
            default["config"] = {
                "base_model": model_config_class.get_base_model_config_class().from_flat_dict(
                    default.pop("model_config", {})
                ),
                "multi_stage": default.pop("multi_stage_config", {}),
                "distributed": default.pop("distributed_config", {}),
            }
        # Instantiate the config with the appropriate class
        config = default.get("config", {})
        if isinstance(config, dict):
            default["config"] = model_config_class.from_dict(config)
        return super()._from_dict(default, strict, flat)<|MERGE_RESOLUTION|>--- conflicted
+++ resolved
@@ -305,12 +305,8 @@
         self.pretrained.setup(self.model)
         self.pretrained.validate()
         if self.pretrained.path is not None:
-<<<<<<< HEAD
             with NoAutoValidate():
-                self.model = self.model.from_pretrained(self.pretrained, default=self.model)
-=======
-            self.model = self.model.from_pretrained(self.pretrained, self.model)
->>>>>>> 368a6bf0
+                self.model = self.model.from_pretrained(self.pretrained, self.model)
         self._setup()
         super()._validate()
 
