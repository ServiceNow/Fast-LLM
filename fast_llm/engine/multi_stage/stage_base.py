--- conflicted
+++ resolved
@@ -455,11 +455,7 @@
     def _export_shard(self, shard: torch.Tensor, data_type: DataType | None = None):
         if data_type is not None:
             shard = shard.to(dtype=data_type.torch)
-<<<<<<< HEAD
-        tensors = self._split_buffer(self._reconstruct_from_shard(shard.to(dtype=data_type)))
-=======
         tensors = self._split_buffer(self._reconstruct_from_shard(shard))
->>>>>>> 5fe84a56
         for name, param_index in self._parameter_index.items():
             yield name, self._parameter_metas[param_index].local_to_global(
                 tensors[param_index], distributed=self._distributed
