--- conflicted
+++ resolved
@@ -47,16 +47,8 @@
         Assert.leq(set(self.get_shard_names(config)), set(metadata.shards))
         Assert.eq(metadata.shards[: len(shard_names)], list(shard_names))
 
-<<<<<<< HEAD
-        same_format = (
-            type(metadata.config) == type(self._model.config)
-            and config.optimizer_state
-            and metadata.config.to_serialized(verbose=None) == self._model.config.to_serialized(verbose=None)
-        )
-=======
         # Using `log_fn=bool` sets the output to true if the error list is non-empty.
         same_format = config.optimizer_state and not loaded_config.compare(self._model.config, log_fn=bool)
->>>>>>> 986f9f3c
         # Make sure all nodes agree on which loading scheme to use.
         # Note: they may not agree before the broadcast because of the rank comparison, but that's ok.
         same_format = broadcast_scalar(same_format, torch.uint8, self._model.distributed.world_group)
