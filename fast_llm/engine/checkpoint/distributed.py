--- conflicted
+++ resolved
@@ -42,12 +42,6 @@
 
     def load(self, config: CheckpointLoadConfig, metadata: CheckpointMetadata) -> None:
         # TODO: More safety checks
-<<<<<<< HEAD
-        num_shards = self.get_num_shards(config)
-=======
-        loaded_config_dict = config.to_copy({"load_config": ModelConfigType.fast_llm})
-        loaded_config = self._model.config_class.from_metadata(loaded_config_dict, metadata)
->>>>>>> 3f904757
         shard_names = self.get_shard_names(config)
         # Make sure all shards to load are in the checkpoint.
         Assert.leq(set(self.get_shard_names(config)), set(metadata.shards))
@@ -84,17 +78,10 @@
                         self._model.get_shard(shard_name).copy_(f.get_tensor(f"{shard_name}_shard"))
 
         else:
-<<<<<<< HEAD
-            log_main_rank("Checkpoint format doesn't match, using safe load")
+            log_main_rank("Checkpoint format doesn't match, using safe load", log_fn=logger.info)
             self._model.config.base_model.compare_architecture(metadata.config.base_model, logger.warning)
-            with SafeLoad(self._model, num_shards=num_shards, timeout=config.timeout) as context:
+            with SafeLoad(self._model, shard_names=shard_names, timeout=config.timeout) as context:
                 for rank in range(metadata.config.distributed.world_size):
-=======
-            log_main_rank("Checkpoint format doesn't match, using safe load", log_fn=logger.info)
-            self._model.config.base_model.compare_architecture(loaded_config.base_model, config.compare_log_fn)
-            with SafeLoad(self._model, shard_names=shard_names, timeout=config.timeout) as context:
-                for rank in range(loaded_config.distributed.world_size):
->>>>>>> 3f904757
                     loaded_model = self._model.__class__(
                         metadata.config.to_copy({("distributed", "rank"): rank}),
                         optimizer_state_names=shard_names[1:],
