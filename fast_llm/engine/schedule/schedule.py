--- conflicted
+++ resolved
@@ -243,14 +243,8 @@
                 step.prev_step = self.get_step(
                     step.type_, step.stage + (1 if step.type_ == StepType.backward else -1), *step.map_index[2:]
                 )
-<<<<<<< HEAD
-            
-            # link the next step
-            if step.type_ == StepType.backward and step.stage == 0:
-=======
 
             if step.type_ == StepType.backward and step.stage == self._first_grad_stage:
->>>>>>> 21182c2d
                 step.next_step = None
             elif step.type_ == StepType.forward and step.stage == self._num_stages - 1:
                 step.next_step = self.get_step(StepType.backward, *step.map_index[1:]) if self._is_training else None
