--- conflicted
+++ resolved
@@ -6,11 +6,7 @@
 import torch.nn
 
 from fast_llm.config import Configurable
-<<<<<<< HEAD
-from fast_llm.engine.base_model.config import BaseModelArchitectureConfig, BaseModelConfig
-=======
 from fast_llm.engine.base_model.config import BaseModelConfig
->>>>>>> 24871d0b
 from fast_llm.engine.config_utils.tensor_space import TensorSpace
 from fast_llm.engine.distributed.config import DistributedConfig, PhaseType
 from fast_llm.engine.distributed.distributed import Distributed
@@ -107,19 +103,6 @@
         # Reference models
         # TODO: Add basic handling (preprocessor) in this class.
         self._reference_models: dict[str, "InferenceRunner"] = {}
-<<<<<<< HEAD
-
-    def setup(self, distributed: Distributed) -> None:
-        assert not self._is_setup
-        distributed.check_config(self._tensor_space.distributed_config)
-        self._tensor_space.setup(distributed)
-        self._is_setup = True
-
-    @classmethod
-    def architecture_cls(cls) -> type[BaseModelArchitectureConfig]:
-        return cls.config_class.architecture_class
-=======
->>>>>>> 24871d0b
 
     def setup(self, distributed: Distributed) -> None:
         assert not self._is_setup
@@ -128,13 +111,10 @@
         self._is_setup = True
 
     @abc.abstractmethod
-<<<<<<< HEAD
-=======
     def get_layers(self) -> list[Layer]:
         pass
 
     @abc.abstractmethod
->>>>>>> 24871d0b
     def preprocess_meta(self, batch_meta: typing.Any, phase: PhaseType) -> list[tuple[TensorMeta, dict]]:
         pass
 
