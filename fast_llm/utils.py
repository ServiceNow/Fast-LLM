--- conflicted
+++ resolved
@@ -397,7 +397,6 @@
         return self._interrupted
 
 
-<<<<<<< HEAD
 def set_global_variables(disable_torch_dynamo: bool = False) -> None:
     # Set global and environment variables. This needs to be called before importing any third-party package.
     # TODO: Find an alternative to get reliable tensor-parallel overlap.
@@ -416,7 +415,8 @@
         import torch._dynamo
 
         torch._dynamo.config.disable = True  # noqa
-=======
+
+
 _global_max_allocated = 0
 _global_max_reserved = 0
 
@@ -475,5 +475,4 @@
         _global_max_allocated = max(max_allocated, _global_max_allocated)
         _global_max_reserved = max(max_reserved, _global_max_reserved)
 
-    return report
->>>>>>> a4509d76
+    return report