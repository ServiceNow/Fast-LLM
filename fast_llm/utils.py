--- conflicted
+++ resolved
@@ -339,7 +339,6 @@
         raise ValueError("\n".join(errors))
 
 
-<<<<<<< HEAD
 def get_lr_scale(
     lr_scale: float | None | tuple[float | None, ...], layer_lr_scale: float | None
 ) -> float | None | tuple[float | None, ...]:
@@ -356,7 +355,8 @@
     if isinstance(lr_scale, tuple):
         return tuple(lrs * layer_lr_scale if lrs is not None else layer_lr_scale for lrs in lr_scale)
     raise ValueError(f"Invalid lr_scale: {lr_scale} (type {type(lr_scale)})")
-=======
+
+
 class Interrupter:
     def __init__(self, enabled: bool = True, signals: typing.Sequence[int] = (signal.SIGINT, signal.SIGTERM)):
         self._enabled = enabled
@@ -385,5 +385,4 @@
 
     @property
     def interrupted(self):
-        return self._interrupted
->>>>>>> 98d39691
+        return self._interrupted