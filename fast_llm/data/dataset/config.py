import dataclasses
import enum
import functools
import itertools
import logging
import math
import pathlib
import typing

from fast_llm.config import Config, Field, FieldHint, FieldUpdate, UpdateType, check_field, config_class
from fast_llm.data.dataset.abstract import SamplableDataset, SampledDataset
from fast_llm.data.preprocessing.abstract import PreprocessingConfig
from fast_llm.data.sample.abstract import Sample
from fast_llm.redis.config import RedisConfig
from fast_llm.utils import Assert, normalize_probabilities

if typing.TYPE_CHECKING:
    from fast_llm.data.dataset.abstract_iterable import SamplableIterableDataset, SampledIterableDataset
    from fast_llm.data.dataset.indexed import ConcatenatedDataset, DatasetSlice, IndexedDataset
    from fast_llm.engine.distributed.distributed import Distributed

logger = logging.getLogger(__name__)


class ShufflingType(str, enum.Enum):
    # Shuffle all epochs together. Not extendable.
    full = "full"
    # Shuffle all epochs separately. Default mode, recommended if the dataset doesn't come pre-shuffled.
    epoch = "epoch"
    # Shuffle all epochs except the first one. Recommended for pre-shuffled datasets, especially big ones.
    skip_first_epoch = "skip_first_epoch"
    # Disable shuffling entirely.
    disabled = "disabled"


@config_class()
class SamplingConfig(Config):
    """
    A dataset-dependent configuration for sampling.
    """

    seed: int = Field(
        default=784569,
        desc="Seed for random sampling.",
        hint=FieldHint.feature,
    )
    gpu: bool = Field(
        default=True,
        desc="Enable fast sampling on GPU."
        " Note that random sampling works differently on GPU,"
        " so the sample won't match the CPU equivalent.",
        hint=FieldHint.feature,
    )
    shuffle: ShufflingType = Field(
        default=ShufflingType.epoch,
        desc="Shuffling strategy.",
        hint=FieldHint.feature,
    )


@dataclasses.dataclass(kw_only=True)
class SamplingParameters:
    """
    Sampling parameters set externally to the dataset and data, ex. determined by the trainer or model.
    """

    sequence_length: int
    num_samples: int
    truncate_documents: bool = True
    # How many extra tokens to add to the sequence length.
    # This is used to provide labels even for the last tokens in the sequence.
    extra_tokens: int = 1


@dataclasses.dataclass(kw_only=True)
class SamplingData:
    """
    Holds all the necessary information for sampling, including dataset-dependent ones (`SamplingConfig`),
    usage-dependent ones (`SamplingParameters`), and others set by the `Data`.
    """

    # TODO: Have a separate configuration (subset?) for `build`?
    config: SamplingConfig
    parameters: SamplingParameters
    cache_directory: pathlib.Path | None
    # TODO: This prevents the sampling config from being pickled in multiprocessing.
    distributed: "Distributed"
    dataset_name: str
    preprocessing: PreprocessingConfig
    # Using a mutable rather than an int so it's shared with all copies made with `update`.
    _rank_counter: typing.Iterator[int] = itertools.count

    def update_config(self, update: SamplingConfig):
        return dataclasses.replace(
            self, config=self.config.from_dict(self.config, update.to_dict(), update_type=UpdateType.update)
        )

    def get_next_rank(self) -> int:
        # Counter that loops over ranks to try to distribute workloads evenly between ranks.
        return next(self._rank_counter()) % self.distributed.config.world_size


@config_class()
class DatasetConfig[SampleType: Sample](Config):
    _abstract: typing.ClassVar[bool] = True


@config_class(registry=True)
class SampledDatasetConfig[SampleType: Sample](DatasetConfig[SampleType]):
    """
    A sampled dataset containing a prepared list or iterable of samples to be indexed sequentially (as-is) during training.
    """

    def build_and_sample(
        self, sampling: SamplingData
    ) -> "SampledDataset[SampleType] | SampledIterableDataset[SampleType]":
        raise NotImplementedError()


@config_class()
class SamplableDatasetConfig[SampleType: Sample](SampledDatasetConfig[SampleType]):
<<<<<<< HEAD
    def build(self) -> "SamplableDataset[SampleType] | SamplableIterableDataset[SampleType]":
        raise NotImplementedError()

    def build_and_sample(
        self, sampling: SamplingData
    ) -> "SampledDataset[SampleType] | SampledIterableDataset[SampleType]":
        return self.build().sample(sampling)
=======
    def build(self, preprocessing: PreprocessingConfig) -> SamplableDataset[SampleType]:
        raise NotImplementedError()

    def build_and_sample(self, sampling: SamplingData) -> SampledDataset[SampleType]:
        return self.build(sampling.preprocessing).sample(sampling)
>>>>>>> f5ad7ee4


@config_class()
class IndexedDatasetConfig[SampleType: Sample](SamplableDatasetConfig[SampleType]):
    def build(self, preprocessing: PreprocessingConfig) -> "IndexedDataset[SampleType]":
        raise NotImplementedError()


@config_class(dynamic_type={SampledDatasetConfig: "concatenated"})
class ConcatenatedDatasetConfig[SampleType: Sample](SamplableDatasetConfig[SampleType]):
    """
    Concatenate multiple indexed datasets as if they were one.
    TODO: Make a post-sampling version? (staged training)
    """

    _abstract = False
    name: str = Field(
        default="concatenated",
        desc="The name of the dataset.",
        hint=FieldHint.core,
    )
    datasets: list[IndexedDatasetConfig[SampleType]] = Field(
        default_factory=list,
        desc="The datasets to concatenate.",
        hint=FieldHint.core,
        valid=check_field(functools.partial(Assert.custom, lambda x: len(x) > 0)),
    )

    def build(self, preprocessing: PreprocessingConfig) -> "ConcatenatedDataset":
        from fast_llm.data.dataset.indexed import ConcatenatedDataset

        return ConcatenatedDataset(self.name, [dataset.build(preprocessing) for dataset in self.datasets])


@config_class(dynamic_type={SampledDatasetConfig: "slice"})
class DatasetSliceConfig[SampleType: Sample](SamplableDatasetConfig[SampleType]):
    """
    Use a fraction of an indexed dataset, specified by the range (begin, end).
    Typically used to subsample a dataset, or to reserve part of the dataset for validation and/or testing.
    Ex. use (0.0, 0.9) for train, (0.9, 1.0) for validation for a 90%-10% split.
    TODO: This is suboptimal (duplication between train/test, unnecessary sub-datasets in the case of concatenation,
        leads to higher resource usage than necessary; more open files?)
    """

    _abstract = False
    dataset: IndexedDatasetConfig[SampleType] = Field(
        default=None,
        desc="The dataset to split.",
        hint=FieldHint.core,
    )
    begin: float = Field(
        default=0,
        desc="The beginning of the dataset split, as a fraction of the total samples.",
        hint=FieldHint.core,
    )
    end: float = Field(
        default=1,
        desc="The end of the dataset split, as a fraction of the total samples.",
        hint=FieldHint.core,
    )

    def build(self, preprocessing: PreprocessingConfig) -> "DatasetSlice":
        from fast_llm.data.dataset.indexed import DatasetSlice

        dataset = self.dataset.build(preprocessing)
        size = len(dataset)
        return DatasetSlice[SampleType](
            f"{dataset.name}_{self.begin}_{self.end}",
            dataset,
            round(self.begin * size),
            round(self.end * size),
        )


@config_class(dynamic_type={SampledDatasetConfig: "sampled"})
class SampledDatasetUpdateConfig[SampleType: Sample](SampledDatasetConfig[SampleType]):
    """
    Wrap a dataset to explicitly sample from it and optionally update its configuration parameters.
    Only explicitly set parameters (not None) will be updated, other will still be taken from `build_and_sample`'s argument.
    """

    _abstract = True
    sampling: SamplingConfig = Field(
        desc="Optional override to sampling configuration parameters.",
        hint=FieldHint.core,
    )
    dataset: SampledDatasetConfig[SampleType] = Field(
        desc="The dataset to sample from.",
        hint=FieldHint.core,
    )

    def build_and_sample(self, data: SamplingData) -> SampledDataset[SampleType]:
        return self.dataset.build_and_sample(data.update_config(self.sampling))


@config_class(dynamic_type={SampledDatasetConfig: "blended"})
class BlendedDatasetConfig[SampleType: Sample](SampledDatasetConfig[SampleType]):
    _abstract = False
    name: str = Field(
        default="blended",
        desc="The name of the dataset.",
        hint=FieldHint.core,
    )
    datasets: list[SampledDatasetConfig[SampleType]] = Field(
        default_factory=list,
        desc="The datasets to blend.",
        hint=FieldHint.core,
    )
    weights: list[float] = Field(
        default_factory=list,
        desc="The blending weight of each dataset.",
        hint=FieldHint.core,
    )

    def _validate(self) -> None:
        self.weights = normalize_probabilities(self.weights)
        super()._validate()
        Assert.geq(len(self.datasets), 2)
        Assert.eq(len(self.datasets), len(self.weights))

    def build_and_sample(
        self,
        sampling: SamplingData,
    ) -> SampledDataset[SampleType]:
        from fast_llm.data.dataset.blended import BlendedDataset

        # Build and sample the datasets.

        sampled_datasets = [
            dataset.build_and_sample(
                # Blending is deterministic and the error will never be higher than 1.
                dataclasses.replace(
                    sampling,
                    parameters=dataclasses.replace(
                        sampling.parameters,
                        num_samples=math.ceil(weight * sampling.parameters.num_samples) + 1,
                    ),
                    # TODO: Seed may not be unique for nested blended datasets.
                    config=sampling.config.to_copy({"seed": sampling.config.seed + i * 697}),
                ),
            )
            for i, (dataset, weight) in enumerate(zip(self.datasets, self.weights, strict=True))
        ]
        # Blend the datasets.
        return BlendedDataset[SampleType](
            self.name,
            sampled_datasets,
            self.weights,
            sampling,
        )


@config_class(dynamic_type={SampledDatasetConfig: "memmap"})
class MemmapDatasetConfig[SampleType: Sample](IndexedDatasetConfig[SampleType]):
    _abstract: typing.ClassVar[bool] = False
    path: pathlib.Path = Field(
        default=None,
        desc="The path to the dataset, excluding the `.bin` or `.idx` suffix.",
        hint=FieldHint.core,
    )

    def build(self, preprocessing: PreprocessingConfig) -> "IndexedDataset[SampleType]":
        name = str(self.path).replace("/", "__")
        if self.path.is_file():
            from fast_llm.data.dataset.memmap import MemmapDataset

            return MemmapDataset[SampleType](name, self.path, preprocessing)
        elif self.path.with_suffix(".bin").is_file() and self.path.with_suffix(".idx").is_file():
            logger.warning(
                "Using the legacy memmap dataset format."
                " This format is deprecated and will be removed in a future release."
                " Please recreate the dataset in the new memmap format."
            )
            from fast_llm.data.dataset.gpt.legacy_memmap import LegacyMemmapDataset

            return LegacyMemmapDataset[SampleType](name, self.path, preprocessing)
        else:
            raise FileNotFoundError(self.path)


@config_class()
class StreamingDatasetRedisConfig(RedisConfig):
    stream_key: str = FieldUpdate(default="fast_llm_streaming")

    payload_key: str = FieldUpdate(
        default="data",
    )


class IngestionType(str, enum.Enum):
    CONSUMER_GROUP = "consumer_group"
    ONE_STREAM = "one_stream"
    N_STREAMS = "n_streams"


class HashType(str, enum.Enum):
    MESSAGE_INDEX = "message_index"
    """Use the index of the received message for hashing. Provides precise distribution but may not be well shuffled."""

    MESSAGE_ID = "message_id"
    """Hash messages based on their unique message ID. Good for probabilistic distribution.
       Redis message IDs are regenerated each time, so this is not reproducible.
    """

    MESSAGE_BODY = "message_body"
    """Hash messages based on their payload content (bytes). Distributes messages roughly evenly.
       Deterministic based on message content, but not perfectly balanced across ranks.
    """

    PRODUCER_PROVIDED = "producer_provided"
    """Use the hash or index provided by the producer. Allows deterministic splitting and perfect balance."""


@config_class(dynamic_type={SampledDatasetConfig: "streaming"})
class StreamingDatasetConfig[SampleType: LanguageModelSample](SamplableDatasetConfig[SampleType]):
    """
    Configuration for a streaming dataset that reads training data from a Redis stream.
    """

    _abstract = False

    redis: StreamingDatasetRedisConfig = Field(
        desc="Redis connection and stream settings used to fetch incoming training data.",
        hint=FieldHint.core,
    )

    group_name: str = Field(
        default="fast_llm_dp_group",
        desc="Name of the Redis consumer group used for data-parallel reading.",
        hint=FieldHint.core,
    )

    consumer_name_prefix: str = Field(
        default="fast_llm_dp_group_consumer",
        desc="Prefix used to generate unique consumer names for each rank in Redis consumer group.",
        hint=FieldHint.core,
    )

    ingestion_type: IngestionType = Field(
        default=IngestionType.CONSUMER_GROUP,
        desc="Strategy used to ingest data from Redis streams (consumer group, single stream, or multiple streams).",
        hint=FieldHint.core,
    )

    hash_type: HashType = Field(
        default=HashType.MESSAGE_ID,
        desc="How to compute hash for assigning messages to ranks.",
        hint=FieldHint.core,
    )

    hash_key: str = Field(
        default="hash",
        desc="Key in the message dict containing the hash or index provided by the producer.",
        hint=FieldHint.core,
    )

    ack_period_per_consumer: int = Field(
        default=10,
        desc="Number of messages after which the consumer acknowledges received IDs back to the Redis hash.",
        hint=FieldHint.core,
    )

    def build_and_sample(self, sampling: SamplingData) -> "SampledIterableDataset[SampleType]":
        from fast_llm.data.dataset.streaming import StreamingDataset

        return StreamingDataset[SampleType](self, sampling.distributed).sample(sampling)<|MERGE_RESOLUTION|>--- conflicted
+++ resolved
@@ -119,21 +119,15 @@
 
 @config_class()
 class SamplableDatasetConfig[SampleType: Sample](SampledDatasetConfig[SampleType]):
-<<<<<<< HEAD
-    def build(self) -> "SamplableDataset[SampleType] | SamplableIterableDataset[SampleType]":
+    def build(
+        self, preprocessing: PreprocessingConfig
+    ) -> "SamplableDataset[SampleType] | SamplableIterableDataset[SampleType]":
         raise NotImplementedError()
 
     def build_and_sample(
         self, sampling: SamplingData
     ) -> "SampledDataset[SampleType] | SampledIterableDataset[SampleType]":
-        return self.build().sample(sampling)
-=======
-    def build(self, preprocessing: PreprocessingConfig) -> SamplableDataset[SampleType]:
-        raise NotImplementedError()
-
-    def build_and_sample(self, sampling: SamplingData) -> SampledDataset[SampleType]:
         return self.build(sampling.preprocessing).sample(sampling)
->>>>>>> f5ad7ee4
 
 
 @config_class()
