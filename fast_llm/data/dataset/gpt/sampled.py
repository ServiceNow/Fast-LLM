--- conflicted
+++ resolved
@@ -189,15 +189,10 @@
                 "The C++ extension for dataset sampling is missing."
                 " Please make sure Fast-LLM is installed correctly."
             )
-<<<<<<< HEAD
             long_docs_filter = (
-                document_sizes + image_token_sizes + audio_token_sizes > self._parameters.sequence_length + 1
-            )
-            ignored_documents = sum(long_docs_filter)
-=======
-            long_docs_filter = document_sizes + image_token_sizes > self._parameters.sequence_length + 1
+                document_sizes + image_token_sizes + +audio_token_sizes > self._parameters.sequence_length + 1
+            )
             ignored_documents = long_docs_filter.sum()
->>>>>>> 067f901b
             if ignored_documents:
                 log_main_rank(
                     f" > {ignored_documents}/{documents_per_epoch} documents are longer than {self._parameters.sequence_length+1} tokens and will be ignored.",
@@ -521,13 +516,7 @@
 
                 # Where are we currently in sample?
                 tokens_in_sample = token_count % (self._parameters.sequence_length + 1)
-<<<<<<< HEAD
-
-                # Add padding
-                if document_size + tokens_in_sample > self._parameters.sequence_length + 1:
-=======
                 if document_size + tokens_in_sample >= self._parameters.sequence_length + 1:
->>>>>>> 067f901b
                     # Document belongs to the next sample, need to account for padding.
                     padding_size = self._parameters.sequence_length + 1 - tokens_in_sample
                     if token_count >= token_start:
