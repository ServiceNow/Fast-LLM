import dataclasses
import logging
import math
import pathlib
import typing
import warnings

import numpy as np
import torch
import yaml

from fast_llm.data.dataset.abstract import SampledDataset
from fast_llm.data.dataset.gpt.config import GPTSamplingData, ShufflingType
from fast_llm.data.dataset.gpt.indexed import GPTIndexedDataset
from fast_llm.engine.config_utils.data_type import DataType, get_unsigned_integer_type
from fast_llm.engine.config_utils.run import log_main_rank
from fast_llm.utils import Assert

try:
    from fast_llm.csrc.data import build_padded_token_cumsum, build_sample_idx  # noqa

    _extension_available = True
except ImportError:
    _extension_available = False

logger = logging.getLogger(__name__)


@dataclasses.dataclass
class GPTSample:
    token_ids: np.ndarray
    loss_masking_spans: np.ndarray | None = None
    sequence_lengths: np.ndarray | None = None


class MemmapArray:
    """
    An array with lazy loading in memmap mode.
    """

    _array: np.ndarray | None

    def __init__(self, path: pathlib.Path | None = None):
        self._path = path
        self._array = None

    def exists(self):
        return self._array is not None if self._path is None else self._path.is_file()

    def save(self, array: np.ndarray | None):
        if self._path is None or array is None:
            self._array = array
        else:
            self._path.parent.mkdir(parents=True, exist_ok=True)
            np.save(self._path, array)

    @property
    def array(self):
        self._lazy_load()
        return self._array

    def __getitem__(self, item: typing.Any) -> np.ndarray:
        self._lazy_load()
        return self._array[item]

    def _lazy_load(self):
        if self._array is None:
            assert self.exists()
            self._array = np.load(self._path, mmap_mode="r")


# TODO: Make configurable?
TOKEN_CUMSUM_RATE = 10


class GPTSampledIndexedDataset(SampledDataset):
    """
    A sampled GPT dataset.
    """

    def __init__(
        self,
        indexed_dataset: GPTIndexedDataset,
        sampling: GPTSamplingData,
    ):
        assert isinstance(sampling, GPTSamplingData)
        self._indexed_dataset = indexed_dataset
        self._num_samples = sampling.num_samples
        self._sequence_length = sampling.sequence_length
        self._cross_document_attention = sampling.cross_document_attention
        self._config = sampling.config
        self._truncate_documents = sampling.truncate_documents
        self._device = torch.device("cuda" if self._config.gpu else "cpu")

        if sampling.cache_directory is None:
            self._document_shuffling = MemmapArray()
            self._token_cumsum_shuffled = MemmapArray()
            self._token_cumsum_unshuffled = MemmapArray()
            self._yaml_path = None
            log_main_rank(
                " > No dataset cache directory provided, building the index map on all ranks."
                "This may be very inefficient...",
                log_fn=logger.warning,
            )
            self._sample()
        else:
            base_path = (
                sampling.cache_directory / f"{self.name}_ns_{self._num_samples}_sl_{self._sequence_length}"
                f"_s_{self._config.seed}"
            )
            # TODO: Names are confusing
            self._document_shuffling = MemmapArray(base_path.with_name(base_path.name + "_shuffling.npy"))
            self._token_cumsum_shuffled = MemmapArray(base_path.with_name(base_path.name + "_shuffled_cumsum.npy"))
            self._token_cumsum_unshuffled = MemmapArray(base_path.with_name(base_path.name + "_unshuffled_cumsum.npy"))
            self._yaml_path = base_path.with_suffix(".yaml")
            # Sample or validate the dataset of a given rank.
            if sampling.distributed.config.rank == sampling.get_next_rank():
                self._sample()
            # No barrier yet to allow running in parallel.
            # There needs to be one before calling `__getitem__`, normally handled through `GPTData`.

    def _sample(self) -> None:
        """
        Create a `GPTSampledDataset` with the requested parameters.
        """
        # Get the document sizes, the main information needed for sampling.
        document_sizes = torch.from_numpy(self._indexed_dataset.get_document_sizes()).to(self._device)
        documents_per_epoch = document_sizes.numel()
        tokens_per_epoch = document_sizes.sum().item()

        # Calculate basic stats.
        if not self._truncate_documents:
            assert _extension_available, (
                "The C++ extension for dataset sampling is missing."
                " Please make sure Fast-LLM is installed correctly."
            )
            long_docs_filter = document_sizes > self._sequence_length + 1
            ignored_documents = sum(long_docs_filter)
            if ignored_documents:
                log_main_rank(
                    f" > {ignored_documents}/{documents_per_epoch} documents are longer than {self._sequence_length+1} tokens and will be ignored.",
                    log_fn=logger.warning,
                )
            tokens_per_epoch = document_sizes[~long_docs_filter].sum().item()
            if tokens_per_epoch == 0:
                raise RuntimeError(
                    f" > No documents shorter than {self._sequence_length+1} tokens found in dataset {self._indexed_dataset.name}."
                )
        # TODO MTP: Produce more labels to provide labels for the multi-token prediction heads?
        # We produce sequences of length `self._sequence_length + 1` so the last token has a label,
        # but in case of truncations we also include that last label in the following sample,
        # so we need `sequence_length * num_samples + 1` tokens in total.
        num_epochs = math.ceil(
            ((self._sequence_length + 1 - self._truncate_documents) * self._num_samples + 1 * self._truncate_documents)
            / tokens_per_epoch
        )

        # Prepare for shuffling.
        generator = torch.Generator(device=self._device)
        if self._config.shuffle == ShufflingType.skip_first_epoch:
            shuffled_epochs = num_epochs - 1
        elif self._config.shuffle == ShufflingType.disabled:
            shuffled_epochs = 0
        else:
            shuffled_epochs = num_epochs
        shuffled_documents = documents_per_epoch * shuffled_epochs
        unshuffled_epochs = num_epochs - shuffled_epochs

        yaml_data = {
            "dataset": {
                "name": self._indexed_dataset.name,
                "documents_per_epoch": documents_per_epoch,
                "tokens_per_epoch": tokens_per_epoch,
            },
            "num_samples": self._num_samples,
            "unshuffled_epochs": unshuffled_epochs,
            "sequence_length": self._sequence_length,
<<<<<<< HEAD
            "config": self._config.to_dict(),
=======
            "truncate_documents": self._truncate_documents,
            "config": self._config.to_serialized(),
>>>>>>> 58b6f8a6
        }
        self._load_yaml_data(yaml_data)

        if self._yaml_path is not None:
            if self._yaml_path.is_file():
                loaded_yaml_data = yaml.safe_load(self._yaml_path.open("r"))
                unshuffled_tokens = loaded_yaml_data.pop("unshuffled_tokens", None)
                if unshuffled_tokens is not None:
                    self._unshuffled_tokens = unshuffled_tokens
                if loaded_yaml_data != yaml_data:
                    raise RuntimeError(
                        f"Invalid dataset cache for dataset {self.name}."
                        " If this is due to an intended configuration change,"
                        " please delete the cache before continuing."
                        f"\nCurrent config:\n{yaml.safe_dump(yaml_data)}"
                        f"\nCached config:\n{yaml.safe_dump(loaded_yaml_data)}"
                    )
                # Dataset is already sampled, skip.
                logger.info(f"Using existing sampling for dataset {self.name}")
                return

        if shuffled_documents > 1e8:
            warnings.warn(
                f"Shuffling {shuffled_documents:.2e} documents for dataset {self._indexed_dataset.name}."
                f" This may take a while and/or use an excessive amount of memory."
            )
        elif documents_per_epoch > 1e8:
            # TODO: Most of the damage is already done in `get_document_sizes`. Find a way to warn earlier?
            warnings.warn(
                f"The dataset {self._indexed_dataset.name} contains {documents_per_epoch:.2e} documents."
                f" Sampling may take a while and/or use an excessive amount of memory."
            )

        # Use the smallest possible data type to save memory and disk usage.
        document_shuffling_dtype = get_unsigned_integer_type(documents_per_epoch).torch
        # Shuffle the dataset (documents)
        # This generates a document shuffling index `all_document_index`, the unshuffled part is trivial
        #   so we only evaluate and store the shuffled part `document_shuffling`.
        if self._config.shuffle == ShufflingType.full:
            generator.manual_seed(self._config.seed)
            # Equivalent to `shuffle(range(documents_per_epoch * num_epochs)) % documents_per_epoch`
            document_shuffling = (
                torch.randperm(
                    shuffled_documents,
                    generator=generator,
                    dtype=get_unsigned_integer_type(shuffled_documents).torch,
                    device=self._device,
                )
                .remainder_(documents_per_epoch)
                .to(dtype=document_shuffling_dtype)
            )
        elif self._config.shuffle in (ShufflingType.skip_first_epoch, ShufflingType.epoch):
            document_shuffling = torch.empty(
                shuffled_documents,
                dtype=document_shuffling_dtype,
                device=self._device,
            )
            for i in range(shuffled_epochs):
                generator.manual_seed(self._config.seed + i * 571)
                torch.randperm(
                    documents_per_epoch,
                    generator=generator,
                    out=document_shuffling[i * documents_per_epoch : (i + 1) * documents_per_epoch],
                )
        elif self._config.shuffle == ShufflingType.disabled:
            document_shuffling = None
        else:
            raise NotImplementedError(f"Unknown shuffling type: {self._config.shuffle}")

        # To get a sample on the fly we need to know where it begins,
        # and this is a non-trivial information because the documents have variable length.
        # The starting point `(document[idx], token[idx])` corresponds to the `(idx * sequence_length)` th token, i.e.
        # `document_sizes[all_document_index][:document[idx]].sum() + token[idx] == idx * sequence_length`.
        # This can be computed quickly provided we know a (partial) sum close to `(idx * sequence_length)`.
        # So it is enough to pre-compute the (zero-padded) token cumsum at regular intervals `TOKEN_CUMSUM_RATE`.
        # Using `TOKEN_CUMSUM_RATE > 1` reduces pre-computation overhead at the cost of runtime computation.
        # Equivalent to `torch.hstack((0, document_sizes[all_document_index].cumsum()[::TOKEN_CUMSUM_RATE]))`
        if unshuffled_epochs > 0:
            token_cumsum_unshuffled, num_tokens_unshuffled = self._get_token_cumsum(
                document_sizes,
                offset=0,
                # TODO: Allowing for max 100% extra tokens for padding, is that enough?
                dtype=get_unsigned_integer_type((2 - self._truncate_documents) * tokens_per_epoch * num_epochs),
            )
            if self._truncate_documents:
                num_tokens_unshuffled = tokens_per_epoch * unshuffled_epochs
            self._token_cumsum_unshuffled.save(token_cumsum_unshuffled)
        else:
            num_tokens_unshuffled = 0
        self._unshuffled_tokens = num_tokens_unshuffled

        if self._yaml_path is not None:
            yaml_data["unshuffled_tokens"] = num_tokens_unshuffled
            self._yaml_path.parent.mkdir(parents=True, exist_ok=True)
            yaml.safe_dump(yaml_data, self._yaml_path.open("w"))

        if shuffled_epochs > 0:
            token_cumsum_shuffled, num_tokens_shuffled = self._get_token_cumsum(
                document_sizes[
                    # Torch indexing only works with int32 or int64
                    document_shuffling.to(
                        dtype=torch.int64 if document_shuffling.dtype == torch.int64 else torch.int32
                    )
                ],
                offset=num_tokens_unshuffled,
                # TODO: Allowing for max 100% extra tokens for padding, is that enough?
                dtype=get_unsigned_integer_type((2 - self._truncate_documents) * tokens_per_epoch * num_epochs),
            )
            self._token_cumsum_shuffled.save(token_cumsum_shuffled)
            self._document_shuffling.save(
                document_shuffling[: (token_cumsum_shuffled.size + 1) * TOKEN_CUMSUM_RATE].numpy(
                    force=self._config.gpu
                )
            )
            # Free memory
            del document_shuffling

    def _get_token_cumsum(self, sizes: torch.Tensor, offset: int, dtype: DataType) -> tuple[np.ndarray, int | None]:
        if self._truncate_documents:
            # Create the output tensor.
            out = sizes.new_empty(sizes.numel() // TOKEN_CUMSUM_RATE + 1, dtype=dtype.torch)
            # Get partial sums for regular intervals, excluding the last incomplete interval.
            torch.sum(
                sizes[: sizes.numel() - sizes.numel() % TOKEN_CUMSUM_RATE].view(-1, TOKEN_CUMSUM_RATE),
                dim=1,
                out=out[1:],
            )
            # Pad with the begin offset
            out[0] = offset
            # Calculate the cumsum.
            out.cumsum_(0)
            # Crop unnecessary entries.
            out = out[
                : torch.clamp_min_(
                    torch.searchsorted(out, self._num_samples * self._sequence_length, side="right"),
                    0,
                )
            ]
            return out.numpy(force=self._config.gpu), None
        else:
            # TODO: dynamically handle int64 or int32 in CPP
            out = build_padded_token_cumsum(
                sizes.cpu().numpy(), (self._sequence_length + 1), TOKEN_CUMSUM_RATE, offset
            )
            num_tokens = out[-1]
            out = out[:-1][
                : np.clip(np.searchsorted(out, self._num_samples * (self._sequence_length + 1), side="right"), 0, None)
            ]
            return out, num_tokens

    def __len__(self) -> int:
        return self._num_samples

    def __getitem__(self, index: int) -> typing.Any:
        """
        Get the sample, (fixed-length sequence of tokens holding one or more complete or partial documents)
        with the requested sampling index.
        The returned sample is ready to be concatenated, then fed to a `GPTModel` (see `GPTModel.preprocess`).
        """
        self._lazy_load()
        # tokens at the boundary are included in only one sample when we pack without truncations
        # in case of packing with truncations, the last token from the previous sample is also the first token of the next sample
        token_start = index * (self._sequence_length + 1 - self._truncate_documents)
        token_end = token_start + self._sequence_length + 1

        if token_start < self._unshuffled_tokens:
            token_start_array = self._token_cumsum_unshuffled.array
            token_start_array_document_offset = 0
        else:
            token_start_array = self._token_cumsum_shuffled.array
            token_start_array_document_offset = self._unshuffled_documents

        # Find the rightmost location `token_start_cumsum_index` in `token_cumsum` with `token_cumsum[token_start_cumsum_index] <= token_start`
        token_start_cumsum_index = np.searchsorted(token_start_array, token_start, side="right").item() - 1

        document_sampling_index = token_start_cumsum_index * TOKEN_CUMSUM_RATE + token_start_array_document_offset

        token_count = token_start_array[token_start_cumsum_index]

        token_ids = []
        loss_masking_spans = []
        while token_count < token_end:
            # Find the document index in the dataset.
            if document_sampling_index < self._unshuffled_documents:
                document_index = document_sampling_index % self._documents_per_epoch
            else:
                document_index = self._document_shuffling[document_sampling_index - self._unshuffled_documents].item()

            document_size = self._indexed_dataset.get_document_size(document_index)

            if not self._truncate_documents:
                if document_size > self._sequence_length + 1:
                    # Document too long, ignore
                    document_sampling_index += 1
                    continue
                tokens_in_sample = token_count % (self._sequence_length + 1)
                if document_size + tokens_in_sample > self._sequence_length + 1:
                    # Document belongs to the next sample, need to account for padding.
                    padding_size = self._sequence_length + 1 - tokens_in_sample
                    if token_count > token_start:
                        # Add padding tokens to current sample
                        token_ids.append(np.full((padding_size,), -100, dtype=np.int64))
                        Assert.eq(token_count + padding_size, token_end)
                        break
                    else:
                        # Move on to the next sample.
                        token_count += padding_size

            # Determine if the document belongs to the requested sample.
            if token_count + document_size >= token_start:
                # Determine which part of the document belong to the sample, and add it to the list.
                token_start_index_in_document = max(token_start - token_count, 0)
                token_end_index_in_document = min(token_end - token_count, document_size)
                sample = self._indexed_dataset.get(
                    document_index,
                    offset=token_start_index_in_document,
                    length=token_end_index_in_document - token_start_index_in_document,
                    use_loss_masking_spans=self._config.use_loss_masking_spans,
                )
                token_ids.append(sample.token_ids)
                if self._config.use_loss_masking_spans:
                    for loss_masking_span in sample.loss_masking_spans:
                        span = np.clip(loss_masking_span + token_count - token_start, 0, self._sequence_length + 1)
                        if span[1] > span[0]:
                            loss_masking_spans.append(span)

            # Go to the next document.
            document_sampling_index += 1
            token_count += document_size

        sequence_lengths = (
            np.array([ids.size - (idx == len(token_ids) - 1) for idx, ids in enumerate(token_ids)], dtype=np.int32)
            if not self._cross_document_attention
            else None
        )
        token_ids = np.concatenate(token_ids, dtype=np.int64)
        loss_masking_spans = (
            (np.stack(loss_masking_spans, dtype=np.int32) if loss_masking_spans else np.array([]))
            if self._config.use_loss_masking_spans
            else None
        )
        Assert.eq(len(token_ids), self._sequence_length + 1)

        return GPTSample(token_ids=token_ids, loss_masking_spans=loss_masking_spans, sequence_lengths=sequence_lengths)

    @property
    def name(self) -> str:
        return self._indexed_dataset.name

    def _lazy_load(self):
        if not hasattr(self, "_documents_per_epoch"):
            self._load_yaml_data(yaml.safe_load(self._yaml_path.open("r")))

    def _load_yaml_data(self, data: dict[str, typing.Any]) -> None:
        self._documents_per_epoch = data["dataset"]["documents_per_epoch"]
        if unshuffled_tokens := data.get("unshuffled_tokens") is not None:
            self._unshuffled_tokens = unshuffled_tokens
        else:
            self._unshuffled_tokens = data["unshuffled_epochs"] * data["dataset"]["tokens_per_epoch"]
        self._unshuffled_documents = data["unshuffled_epochs"] * self._documents_per_epoch


class LegacyGPTSampledIndexedDataset(SampledDataset):
    """
    A GPT dataset augmented with a sampling, i.e.,
    a pre-computed, shuffled list of samples to be indexed sequentially (as-is) during training.
    The sampling exactly matches Megatron-LM with matching parameters.
    Supports optional post-processing with FIM.
    """

    def __init__(
        self,
        indexed_dataset: GPTIndexedDataset,
        sampling: GPTSamplingData,
    ):
        assert isinstance(sampling, GPTSamplingData)
        self._indexed_dataset = indexed_dataset
        self._num_samples = sampling.num_samples
        self._sequence_length = sampling.sequence_length
        if not sampling.truncate_documents:
            raise NotImplementedError(
                "Legacy sampling only supports document truncation. Please use the latest dataset format."
            )
        self._cross_document_attention = sampling.cross_document_attention
        self._config = sampling.config

        if sampling.cache_directory is None:
            log_main_rank(
                " > No dataset cache directory provided, building the index map on all ranks."
                "This may be very inefficient...",
                log_fn=logger.warning,
            )
            base_path = None
        else:
            base_path = (
                sampling.cache_directory / f"{self.name}_ns_{self._num_samples}_sl_{self._sequence_length}"
                f"_s_{self._config.seed}"
            )

        self._doc_idx = MemmapArray(
            None if base_path is None else base_path.with_name(base_path.name + "_doc_idx.npy")
        )
        self._sample_idx = MemmapArray(
            None if base_path is None else base_path.with_name(base_path.name + "_sample_idx.npy")
        )
        self._shuffle_idx = MemmapArray(
            None if base_path is None else base_path.with_name(base_path.name + "_shuffle_idx.npy")
        )

        # Build the indexed mapping if it doesn't exist.
        if base_path is None or (
            sampling.distributed.config.rank == sampling.get_next_rank()
            and not (self._doc_idx.exists() and self._sample_idx.exists() and self._shuffle_idx.exists())
        ):
            self._sample()

    def _sample(self) -> None:
        """
        Create a `GPTSampledDataset` with the requested parameters.
        """
        logger.info(f" > Sampling dataset {self._indexed_dataset.name} ...")
        document_sizes = self._indexed_dataset.get_document_sizes()
        num_documents = len(document_sizes)
        num_tokens = document_sizes.sum()
        np_rng = np.random.RandomState(seed=self._config.seed)

        num_epochs = math.ceil((self._sequence_length * self._num_samples + 1) / num_tokens)
        main_epochs_samples = ((num_epochs - 1) * num_tokens - 1) // self._sequence_length
        last_epoch_samples = self._num_samples - main_epochs_samples
        samples_per_epoch = (num_tokens - 1) // self._sequence_length
        separate_last_epoch = num_epochs > 1 and last_epoch_samples < 0.8 * samples_per_epoch

        doc_idx = np.tile(np.arange(num_documents, dtype=np.int32), num_epochs)
        if separate_last_epoch:
            np_rng.shuffle(doc_idx[:-num_documents])
            np_rng.shuffle(doc_idx[-num_documents:])
        else:
            np_rng.shuffle(doc_idx)

        assert _extension_available, (
            "The C++ extension for dataset sampling is missing." " Please make sure Fast-LLM is installed correctly."
        )

        sample_idx = build_sample_idx(
            document_sizes,
            doc_idx,
            self._sequence_length,
            num_epochs,
            num_tokens,
            True,
        )

        total_size = sample_idx.shape[0] - 1
        shuffle_idx = np.arange(
            0, total_size, dtype=np.int64 if total_size >= (np.iinfo(np.uint32).max - 1) else np.uint32
        )
        if separate_last_epoch:
            np_rng.shuffle(shuffle_idx[:main_epochs_samples])
            np_rng.shuffle(shuffle_idx[main_epochs_samples:])
        else:
            np_rng.shuffle(shuffle_idx)

        Assert.geq(len(shuffle_idx), self._num_samples)
        self._doc_idx.save(doc_idx)
        self._sample_idx.save(sample_idx)
        self._shuffle_idx.save(shuffle_idx[: self._num_samples])

    def __len__(self) -> int:
        return self._num_samples

    def __getitem__(self, idx: int) -> typing.Any:
        """
        Get the sample, (fixed-length sequence of tokens holding one or more complete or partial documents)
        with the requested sampling index.
        The returned sample is ready to be concatenated, then fed to a `GPTModel` (see `GPTModel.preprocess`).
        """
        # Get the shuffled index.
        shuffled_idx = self._shuffle_idx[idx]
        # Start and end documents and offsets.
        doc_f, offset_f = self._sample_idx[shuffled_idx]
        doc_l, offset_l = self._sample_idx[shuffled_idx + 1]
        sample_list = [
            self._indexed_dataset.get(
                self._doc_idx[doc].item(),
                offset=(doc == doc_f) * offset_f,
                length=offset_l + 1 - (doc == doc_f) * offset_f if doc == doc_l else None,
                use_loss_masking_spans=self._config.use_loss_masking_spans,
            )
            for doc in range(doc_f, doc_l + 1)
        ]
        token_ids = np.concatenate([sample.token_ids for sample in sample_list], dtype=np.int64)
        Assert.eq(len(token_ids), self._sequence_length + 1)

        if self._config.use_loss_masking_spans:
            spans = []
            offset = 0
            for sample in sample_list:
                for span in sample.loss_masking_spans:
                    spans.append(span + offset)
                offset += len(sample.token_ids)
            spans = np.stack(spans, dtype=np.int32) if spans else np.array([])
        else:
            spans = None
        sequence_lengths = (
            np.array(
                [sample.token_ids.size - (idx == len(sample_list) - 1) for idx, sample in enumerate(sample_list)],
                dtype=np.int32,
            )
            if not self._cross_document_attention
            else None
        )
        return GPTSample(token_ids=token_ids, loss_masking_spans=spans, sequence_lengths=sequence_lengths)

    @property
    def name(self) -> str:
        return self._indexed_dataset.name<|MERGE_RESOLUTION|>--- conflicted
+++ resolved
@@ -175,12 +175,8 @@
             "num_samples": self._num_samples,
             "unshuffled_epochs": unshuffled_epochs,
             "sequence_length": self._sequence_length,
-<<<<<<< HEAD
+            "truncate_documents": self._truncate_documents,
             "config": self._config.to_dict(),
-=======
-            "truncate_documents": self._truncate_documents,
-            "config": self._config.to_serialized(),
->>>>>>> 58b6f8a6
         }
         self._load_yaml_data(yaml_data)
 
