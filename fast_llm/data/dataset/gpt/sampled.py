import dataclasses
import logging
import math
import pathlib
import typing
import warnings

import numpy as np
import torch
import yaml

from fast_llm.data.dataset.abstract import SampledDataset
from fast_llm.data.dataset.gpt.config import GPTSamplingData, ShufflingType
from fast_llm.data.dataset.gpt.indexed import GPTIndexedDataset
from fast_llm.engine.config_utils.data_type import DataType, get_unsigned_integer_type
from fast_llm.engine.config_utils.run import log_main_rank
from fast_llm.utils import Assert

try:
    from fast_llm.csrc.data import build_padded_token_cumsum, build_sample_idx  # noqa

    _extension_available = True
except ImportError:
    _extension_available = False

logger = logging.getLogger(__name__)


@dataclasses.dataclass
class GPTSample:
    token_ids: np.ndarray
    loss_masking_spans: np.ndarray | None = None
    chosen_loss_masking_spans: np.ndarray | None = None
    rejected_loss_masking_spans: np.ndarray | None = None
    sequence_lengths: np.ndarray | None = None


class MemmapArray:
    """
    An array with lazy loading in memmap mode.
    """

    _array: np.ndarray | None

    def __init__(self, path: pathlib.Path | None = None):
        self._path = path
        self._array = None

    def exists(self):
        return self._array is not None if self._path is None else self._path.is_file()

    def save(self, array: np.ndarray | None):
        if self._path is None or array is None:
            self._array = array
        else:
            self._path.parent.mkdir(parents=True, exist_ok=True)
            np.save(self._path, array)

    @property
    def array(self):
        self._lazy_load()
        return self._array

    def __getitem__(self, item: typing.Any) -> np.ndarray:
        self._lazy_load()
        return self._array[item]

    def _lazy_load(self):
        if self._array is None:
            assert self.exists(), self._path
            self._array = np.load(self._path, mmap_mode="r")


# TODO: Make configurable?
TOKEN_CUMSUM_RATE = 10


class GPTSampledIndexedDataset(SampledDataset):
    """
    A sampled GPT dataset.
    """

    def __init__(
        self,
        indexed_dataset: GPTIndexedDataset,
        sampling: GPTSamplingData,
    ):
        assert isinstance(sampling, GPTSamplingData)
        self._indexed_dataset = indexed_dataset
        self._num_samples = sampling.num_samples
        self._sequence_length = sampling.sequence_length
        self._cross_document_attention = sampling.cross_document_attention
        self._config = sampling.config
        self._truncate_documents = sampling.truncate_documents
        self._device = torch.device("cuda" if self._config.gpu else "cpu")

        if self._config.enable_packing and self._config.use_preference_loss_masking_spans:
            raise NotImplementedError("Packing currently not implemented with preference loss masking.")
        if not self._config.enable_packing and self._truncate_documents:
            raise NotImplementedError("If packing is disabled, document truncation must also be disabled.")

        if sampling.cache_directory is None:
            self._document_shuffling = MemmapArray()
            self._token_cumsum_shuffled = MemmapArray()
            self._token_cumsum_unshuffled = MemmapArray()
            self._yaml_path = None
            log_main_rank(
                " > No dataset cache directory provided, building the index map on all ranks."
                "This may be very inefficient...",
                log_fn=logger.warning,
            )
            self._sample()
        else:
            base_path = (
                sampling.cache_directory / f"{self.name}_ns_{self._num_samples}_sl_{self._sequence_length}"
                f"_s_{self._config.seed}"
            )
            # TODO: Names are confusing

            # contains shuffled document indicies
            self._document_shuffling = MemmapArray(base_path.with_name(base_path.name + "_shuffling.npy"))

            # contains cumulative sum of document sizes grouped by TOKEN_CUMSUM_RATE in shuffled order
            self._token_cumsum_shuffled = MemmapArray(base_path.with_name(base_path.name + "_shuffled_cumsum.npy"))
            self._token_cumsum_unshuffled = MemmapArray(base_path.with_name(base_path.name + "_unshuffled_cumsum.npy"))

            if not self._config.enable_packing:
                self._document_sizes = MemmapArray(base_path.with_name(base_path.name + "_doc_sizes.npy"))
                self._doc_length_filtered_indicies = MemmapArray(base_path.with_name(base_path.name + "_doc_length_filtered_indices.npy"))

            self._yaml_path = base_path.with_suffix(".yaml")
            # Sample or validate the dataset of a given rank.
            if sampling.distributed.config.rank == sampling.get_next_rank():
                self._sample()
            # No barrier yet to allow running in parallel.
            # There needs to be one before calling `__getitem__`, normally handled through `GPTData`.

    def _sample(self) -> None:
        """
        Create a `GPTSampledDataset` with the requested parameters.
        """
        # Get the document sizes, the main information needed for sampling.
        document_sizes = torch.from_numpy(self._indexed_dataset.get_document_sizes()).to(self._device)
        documents_per_epoch = document_sizes.numel()
        tokens_per_epoch = document_sizes.sum().item()

        # Calculate basic stats.
        if not self._truncate_documents:
            assert _extension_available, (
                "The C++ extension for dataset sampling is missing."
                " Please make sure Fast-LLM is installed correctly."
            )
            long_docs_filter = document_sizes > self._sequence_length + 1
            ignored_documents = sum(long_docs_filter)
            if ignored_documents:
                log_main_rank(
                    f" > {ignored_documents}/{documents_per_epoch} documents are longer than {self._sequence_length+1} tokens and will be ignored.",
                    log_fn=logger.warning,
                )
            tokens_per_epoch = document_sizes[~long_docs_filter].sum().item()
            if tokens_per_epoch == 0:
                raise RuntimeError(
                    f" > No documents shorter than {self._sequence_length+1} tokens found in dataset {self._indexed_dataset.name}."
                )
        # TODO MTP: Produce more labels to provide labels for the multi-token prediction heads?
        # We produce sequences of length `self._sequence_length + 1` so the last token has a label,
        # but in case of truncations we also include that last label in the following sample,
        # so we need `sequence_length * num_samples + 1` tokens in total.
        if self._config.enable_packing:
            num_epochs = math.ceil(
                ((self._sequence_length + 1 - self._truncate_documents) * self._num_samples + 1 * self._truncate_documents)
                / tokens_per_epoch
            )
        else:
            documents_per_epoch = (~long_docs_filter).sum().item()
            num_epochs = math.ceil(self._num_samples / documents_per_epoch)

        # Prepare for shuffling.
        generator = torch.Generator(device=self._device)
        if self._config.shuffle == ShufflingType.skip_first_epoch:
            shuffled_epochs = num_epochs - 1
        elif self._config.shuffle == ShufflingType.disabled:
            shuffled_epochs = 0
        else:
            shuffled_epochs = num_epochs
        shuffled_documents = documents_per_epoch * shuffled_epochs
        unshuffled_epochs = num_epochs - shuffled_epochs

        yaml_data = {
            "dataset": {
                "name": self._indexed_dataset.name,
                "documents_per_epoch": documents_per_epoch,
                "tokens_per_epoch": tokens_per_epoch
            },
            "num_samples": self._num_samples,
            "unshuffled_epochs": unshuffled_epochs,
            "sequence_length": self._sequence_length,
            "truncate_documents": self._truncate_documents,
            "config": self._config.to_serialized(),
        }
        if self._truncate_documents:
            yaml_data["unshuffled_tokens"] = tokens_per_epoch * unshuffled_epochs

        if self._yaml_path is not None and self._yaml_path.is_file():
            loaded_yaml_data = yaml.safe_load(self._yaml_path.open("r"))
            self._load_yaml_data(yaml_data)
            if not self._truncate_documents:
                del loaded_yaml_data["unshuffled_tokens"]

            if loaded_yaml_data != yaml_data:
                raise RuntimeError(
                    f"Invalid dataset cache for dataset {self.name}."
                    " If this is due to an intended configuration change,"
                    " please delete the cache before continuing."
                    f"\nCurrent config:\n{yaml.safe_dump(yaml_data)}"
                    f"\nCached config:\n{yaml.safe_dump(loaded_yaml_data)}"
                )
            # Dataset is already sampled, skip.
            logger.info(f"Using existing sampling for dataset {self.name}")
            return

        if shuffled_documents > 1e8:
            warnings.warn(
                f"Shuffling {shuffled_documents:.2e} documents for dataset {self._indexed_dataset.name}."
                f" This may take a while and/or use an excessive amount of memory."
            )
        elif documents_per_epoch > 1e8:
            # TODO: Most of the damage is already done in `get_document_sizes`. Find a way to warn earlier?
            warnings.warn(
                f"The dataset {self._indexed_dataset.name} contains {documents_per_epoch:.2e} documents."
                f" Sampling may take a while and/or use an excessive amount of memory."
            )

        # Use the smallest possible data type to save memory and disk usage.
        document_shuffling_dtype = get_unsigned_integer_type(documents_per_epoch).torch
        # Shuffle the dataset (documents)
        # This generates a document shuffling index `all_document_index`, the unshuffled part is trivial
        #   so we only evaluate and store the shuffled part `document_shuffling`.
        if self._config.shuffle == ShufflingType.full:
            generator.manual_seed(self._config.seed)
            # Equivalent to `shuffle(range(documents_per_epoch * num_epochs)) % documents_per_epoch`
            document_shuffling = (
                torch.randperm(
                    shuffled_documents,
                    generator=generator,
                    dtype=get_unsigned_integer_type(shuffled_documents).torch,
                    device=self._device,
                )
                .remainder_(documents_per_epoch)
                .to(dtype=document_shuffling_dtype)
            )
        elif self._config.shuffle in (ShufflingType.skip_first_epoch, ShufflingType.epoch):
            document_shuffling = torch.empty(
                shuffled_documents,
                dtype=document_shuffling_dtype,
                device=self._device,
            )
            for i in range(shuffled_epochs):
                generator.manual_seed(self._config.seed + i * 571)
                torch.randperm(
                    documents_per_epoch,
                    generator=generator,
                    out=document_shuffling[i * documents_per_epoch : (i + 1) * documents_per_epoch],
                )
        elif self._config.shuffle == ShufflingType.disabled:
            document_shuffling = None
        else:
            raise NotImplementedError(f"Unknown shuffling type: {self._config.shuffle}")

        # To get a sample on the fly we need to know where it begins,
        # and this is a non-trivial information because the documents have variable length.
        # The starting point `(document[idx], token[idx])` corresponds to the `(idx * sequence_length)` th token, i.e.
        # `document_sizes[all_document_index][:document[idx]].sum() + token[idx] == idx * sequence_length`.
        # This can be computed quickly provided we know a (partial) sum close to `(idx * sequence_length)`.
        # So it is enough to pre-compute the (zero-padded) token cumsum at regular intervals `TOKEN_CUMSUM_RATE`.
        # Using `TOKEN_CUMSUM_RATE > 1` reduces pre-computation overhead at the cost of runtime computation.
        # Equivalent to `torch.hstack((0, document_sizes[all_document_index].cumsum()[::TOKEN_CUMSUM_RATE]))`
<<<<<<< HEAD
        if self._config.enable_packing:
            if unshuffled_epochs > 0:
                token_cumsum_unshuffled, num_tokens_unshuffled = self._get_token_cumsum(
                    document_sizes,
                    offset=0,
                    # TODO: Allowing for max 100% extra tokens for padding, is that enough?
                    dtype=get_unsigned_integer_type((2 - self._truncate_documents) * tokens_per_epoch * num_epochs),
                )
                if self._truncate_documents:
                    num_tokens_unshuffled = tokens_per_epoch * unshuffled_epochs
                self._token_cumsum_unshuffled.save(token_cumsum_unshuffled)
            else:
                num_tokens_unshuffled = 0
            self._unshuffled_tokens = num_tokens_unshuffled

            if self._yaml_path is not None:
                yaml_data["unshuffled_tokens"] = num_tokens_unshuffled
                self._yaml_path.parent.mkdir(parents=True, exist_ok=True)
                yaml.safe_dump(yaml_data, self._yaml_path.open("w"))

            if shuffled_epochs > 0:
                token_cumsum_shuffled, num_tokens_shuffled = self._get_token_cumsum(
                    document_sizes[
                        # Torch indexing only works with int32 or int64
                        document_shuffling.to(
                            dtype=torch.int64 if document_shuffling.dtype == torch.int64 else torch.int32
                        )
                    ],
                    offset=num_tokens_unshuffled,
                    # TODO: Allowing for max 100% extra tokens for padding, is that enough?
                    dtype=get_unsigned_integer_type((2 - self._truncate_documents) * tokens_per_epoch * num_epochs),
                )
                self._token_cumsum_shuffled.save(token_cumsum_shuffled)
                self._document_shuffling.save(
                    document_shuffling[: (token_cumsum_shuffled.size + 1) * TOKEN_CUMSUM_RATE].numpy(
                        force=self._config.gpu
                    )
                )
                # Free memory
                del document_shuffling
        else:
            # index of all documents less than seq length long
            doc_length_filtered_indicies = torch.nonzero(~long_docs_filter, as_tuple=True)[0]
            self._doc_length_filtered_indicies.save(
                doc_length_filtered_indicies.numpy(
=======
        if unshuffled_epochs > 0:
            token_cumsum_unshuffled, unshuffled_tokens = self._get_token_cumsum(
                document_sizes,
                offset=0,
                # TODO: Allowing for max 100% extra tokens for padding, is that enough?
                dtype=get_unsigned_integer_type((2 - self._truncate_documents) * tokens_per_epoch * num_epochs),
            )
            self._token_cumsum_unshuffled.save(token_cumsum_unshuffled)
        else:
            unshuffled_tokens = 0

        if not self._truncate_documents:
            yaml_data["unshuffled_tokens"] = unshuffled_tokens
        self._load_yaml_data(yaml_data)
        if self._yaml_path is not None:
            self._yaml_path.parent.mkdir(parents=True, exist_ok=True)
            yaml.safe_dump(yaml_data, self._yaml_path.open("w"))

        if shuffled_epochs > 0:
            token_cumsum_shuffled, _ = self._get_token_cumsum(
                document_sizes[
                    # Torch indexing only works with int32 or int64
                    document_shuffling.to(
                        dtype=torch.int64 if document_shuffling.dtype == torch.int64 else torch.int32
                    )
                ],
                offset=self._unshuffled_tokens,
                # TODO: Allowing for max 100% extra tokens for padding, is that enough?
                dtype=get_unsigned_integer_type((2 - self._truncate_documents) * tokens_per_epoch * num_epochs),
            )
            self._token_cumsum_shuffled.save(token_cumsum_shuffled)
            self._document_shuffling.save(
                document_shuffling[: (token_cumsum_shuffled.size + 1) * TOKEN_CUMSUM_RATE].numpy(
>>>>>>> 5ba1f0fe
                    force=self._config.gpu
                )
            )

            # # apply shuffling on doc_length_filtered_indicies
            # document_shuffling_length_filtered_indices = torch.gather(
            #     doc_length_filtered_indicies, dim=0, index=document_shuffling.to(torch.int64)
            # )
            if shuffled_epochs > 0:
                self._document_shuffling.save(
                    document_shuffling[:self._num_samples].numpy(
                        force=self._config.gpu
                    )
                )
            self._document_sizes.save(document_sizes.numpy(force=self._config.gpu))
            if self._yaml_path is not None:
                # yaml_data["unshuffled_tokens"] = num_tokens_unshuffled
                self._yaml_path.parent.mkdir(parents=True, exist_ok=True)
                yaml.safe_dump(yaml_data, self._yaml_path.open("w"))

    def _get_token_cumsum(self, sizes: torch.Tensor, offset: int, dtype: DataType) -> tuple[np.ndarray, int | None]:
        if self._truncate_documents:
            # Create the output tensor.
            out = sizes.new_empty(sizes.numel() // TOKEN_CUMSUM_RATE + 1, dtype=dtype.torch)
            # Get partial sums for regular intervals, excluding the last incomplete interval.
            torch.sum(
                sizes[: sizes.numel() - sizes.numel() % TOKEN_CUMSUM_RATE].view(-1, TOKEN_CUMSUM_RATE),
                dim=1,
                out=out[1:],
            )
            # Pad with the begin offset
            out[0] = offset
            # Calculate the cumsum.
            out.cumsum_(0)
            # Crop unnecessary entries.
            out = out[
                : torch.clamp_min_(
                    torch.searchsorted(out, self._num_samples * self._sequence_length, side="right"),
                    0,
                )
            ]
            return out.numpy(force=self._config.gpu), None
        else:
            # TODO: dynamically handle int64 or int32 in CPP
            out = build_padded_token_cumsum(
                sizes.cpu().numpy(), (self._sequence_length + 1), TOKEN_CUMSUM_RATE, offset
            )
            num_tokens = out[-1]
            out = out[:-1][
                : np.clip(np.searchsorted(out, self._num_samples * (self._sequence_length + 1), side="right"), 0, None)
            ]
            return out, num_tokens

    def __len__(self) -> int:
        return self._num_samples

    def __getitem__(self, index: int) -> typing.Any:
        """
        Get the sample, (fixed-length sequence of tokens holding one or more complete or partial documents)
        with the requested sampling index.
        The returned sample is ready to be concatenated, then fed to a `GPTModel` (see `GPTModel.preprocess`).
        """
        self._lazy_load()
        if self._config.enable_packing:
            # tokens at the boundary are included in only one sample when we pack without truncations
            # in case of packing with truncations, the last token from the previous sample is also the first token of the next sample
            token_start = index * (self._sequence_length + 1 - self._truncate_documents)
            token_end = token_start + self._sequence_length + 1

            if token_start < self._unshuffled_tokens:
                token_start_array = self._token_cumsum_unshuffled.array
                token_start_array_document_offset = 0
            else:
                token_start_array = self._token_cumsum_shuffled.array
                token_start_array_document_offset = self._unshuffled_documents

            # Find the rightmost location `token_start_cumsum_index` in `token_cumsum` with `token_cumsum[token_start_cumsum_index] <= token_start`
            token_start_cumsum_index = np.searchsorted(token_start_array, token_start, side="right").item() - 1

            document_sampling_index = token_start_cumsum_index * TOKEN_CUMSUM_RATE + token_start_array_document_offset

            token_count = token_start_array[token_start_cumsum_index]

            token_ids = []
            loss_masking_spans = []
            while token_count < token_end:
                # Find the document index in the dataset.
                if document_sampling_index < self._unshuffled_documents:
                    document_index = document_sampling_index % self._documents_per_epoch
                else:
                    document_index = self._document_shuffling[document_sampling_index - self._unshuffled_documents].item()

                document_size = self._indexed_dataset.get_document_size(document_index)

                if not self._truncate_documents:
                    if document_size > self._sequence_length + 1:
                        # Document too long, ignore
                        document_sampling_index += 1
                        continue
                    tokens_in_sample = token_count % (self._sequence_length + 1)
                    if document_size + tokens_in_sample > self._sequence_length + 1:
                        # Document belongs to the next sample, need to account for padding.
                        padding_size = self._sequence_length + 1 - tokens_in_sample
                        if token_count > token_start:
                            # Add padding tokens to current sample
                            token_ids.append(np.full((padding_size,), -100, dtype=np.int64))
                            Assert.eq(token_count + padding_size, token_end)
                            break
                        else:
                            # Move on to the next sample.
                            token_count += padding_size

                # Determine if the document belongs to the requested sample.
                if token_count + document_size >= token_start:
                    # Determine which part of the document belong to the sample, and add it to the list.
                    token_start_index_in_document = max(token_start - token_count, 0)
                    token_end_index_in_document = min(token_end - token_count, document_size)
                    sample = self._indexed_dataset.get(
                        document_index,
                        offset=token_start_index_in_document,
                        length=token_end_index_in_document - token_start_index_in_document,
                        use_loss_masking_spans=self._config.use_loss_masking_spans,
                    )
                    token_ids.append(sample.token_ids)
                    if self._config.use_loss_masking_spans:
                        for loss_masking_span in sample.loss_masking_spans:
                            span = np.clip(loss_masking_span + token_count - token_start, 0, self._sequence_length + 1)
                            if span[1] > span[0]:
                                loss_masking_spans.append(span)

                # Go to the next document.
                document_sampling_index += 1
                token_count += document_size

            sequence_lengths = (
                np.array([ids.size - (idx == len(token_ids) - 1) for idx, ids in enumerate(token_ids)], dtype=np.int32)
                if not self._cross_document_attention
                else None
            )
            token_ids = np.concatenate(token_ids, dtype=np.int64)
            loss_masking_spans = (
                (np.stack(loss_masking_spans, dtype=np.int32) if loss_masking_spans else np.array([]))
                if self._config.use_loss_masking_spans
                else None
            )
            Assert.eq(len(token_ids), self._sequence_length + 1)

            return GPTSample(token_ids=token_ids, loss_masking_spans=loss_masking_spans, sequence_lengths=sequence_lengths)
        else:
            if index < self._unshuffled_documents:
                document_index = self._doc_length_filtered_indicies[index % self._documents_per_epoch]
            else:
                document_index = self._doc_length_filtered_indicies[self._document_shuffling[index - self._unshuffled_documents].item()]
            
            sample = self._indexed_dataset.get(
                document_index,
                offset=0,
                length=self._document_sizes[document_index],
                use_loss_masking_spans=self._config.use_loss_masking_spans,
                use_preference_loss_masking_spans=self._config.use_preference_loss_masking_spans
            )

            chosen_loss_masking_span_end = sample.chosen_loss_masking_spans[1] + 1
            sequence_lengths = np.array([chosen_loss_masking_span_end, len(sample.token_ids) - chosen_loss_masking_span_end])
            sample.sequence_lengths = sequence_lengths

            return sample

    @property
    def name(self) -> str:
        return self._indexed_dataset.name

    def _lazy_load(self):
        if not hasattr(self, "_documents_per_epoch"):
            self._load_yaml_data(yaml.safe_load(self._yaml_path.open("r")))

    def _load_yaml_data(self, data: dict[str, typing.Any]) -> None:
        self._documents_per_epoch = data["dataset"]["documents_per_epoch"]

        if "unshuffled_tokens" not in data:
            # Backward compatibility
            # TODO v0.x: Remove
            assert self._truncate_documents
            data["unshuffled_tokens"] = data["tokens_per_epoch"] * data["unshuffled_epochs"]

        self._unshuffled_tokens = data["unshuffled_tokens"]
        self._unshuffled_documents = data["unshuffled_epochs"] * self._documents_per_epoch


class LegacyGPTSampledIndexedDataset(SampledDataset):
    """
    A GPT dataset augmented with a sampling, i.e.,
    a pre-computed, shuffled list of samples to be indexed sequentially (as-is) during training.
    The sampling exactly matches Megatron-LM with matching parameters.
    Supports optional post-processing with FIM.
    """

    def __init__(
        self,
        indexed_dataset: GPTIndexedDataset,
        sampling: GPTSamplingData,
    ):
        assert isinstance(sampling, GPTSamplingData)
        self._indexed_dataset = indexed_dataset
        self._num_samples = sampling.num_samples
        self._sequence_length = sampling.sequence_length
        if not sampling.config.enable_packing:
            raise NotImplementedError(
                "Legacy sampling only supports document packing. Please use the latest dataset format."
            )
        if not sampling.truncate_documents:
            raise NotImplementedError(
                "Legacy sampling only supports document truncation. Please use the latest dataset format."
            )
        self._cross_document_attention = sampling.cross_document_attention
        self._config = sampling.config

        if sampling.cache_directory is None:
            log_main_rank(
                " > No dataset cache directory provided, building the index map on all ranks."
                "This may be very inefficient...",
                log_fn=logger.warning,
            )
            base_path = None
        else:
            base_path = (
                sampling.cache_directory / f"{self.name}_ns_{self._num_samples}_sl_{self._sequence_length}"
                f"_s_{self._config.seed}"
            )

        self._doc_idx = MemmapArray(
            None if base_path is None else base_path.with_name(base_path.name + "_doc_idx.npy")
        )
        self._sample_idx = MemmapArray(
            None if base_path is None else base_path.with_name(base_path.name + "_sample_idx.npy")
        )
        self._shuffle_idx = MemmapArray(
            None if base_path is None else base_path.with_name(base_path.name + "_shuffle_idx.npy")
        )

        # Build the indexed mapping if it doesn't exist.
        if base_path is None or (
            sampling.distributed.config.rank == sampling.get_next_rank()
            and not (self._doc_idx.exists() and self._sample_idx.exists() and self._shuffle_idx.exists())
        ):
            self._sample()

    def _sample(self) -> None:
        """
        Create a `GPTSampledDataset` with the requested parameters.
        """
        logger.info(f" > Sampling dataset {self._indexed_dataset.name} ...")
        document_sizes = self._indexed_dataset.get_document_sizes()
        num_documents = len(document_sizes)
        num_tokens = document_sizes.sum()
        np_rng = np.random.RandomState(seed=self._config.seed)

        num_epochs = math.ceil((self._sequence_length * self._num_samples + 1) / num_tokens)
        main_epochs_samples = ((num_epochs - 1) * num_tokens - 1) // self._sequence_length
        last_epoch_samples = self._num_samples - main_epochs_samples
        samples_per_epoch = (num_tokens - 1) // self._sequence_length
        separate_last_epoch = num_epochs > 1 and last_epoch_samples < 0.8 * samples_per_epoch

        doc_idx = np.tile(np.arange(num_documents, dtype=np.int32), num_epochs)
        if separate_last_epoch:
            np_rng.shuffle(doc_idx[:-num_documents])
            np_rng.shuffle(doc_idx[-num_documents:])
        else:
            np_rng.shuffle(doc_idx)

        assert _extension_available, (
            "The C++ extension for dataset sampling is missing." " Please make sure Fast-LLM is installed correctly."
        )

        sample_idx = build_sample_idx(
            document_sizes,
            doc_idx,
            self._sequence_length,
            num_epochs,
            num_tokens,
            True,
        )

        total_size = sample_idx.shape[0] - 1
        shuffle_idx = np.arange(
            0, total_size, dtype=np.int64 if total_size >= (np.iinfo(np.uint32).max - 1) else np.uint32
        )
        if separate_last_epoch:
            np_rng.shuffle(shuffle_idx[:main_epochs_samples])
            np_rng.shuffle(shuffle_idx[main_epochs_samples:])
        else:
            np_rng.shuffle(shuffle_idx)

        Assert.geq(len(shuffle_idx), self._num_samples)
        self._doc_idx.save(doc_idx)
        self._sample_idx.save(sample_idx)
        self._shuffle_idx.save(shuffle_idx[: self._num_samples])

    def __len__(self) -> int:
        return self._num_samples

    def __getitem__(self, idx: int) -> typing.Any:
        """
        Get the sample, (fixed-length sequence of tokens holding one or more complete or partial documents)
        with the requested sampling index.
        The returned sample is ready to be concatenated, then fed to a `GPTModel` (see `GPTModel.preprocess`).
        """
        # Get the shuffled index.
        shuffled_idx = self._shuffle_idx[idx]
        # Start and end documents and offsets.
        doc_f, offset_f = self._sample_idx[shuffled_idx]
        doc_l, offset_l = self._sample_idx[shuffled_idx + 1]
        sample_list = [
            self._indexed_dataset.get(
                self._doc_idx[doc].item(),
                offset=(doc == doc_f) * offset_f,
                length=offset_l + 1 - (doc == doc_f) * offset_f if doc == doc_l else None,
                use_loss_masking_spans=self._config.use_loss_masking_spans,
            )
            for doc in range(doc_f, doc_l + 1)
        ]
        token_ids = np.concatenate([sample.token_ids for sample in sample_list], dtype=np.int64)
        Assert.eq(len(token_ids), self._sequence_length + 1)

        if self._config.use_loss_masking_spans:
            spans = []
            offset = 0
            for sample in sample_list:
                for span in sample.loss_masking_spans:
                    spans.append(span + offset)
                offset += len(sample.token_ids)
            spans = np.stack(spans, dtype=np.int32) if spans else np.array([])
        else:
            spans = None
        sequence_lengths = (
            np.array(
                [sample.token_ids.size - (idx == len(sample_list) - 1) for idx, sample in enumerate(sample_list)],
                dtype=np.int32,
            )
            if not self._cross_document_attention
            else None
        )
        return GPTSample(token_ids=token_ids, loss_masking_spans=spans, sequence_lengths=sequence_lengths)

    @property
    def name(self) -> str:
        return self._indexed_dataset.name<|MERGE_RESOLUTION|>--- conflicted
+++ resolved
@@ -275,36 +275,34 @@
         # So it is enough to pre-compute the (zero-padded) token cumsum at regular intervals `TOKEN_CUMSUM_RATE`.
         # Using `TOKEN_CUMSUM_RATE > 1` reduces pre-computation overhead at the cost of runtime computation.
         # Equivalent to `torch.hstack((0, document_sizes[all_document_index].cumsum()[::TOKEN_CUMSUM_RATE]))`
-<<<<<<< HEAD
         if self._config.enable_packing:
             if unshuffled_epochs > 0:
-                token_cumsum_unshuffled, num_tokens_unshuffled = self._get_token_cumsum(
+                token_cumsum_unshuffled, unshuffled_tokens = self._get_token_cumsum(
                     document_sizes,
                     offset=0,
                     # TODO: Allowing for max 100% extra tokens for padding, is that enough?
                     dtype=get_unsigned_integer_type((2 - self._truncate_documents) * tokens_per_epoch * num_epochs),
                 )
-                if self._truncate_documents:
-                    num_tokens_unshuffled = tokens_per_epoch * unshuffled_epochs
                 self._token_cumsum_unshuffled.save(token_cumsum_unshuffled)
             else:
-                num_tokens_unshuffled = 0
-            self._unshuffled_tokens = num_tokens_unshuffled
-
+                unshuffled_tokens = 0
+
+            if not self._truncate_documents:
+                yaml_data["unshuffled_tokens"] = unshuffled_tokens
+            self._load_yaml_data(yaml_data)
             if self._yaml_path is not None:
-                yaml_data["unshuffled_tokens"] = num_tokens_unshuffled
                 self._yaml_path.parent.mkdir(parents=True, exist_ok=True)
                 yaml.safe_dump(yaml_data, self._yaml_path.open("w"))
 
             if shuffled_epochs > 0:
-                token_cumsum_shuffled, num_tokens_shuffled = self._get_token_cumsum(
+                token_cumsum_shuffled, _ = self._get_token_cumsum(
                     document_sizes[
                         # Torch indexing only works with int32 or int64
                         document_shuffling.to(
                             dtype=torch.int64 if document_shuffling.dtype == torch.int64 else torch.int32
                         )
                     ],
-                    offset=num_tokens_unshuffled,
+                    offset=self._unshuffled_tokens,
                     # TODO: Allowing for max 100% extra tokens for padding, is that enough?
                     dtype=get_unsigned_integer_type((2 - self._truncate_documents) * tokens_per_epoch * num_epochs),
                 )
@@ -321,41 +319,6 @@
             doc_length_filtered_indicies = torch.nonzero(~long_docs_filter, as_tuple=True)[0]
             self._doc_length_filtered_indicies.save(
                 doc_length_filtered_indicies.numpy(
-=======
-        if unshuffled_epochs > 0:
-            token_cumsum_unshuffled, unshuffled_tokens = self._get_token_cumsum(
-                document_sizes,
-                offset=0,
-                # TODO: Allowing for max 100% extra tokens for padding, is that enough?
-                dtype=get_unsigned_integer_type((2 - self._truncate_documents) * tokens_per_epoch * num_epochs),
-            )
-            self._token_cumsum_unshuffled.save(token_cumsum_unshuffled)
-        else:
-            unshuffled_tokens = 0
-
-        if not self._truncate_documents:
-            yaml_data["unshuffled_tokens"] = unshuffled_tokens
-        self._load_yaml_data(yaml_data)
-        if self._yaml_path is not None:
-            self._yaml_path.parent.mkdir(parents=True, exist_ok=True)
-            yaml.safe_dump(yaml_data, self._yaml_path.open("w"))
-
-        if shuffled_epochs > 0:
-            token_cumsum_shuffled, _ = self._get_token_cumsum(
-                document_sizes[
-                    # Torch indexing only works with int32 or int64
-                    document_shuffling.to(
-                        dtype=torch.int64 if document_shuffling.dtype == torch.int64 else torch.int32
-                    )
-                ],
-                offset=self._unshuffled_tokens,
-                # TODO: Allowing for max 100% extra tokens for padding, is that enough?
-                dtype=get_unsigned_integer_type((2 - self._truncate_documents) * tokens_per_epoch * num_epochs),
-            )
-            self._token_cumsum_shuffled.save(token_cumsum_shuffled)
-            self._document_shuffling.save(
-                document_shuffling[: (token_cumsum_shuffled.size + 1) * TOKEN_CUMSUM_RATE].numpy(
->>>>>>> 5ba1f0fe
                     force=self._config.gpu
                 )
             )
