import dataclasses
import logging
import math
import pathlib
import typing
import warnings

import numpy as np
import torch
import yaml

from fast_llm.data.dataset.abstract import SampledDataset
from fast_llm.data.dataset.gpt.config import GPTSamplingData, ShufflingType
from fast_llm.data.dataset.gpt.indexed import GPTIndexedDataset
from fast_llm.engine.config_utils.data_type import DataType, get_unsigned_integer_type
from fast_llm.engine.config_utils.run import log_main_rank
from fast_llm.utils import Assert

try:
    from fast_llm.csrc.data import build_padded_token_cumsum, build_sample_idx  # noqa

    _extension_available = True
except ImportError:
    _extension_available = False

logger = logging.getLogger(__name__)


@dataclasses.dataclass
class GPTSample:
    token_ids: np.ndarray
    loss_masking_spans: np.ndarray | None = None
    sequence_lengths: np.ndarray | None = None


class MemmapArray:
    """
    An array with lazy loading in memmap mode.
    """

    _array: np.ndarray | None

    def __init__(self, path: pathlib.Path | None = None):
        self._path = path
        self._array = None

    def exists(self):
        return self._array is not None if self._path is None else self._path.is_file()

    def save(self, array: np.ndarray | None):
        if self._path is None or array is None:
            self._array = array
        else:
            self._path.parent.mkdir(parents=True, exist_ok=True)
            np.save(self._path, array)

    @property
    def array(self):
        self._lazy_load()
        return self._array

    def __getitem__(self, item: typing.Any) -> np.ndarray:
        self._lazy_load()
        return self._array[item]

    def _lazy_load(self):
        if self._array is None:
            assert self.exists(), self._path
            self._array = np.load(self._path, mmap_mode="r")


# TODO: Make configurable?
TOKEN_CUMSUM_RATE = 10


class GPTSampledIndexedDataset(SampledDataset):
    """
    A sampled GPT dataset.
    """

    def __init__(
        self,
        indexed_dataset: GPTIndexedDataset,
        sampling: GPTSamplingData,
    ):
        assert isinstance(sampling, GPTSamplingData)
        self._indexed_dataset = indexed_dataset
        self._num_samples = sampling.num_samples
        self._sequence_length = sampling.sequence_length
        self._cross_document_attention = sampling.cross_document_attention
        self._config = sampling.config
        self._truncate_documents = sampling.truncate_documents
        self._device = torch.device("cuda" if self._config.gpu else "cpu")

        if sampling.cache_directory is None:
            self._document_shuffling = MemmapArray()
            self._token_cumsum_shuffled = MemmapArray()
            self._token_cumsum_unshuffled = MemmapArray()
            self._yaml_path = None
            log_main_rank(
                " > No dataset cache directory provided, building the index map on all ranks."
                "This may be very inefficient...",
                log_fn=logger.warning,
            )
            self._sample()
        else:
            base_path = (
                sampling.cache_directory / f"{self.name}_ns_{self._num_samples}_sl_{self._sequence_length}"
                f"_s_{self._config.seed}"
            )
            # TODO: Names are confusing
            self._document_shuffling = MemmapArray(base_path.with_name(base_path.name + "_shuffling.npy"))
            self._token_cumsum_shuffled = MemmapArray(base_path.with_name(base_path.name + "_shuffled_cumsum.npy"))
            self._token_cumsum_unshuffled = MemmapArray(base_path.with_name(base_path.name + "_unshuffled_cumsum.npy"))
            self._yaml_path = base_path.with_suffix(".yaml")
            # Sample or validate the dataset of a given rank.
            if sampling.distributed.config.rank == sampling.get_next_rank():
                self._sample()
            # No barrier yet to allow running in parallel.
            # There needs to be one before calling `__getitem__`, normally handled through `GPTData`.

    def _sample(self) -> None:
        """
        Create a `GPTSampledDataset` with the requested parameters.
        """
        # Get the document sizes, the main information needed for sampling.
        document_sizes = torch.from_numpy(self._indexed_dataset.get_document_sizes()).to(self._device)
        documents_per_epoch = document_sizes.numel()
        tokens_per_epoch = document_sizes.sum().item()

        # Calculate basic stats.
        if not self._truncate_documents:
            assert _extension_available, (
                "The C++ extension for dataset sampling is missing."
                " Please make sure Fast-LLM is installed correctly."
            )
            long_docs_filter = document_sizes > self._sequence_length + 1
            ignored_documents = sum(long_docs_filter)
            if ignored_documents:
                log_main_rank(
                    f" > {ignored_documents}/{documents_per_epoch} documents are longer than {self._sequence_length+1} tokens and will be ignored.",
                    log_fn=logger.warning,
                )
            tokens_per_epoch = document_sizes[~long_docs_filter].sum().item()
            if tokens_per_epoch == 0:
                raise RuntimeError(
                    f" > No documents shorter than {self._sequence_length+1} tokens found in dataset {self._indexed_dataset.name}."
                )
        # TODO MTP: Produce more labels to provide labels for the multi-token prediction heads?
        # We produce sequences of length `self._sequence_length + 1` so the last token has a label,
        # but in case of truncations we also include that last label in the following sample,
        # so we need `sequence_length * num_samples + 1` tokens in total.
        num_epochs = math.ceil(
            ((self._sequence_length + 1 - self._truncate_documents) * self._num_samples + 1 * self._truncate_documents)
            / tokens_per_epoch
        )

        # Prepare for shuffling.
        generator = torch.Generator(device=self._device)
        if self._config.shuffle == ShufflingType.skip_first_epoch:
            shuffled_epochs = num_epochs - 1
        elif self._config.shuffle == ShufflingType.disabled:
            shuffled_epochs = 0
        else:
            shuffled_epochs = num_epochs
        shuffled_documents = documents_per_epoch * shuffled_epochs
        unshuffled_epochs = num_epochs - shuffled_epochs

        yaml_data = {
            "dataset": {
                "name": self._indexed_dataset.name,
                "documents_per_epoch": documents_per_epoch,
                "tokens_per_epoch": tokens_per_epoch,
            },
            "num_samples": self._num_samples,
            "unshuffled_epochs": unshuffled_epochs,
            "sequence_length": self._sequence_length,
            "truncate_documents": self._truncate_documents,
            "config": self._config.to_dict(),
        }
        if self._truncate_documents:
            yaml_data["unshuffled_tokens"] = tokens_per_epoch * unshuffled_epochs

        if self._yaml_path is not None and self._yaml_path.is_file():
            loaded_yaml_data = yaml.safe_load(self._yaml_path.open("r"))
            self._load_yaml_data(yaml_data)
            if not self._truncate_documents:
                del loaded_yaml_data["unshuffled_tokens"]

            if loaded_yaml_data != yaml_data:
                raise RuntimeError(
                    f"Invalid dataset cache for dataset {self.name}."
                    " If this is due to an intended configuration change,"
                    " please delete the cache before continuing."
                    f"\nCurrent config:\n{yaml.safe_dump(yaml_data)}"
                    f"\nCached config:\n{yaml.safe_dump(loaded_yaml_data)}"
                )
            # Dataset is already sampled, skip.
            logger.info(f"Using existing sampling for dataset {self.name}")
            return

        if shuffled_documents > 1e8:
            warnings.warn(
                f"Shuffling {shuffled_documents:.2e} documents for dataset {self._indexed_dataset.name}."
                f" This may take a while and/or use an excessive amount of memory."
            )
        elif documents_per_epoch > 1e8:
            # TODO: Most of the damage is already done in `get_document_sizes`. Find a way to warn earlier?
            warnings.warn(
                f"The dataset {self._indexed_dataset.name} contains {documents_per_epoch:.2e} documents."
                f" Sampling may take a while and/or use an excessive amount of memory."
            )

        # Use the smallest possible data type to save memory and disk usage.
        document_shuffling_dtype = get_unsigned_integer_type(documents_per_epoch).torch
        # Shuffle the dataset (documents)
        # This generates a document shuffling index `all_document_index`, the unshuffled part is trivial
        #   so we only evaluate and store the shuffled part `document_shuffling`.
        if self._config.shuffle == ShufflingType.full:
            generator.manual_seed(self._config.seed)
            # Equivalent to `shuffle(range(documents_per_epoch * num_epochs)) % documents_per_epoch`
            document_shuffling = (
                torch.randperm(
                    shuffled_documents,
                    generator=generator,
                    dtype=get_unsigned_integer_type(shuffled_documents).torch,
                    device=self._device,
                )
                .remainder_(documents_per_epoch)
                .to(dtype=document_shuffling_dtype)
            )
        elif self._config.shuffle in (ShufflingType.skip_first_epoch, ShufflingType.epoch):
            document_shuffling = torch.empty(
                shuffled_documents,
                dtype=document_shuffling_dtype,
                device=self._device,
            )
            for i in range(shuffled_epochs):
                generator.manual_seed(self._config.seed + i * 571)
                torch.randperm(
                    documents_per_epoch,
                    generator=generator,
                    out=document_shuffling[i * documents_per_epoch : (i + 1) * documents_per_epoch],
                )
        elif self._config.shuffle == ShufflingType.disabled:
            document_shuffling = None
        else:
            raise NotImplementedError(f"Unknown shuffling type: {self._config.shuffle}")

        # To get a sample on the fly we need to know where it begins,
        # and this is a non-trivial information because the documents have variable length.
        # The starting point `(document[idx], token[idx])` corresponds to the `(idx * sequence_length)` th token, i.e.
        # `document_sizes[all_document_index][:document[idx]].sum() + token[idx] == idx * sequence_length`.
        # This can be computed quickly provided we know a (partial) sum close to `(idx * sequence_length)`.
        # So it is enough to pre-compute the (zero-padded) token cumsum at regular intervals `TOKEN_CUMSUM_RATE`.
        # Using `TOKEN_CUMSUM_RATE > 1` reduces pre-computation overhead at the cost of runtime computation.
        # Equivalent to `torch.hstack((0, document_sizes[all_document_index].cumsum()[::TOKEN_CUMSUM_RATE]))`
        if unshuffled_epochs > 0:
            token_cumsum_unshuffled, unshuffled_tokens = self._get_token_cumsum(
                document_sizes,
                offset=0,
                # TODO: Allowing for max 100% extra tokens for padding, is that enough?
                dtype=get_unsigned_integer_type((2 - self._truncate_documents) * tokens_per_epoch * num_epochs),
            )
            self._token_cumsum_unshuffled.save(token_cumsum_unshuffled)
        else:
            unshuffled_tokens = 0

        if not self._truncate_documents:
            yaml_data["unshuffled_tokens"] = unshuffled_tokens
        self._load_yaml_data(yaml_data)
        if self._yaml_path is not None:
            self._yaml_path.parent.mkdir(parents=True, exist_ok=True)
            yaml.safe_dump(yaml_data, self._yaml_path.open("w"))

        if shuffled_epochs > 0:
            token_cumsum_shuffled, _ = self._get_token_cumsum(
                document_sizes[
                    # Torch indexing only works with int32 or int64
                    document_shuffling.to(
                        dtype=torch.int64 if document_shuffling.dtype == torch.int64 else torch.int32
                    )
                ],
                offset=self._unshuffled_tokens,
                # TODO: Allowing for max 100% extra tokens for padding, is that enough?
                dtype=get_unsigned_integer_type((2 - self._truncate_documents) * tokens_per_epoch * num_epochs),
            )
            self._token_cumsum_shuffled.save(token_cumsum_shuffled)
            self._document_shuffling.save(
                document_shuffling[: (token_cumsum_shuffled.size + 1) * TOKEN_CUMSUM_RATE].numpy(
                    force=self._config.gpu
                )
            )
            # Free memory
            del document_shuffling

    def _get_token_cumsum(self, sizes: torch.Tensor, offset: int, dtype: DataType) -> tuple[np.ndarray, int | None]:
        if self._truncate_documents:
            # Create the output tensor.
            out = sizes.new_empty(sizes.numel() // TOKEN_CUMSUM_RATE + 1, dtype=dtype.torch)
            # Get partial sums for regular intervals, excluding the last incomplete interval.
            torch.sum(
                sizes[: sizes.numel() - sizes.numel() % TOKEN_CUMSUM_RATE].view(-1, TOKEN_CUMSUM_RATE),
                dim=1,
                out=out[1:],
            )
            # Pad with the begin offset
            out[0] = offset
            # Calculate the cumsum.
            out.cumsum_(0)
            # Crop unnecessary entries.
            out = out[
                : torch.clamp_min_(
                    torch.searchsorted(out, self._num_samples * self._sequence_length, side="right"),
                    0,
                )
            ]
            return out.numpy(force=self._config.gpu), None
        else:
            # TODO: dynamically handle int64 or int32 in CPP
            out = build_padded_token_cumsum(
                sizes.cpu().numpy(), (self._sequence_length + 1), TOKEN_CUMSUM_RATE, offset
            )
            num_tokens = out[-1]
            out = out[:-1][
                : np.clip(np.searchsorted(out, self._num_samples * (self._sequence_length + 1), side="right"), 0, None)
            ]
            return out, num_tokens

    def __len__(self) -> int:
        return self._num_samples

    def __getitem__(self, index: int) -> typing.Any:
        """
        Get the sample, (fixed-length sequence of tokens holding one or more complete or partial documents)
        with the requested sampling index.
        The returned sample is ready to be concatenated, then fed to a `GPTModel` (see `GPTModel.preprocess`).
        """
        self._lazy_load()
        # tokens at the boundary are included in only one sample when we pack without truncations
        # in case of packing with truncations, the last token from the previous sample is also the first token of the next sample
        token_start = index * (self._sequence_length + 1 - self._truncate_documents)
        token_end = token_start + self._sequence_length + 1

        if token_start < self._unshuffled_tokens:
            token_start_array = self._token_cumsum_unshuffled.array
            token_start_array_document_offset = 0
        else:
            token_start_array = self._token_cumsum_shuffled.array
            token_start_array_document_offset = self._unshuffled_documents

        # Find the rightmost location `token_start_cumsum_index` in `token_cumsum` with `token_cumsum[token_start_cumsum_index] <= token_start`
        token_start_cumsum_index = np.searchsorted(token_start_array, token_start, side="right").item() - 1

        document_sampling_index = token_start_cumsum_index * TOKEN_CUMSUM_RATE + token_start_array_document_offset

        token_count = token_start_array[token_start_cumsum_index]

        token_ids = []
        loss_masking_spans = []
        while token_count < token_end:
            # Find the document index in the dataset.
            if document_sampling_index < self._unshuffled_documents:
                document_index = document_sampling_index % self._documents_per_epoch
            else:
                document_index = self._document_shuffling[document_sampling_index - self._unshuffled_documents].item()

            document_size = self._indexed_dataset.get_document_size(document_index)

            if not self._truncate_documents:
                if document_size > self._sequence_length + 1:
                    # Document too long, ignore
                    document_sampling_index += 1
                    continue
                tokens_in_sample = token_count % (self._sequence_length + 1)
                if document_size + tokens_in_sample > self._sequence_length + 1:
                    # Document belongs to the next sample, need to account for padding.
                    padding_size = self._sequence_length + 1 - tokens_in_sample
                    if token_count > token_start:
                        # Add padding tokens to current sample
                        token_ids.append(np.full((padding_size,), -100, dtype=np.int64))
                        Assert.eq(token_count + padding_size, token_end)
                        break
                    else:
                        # Move on to the next sample.
                        token_count += padding_size

            # Determine if the document belongs to the requested sample.
            if token_count + document_size >= token_start:
                # Determine which part of the document belong to the sample, and add it to the list.
                token_start_index_in_document = max(token_start - token_count, 0)
                token_end_index_in_document = min(token_end - token_count, document_size)
                sample = self._indexed_dataset.get(
                    document_index,
                    offset=token_start_index_in_document,
                    length=token_end_index_in_document - token_start_index_in_document,
                    use_loss_masking_spans=self._config.use_loss_masking_spans,
                )
                token_ids.append(sample.token_ids)
                if self._config.use_loss_masking_spans:
                    for loss_masking_span in sample.loss_masking_spans:
                        span = np.clip(loss_masking_span + token_count - token_start, 0, self._sequence_length + 1)
                        if span[1] > span[0]:
                            loss_masking_spans.append(span)

            # Go to the next document.
            document_sampling_index += 1
            token_count += document_size

        sequence_lengths = (
            np.array([ids.size - (idx == len(token_ids) - 1) for idx, ids in enumerate(token_ids)], dtype=np.int32)
            if not self._cross_document_attention
            else None
        )
        token_ids = np.concatenate(token_ids, dtype=np.int64)
        loss_masking_spans = (
            (np.stack(loss_masking_spans, dtype=np.int32) if loss_masking_spans else np.array([]))
            if self._config.use_loss_masking_spans
            else None
        )
        Assert.eq(len(token_ids), self._sequence_length + 1)

        return GPTSample(token_ids=token_ids, loss_masking_spans=loss_masking_spans, sequence_lengths=sequence_lengths)

    @property
    def name(self) -> str:
        return self._indexed_dataset.name

    def _lazy_load(self):
        if not hasattr(self, "_documents_per_epoch"):
            self._load_yaml_data(yaml.safe_load(self._yaml_path.open("r")))

    def _load_yaml_data(self, data: dict[str, typing.Any]) -> None:
        self._documents_per_epoch = data["dataset"]["documents_per_epoch"]
<<<<<<< HEAD
        if (unshuffled_tokens := data.get("unshuffled_tokens")) is not None:
            self._unshuffled_tokens = unshuffled_tokens
        else:
            self._unshuffled_tokens = data["unshuffled_epochs"] * data["dataset"]["tokens_per_epoch"]
=======

        if "unshuffled_tokens" not in data:
            # Backward compatibility
            # TODO v0.x: Remove
            assert self._truncate_documents
            data["unshuffled_tokens"] = data["tokens_per_epoch"] * data["unshuffled_epochs"]

        self._unshuffled_tokens = data["unshuffled_tokens"]
>>>>>>> 67e08aa1
        self._unshuffled_documents = data["unshuffled_epochs"] * self._documents_per_epoch


class LegacyGPTSampledIndexedDataset(SampledDataset):
    """
    A GPT dataset augmented with a sampling, i.e.,
    a pre-computed, shuffled list of samples to be indexed sequentially (as-is) during training.
    The sampling exactly matches Megatron-LM with matching parameters.
    Supports optional post-processing with FIM.
    """

    def __init__(
        self,
        indexed_dataset: GPTIndexedDataset,
        sampling: GPTSamplingData,
    ):
        assert isinstance(sampling, GPTSamplingData)
        self._indexed_dataset = indexed_dataset
        self._num_samples = sampling.num_samples
        self._sequence_length = sampling.sequence_length
        if not sampling.truncate_documents:
            raise NotImplementedError(
                "Legacy sampling only supports document truncation. Please use the latest dataset format."
            )
        self._cross_document_attention = sampling.cross_document_attention
        self._config = sampling.config

        if sampling.cache_directory is None:
            log_main_rank(
                " > No dataset cache directory provided, building the index map on all ranks."
                "This may be very inefficient...",
                log_fn=logger.warning,
            )
            base_path = None
        else:
            base_path = (
                sampling.cache_directory / f"{self.name}_ns_{self._num_samples}_sl_{self._sequence_length}"
                f"_s_{self._config.seed}"
            )

        self._doc_idx = MemmapArray(
            None if base_path is None else base_path.with_name(base_path.name + "_doc_idx.npy")
        )
        self._sample_idx = MemmapArray(
            None if base_path is None else base_path.with_name(base_path.name + "_sample_idx.npy")
        )
        self._shuffle_idx = MemmapArray(
            None if base_path is None else base_path.with_name(base_path.name + "_shuffle_idx.npy")
        )

        # Build the indexed mapping if it doesn't exist.
        if base_path is None or (
            sampling.distributed.config.rank == sampling.get_next_rank()
            and not (self._doc_idx.exists() and self._sample_idx.exists() and self._shuffle_idx.exists())
        ):
            self._sample()

    def _sample(self) -> None:
        """
        Create a `GPTSampledDataset` with the requested parameters.
        """
        logger.info(f" > Sampling dataset {self._indexed_dataset.name} ...")
        document_sizes = self._indexed_dataset.get_document_sizes()
        num_documents = len(document_sizes)
        num_tokens = document_sizes.sum()
        np_rng = np.random.RandomState(seed=self._config.seed)

        num_epochs = math.ceil((self._sequence_length * self._num_samples + 1) / num_tokens)
        main_epochs_samples = ((num_epochs - 1) * num_tokens - 1) // self._sequence_length
        last_epoch_samples = self._num_samples - main_epochs_samples
        samples_per_epoch = (num_tokens - 1) // self._sequence_length
        separate_last_epoch = num_epochs > 1 and last_epoch_samples < 0.8 * samples_per_epoch

        doc_idx = np.tile(np.arange(num_documents, dtype=np.int32), num_epochs)
        if separate_last_epoch:
            np_rng.shuffle(doc_idx[:-num_documents])
            np_rng.shuffle(doc_idx[-num_documents:])
        else:
            np_rng.shuffle(doc_idx)

        assert _extension_available, (
            "The C++ extension for dataset sampling is missing." " Please make sure Fast-LLM is installed correctly."
        )

        sample_idx = build_sample_idx(
            document_sizes,
            doc_idx,
            self._sequence_length,
            num_epochs,
            num_tokens,
            True,
        )

        total_size = sample_idx.shape[0] - 1
        shuffle_idx = np.arange(
            0, total_size, dtype=np.int64 if total_size >= (np.iinfo(np.uint32).max - 1) else np.uint32
        )
        if separate_last_epoch:
            np_rng.shuffle(shuffle_idx[:main_epochs_samples])
            np_rng.shuffle(shuffle_idx[main_epochs_samples:])
        else:
            np_rng.shuffle(shuffle_idx)

        Assert.geq(len(shuffle_idx), self._num_samples)
        self._doc_idx.save(doc_idx)
        self._sample_idx.save(sample_idx)
        self._shuffle_idx.save(shuffle_idx[: self._num_samples])

    def __len__(self) -> int:
        return self._num_samples

    def __getitem__(self, idx: int) -> typing.Any:
        """
        Get the sample, (fixed-length sequence of tokens holding one or more complete or partial documents)
        with the requested sampling index.
        The returned sample is ready to be concatenated, then fed to a `GPTModel` (see `GPTModel.preprocess`).
        """
        # Get the shuffled index.
        shuffled_idx = self._shuffle_idx[idx]
        # Start and end documents and offsets.
        doc_f, offset_f = self._sample_idx[shuffled_idx]
        doc_l, offset_l = self._sample_idx[shuffled_idx + 1]
        sample_list = [
            self._indexed_dataset.get(
                self._doc_idx[doc].item(),
                offset=(doc == doc_f) * offset_f,
                length=offset_l + 1 - (doc == doc_f) * offset_f if doc == doc_l else None,
                use_loss_masking_spans=self._config.use_loss_masking_spans,
            )
            for doc in range(doc_f, doc_l + 1)
        ]
        token_ids = np.concatenate([sample.token_ids for sample in sample_list], dtype=np.int64)
        Assert.eq(len(token_ids), self._sequence_length + 1)

        if self._config.use_loss_masking_spans:
            spans = []
            offset = 0
            for sample in sample_list:
                for span in sample.loss_masking_spans:
                    spans.append(span + offset)
                offset += len(sample.token_ids)
            spans = np.stack(spans, dtype=np.int32) if spans else np.array([])
        else:
            spans = None
        sequence_lengths = (
            np.array(
                [sample.token_ids.size - (idx == len(sample_list) - 1) for idx, sample in enumerate(sample_list)],
                dtype=np.int32,
            )
            if not self._cross_document_attention
            else None
        )
        return GPTSample(token_ids=token_ids, loss_masking_spans=spans, sequence_lengths=sequence_lengths)

    @property
    def name(self) -> str:
        return self._indexed_dataset.name<|MERGE_RESOLUTION|>--- conflicted
+++ resolved
@@ -432,12 +432,6 @@
 
     def _load_yaml_data(self, data: dict[str, typing.Any]) -> None:
         self._documents_per_epoch = data["dataset"]["documents_per_epoch"]
-<<<<<<< HEAD
-        if (unshuffled_tokens := data.get("unshuffled_tokens")) is not None:
-            self._unshuffled_tokens = unshuffled_tokens
-        else:
-            self._unshuffled_tokens = data["unshuffled_epochs"] * data["dataset"]["tokens_per_epoch"]
-=======
 
         if "unshuffled_tokens" not in data:
             # Backward compatibility
@@ -446,7 +440,6 @@
             data["unshuffled_tokens"] = data["tokens_per_epoch"] * data["unshuffled_epochs"]
 
         self._unshuffled_tokens = data["unshuffled_tokens"]
->>>>>>> 67e08aa1
         self._unshuffled_documents = data["unshuffled_epochs"] * self._documents_per_epoch
 
 
