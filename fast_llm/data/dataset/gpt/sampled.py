--- conflicted
+++ resolved
@@ -30,14 +30,11 @@
 @dataclasses.dataclass
 class GPTSample:
     token_ids: np.ndarray
-    loss_masking_spans: np.ndarray | None = None
-<<<<<<< HEAD
     images: np.ndarray | None = None
     image_positions: np.ndarray | None = None
-=======
+    loss_masking_spans: np.ndarray | None = None
     chosen_span: np.ndarray | None = None
     rejected_span: np.ndarray | None = None
->>>>>>> 5ec92ca6
     sequence_lengths: np.ndarray | None = None
 
 
