--- conflicted
+++ resolved
@@ -122,7 +122,7 @@
             self._token_cumsum_shuffled = MemmapArray(base_path.with_name(base_path.name + "_shuffled_cumsum.npy"))
             self._token_cumsum_unshuffled = MemmapArray(base_path.with_name(base_path.name + "_unshuffled_cumsum.npy"))
 
-            self._document_sizes = MemmapArray(base_path.with_name(base_path.name + "_shuffled_cumsum.npy"))
+            self._document_sizes = MemmapArray(base_path.with_name(base_path.name + "_doc_sizes.npy"))
 
             self._yaml_path = base_path.with_suffix(".yaml")
             # Sample or validate the dataset of a given rank.
@@ -162,17 +162,13 @@
         # We produce sequences of length `self._sequence_length + 1` so the last token has a label,
         # but in case of truncations we also include that last label in the following sample,
         # so we need `sequence_length * num_samples + 1` tokens in total.
-<<<<<<< HEAD
         if self._config.enable_packing:
-            num_epochs = math.ceil((self._sequence_length * self._num_samples + 1) / tokens_per_epoch)
+            num_epochs = math.ceil(
+                ((self._sequence_length + 1 - self._truncate_documents) * self._num_samples + 1 * self._truncate_documents)
+                / tokens_per_epoch
+            )
         else:
             num_epochs = math.ceil(self._num_samples / documents_per_epoch)
-=======
-        num_epochs = math.ceil(
-            ((self._sequence_length + 1 - self._truncate_documents) * self._num_samples + 1 * self._truncate_documents)
-            / tokens_per_epoch
-        )
->>>>>>> 58b6f8a6
 
         # Prepare for shuffling.
         generator = torch.Generator(device=self._device)
@@ -273,35 +269,46 @@
         # So it is enough to pre-compute the (zero-padded) token cumsum at regular intervals `TOKEN_CUMSUM_RATE`.
         # Using `TOKEN_CUMSUM_RATE > 1` reduces pre-computation overhead at the cost of runtime computation.
         # Equivalent to `torch.hstack((0, document_sizes[all_document_index].cumsum()[::TOKEN_CUMSUM_RATE]))`
-<<<<<<< HEAD
-
         if self._config.enable_packing:
+            if unshuffled_epochs > 0:
+                token_cumsum_unshuffled, num_tokens_unshuffled = self._get_token_cumsum(
+                    document_sizes,
+                    offset=0,
+                    # TODO: Allowing for max 100% extra tokens for padding, is that enough?
+                    dtype=get_unsigned_integer_type((2 - self._truncate_documents) * tokens_per_epoch * num_epochs),
+                )
+                if self._truncate_documents:
+                    num_tokens_unshuffled = tokens_per_epoch * unshuffled_epochs
+                self._token_cumsum_unshuffled.save(token_cumsum_unshuffled)
+            else:
+                num_tokens_unshuffled = 0
+            self._unshuffled_tokens = num_tokens_unshuffled
+
+            if self._yaml_path is not None:
+                yaml_data["unshuffled_tokens"] = num_tokens_unshuffled
+                self._yaml_path.parent.mkdir(parents=True, exist_ok=True)
+                yaml.safe_dump(yaml_data, self._yaml_path.open("w"))
+
             if shuffled_epochs > 0:
-                token_cumsum_shuffled = self._get_token_cumsum(
+                token_cumsum_shuffled, num_tokens_shuffled = self._get_token_cumsum(
                     document_sizes[
                         # Torch indexing only works with int32 or int64
                         document_shuffling.to(
                             dtype=torch.int64 if document_shuffling.dtype == torch.int64 else torch.int32
                         )
                     ],
-                    offset=unshuffled_epochs * tokens_per_epoch,
-                    dtype=get_unsigned_integer_type(tokens_per_epoch * num_epochs).torch,
-                )
-                self._token_cumsum_shuffled.save(token_cumsum_shuffled.numpy(force=self._config.gpu))
+                    offset=num_tokens_unshuffled,
+                    # TODO: Allowing for max 100% extra tokens for padding, is that enough?
+                    dtype=get_unsigned_integer_type((2 - self._truncate_documents) * tokens_per_epoch * num_epochs),
+                )
+                self._token_cumsum_shuffled.save(token_cumsum_shuffled)
                 self._document_shuffling.save(
-                    document_shuffling[: (token_cumsum_shuffled.numel() + 1) * TOKEN_CUMSUM_RATE].numpy(
+                    document_shuffling[: (token_cumsum_shuffled.size + 1) * TOKEN_CUMSUM_RATE].numpy(
                         force=self._config.gpu
                     )
                 )
                 # Free memory
-                del token_cumsum_shuffled
                 del document_shuffling
-
-            if unshuffled_epochs > 0:
-                token_cumsum_unshuffled = self._get_token_cumsum(
-                    document_sizes, offset=0, dtype=get_unsigned_integer_type(tokens_per_epoch * num_epochs).torch
-                )
-                self._token_cumsum_unshuffled.save(token_cumsum_unshuffled.numpy(force=self._config.gpu))
         else:
             if shuffled_epochs > 0:
                 self._document_shuffling.save(
@@ -310,63 +317,12 @@
                     )
                 )
             self._document_sizes.save(document_sizes.numpy(force=self._config.gpu))
-
-    def _get_token_cumsum(self, sizes: torch.Tensor, offset: int, dtype: torch.dtype) -> torch.Tensor:
-        # Create the output tensor.
-        out = sizes.new_empty(sizes.numel() // TOKEN_CUMSUM_RATE + 1, dtype=dtype)
-        # Get partial sums for regular intervals, excluding the last incomplete interval. (sum #tokens in groups of 10 documents)
-        torch.sum(
-            sizes[: sizes.numel() - sizes.numel() % TOKEN_CUMSUM_RATE].view(-1, TOKEN_CUMSUM_RATE), dim=1, out=out[1:]
-        )
-        # Pad with the begin offset
-        out[0] = offset
-        # Calculate the cumsum.
-        out.cumsum_(0)
-        # Crop unnecessary entries.
-        return out[
-            : torch.clamp_min_(
-                torch.searchsorted(out, self._num_samples * self._sequence_length, side="right"),
-                0,
-=======
-        if unshuffled_epochs > 0:
-            token_cumsum_unshuffled, num_tokens_unshuffled = self._get_token_cumsum(
-                document_sizes,
-                offset=0,
-                # TODO: Allowing for max 100% extra tokens for padding, is that enough?
-                dtype=get_unsigned_integer_type((2 - self._truncate_documents) * tokens_per_epoch * num_epochs),
-            )
-            if self._truncate_documents:
-                num_tokens_unshuffled = tokens_per_epoch * unshuffled_epochs
-            self._token_cumsum_unshuffled.save(token_cumsum_unshuffled)
-        else:
-            num_tokens_unshuffled = 0
-        self._unshuffled_tokens = num_tokens_unshuffled
-
-        if self._yaml_path is not None:
-            yaml_data["unshuffled_tokens"] = num_tokens_unshuffled
-            self._yaml_path.parent.mkdir(parents=True, exist_ok=True)
-            yaml.safe_dump(yaml_data, self._yaml_path.open("w"))
-
-        if shuffled_epochs > 0:
-            token_cumsum_shuffled, num_tokens_shuffled = self._get_token_cumsum(
-                document_sizes[
-                    # Torch indexing only works with int32 or int64
-                    document_shuffling.to(
-                        dtype=torch.int64 if document_shuffling.dtype == torch.int64 else torch.int32
-                    )
-                ],
-                offset=num_tokens_unshuffled,
-                # TODO: Allowing for max 100% extra tokens for padding, is that enough?
-                dtype=get_unsigned_integer_type((2 - self._truncate_documents) * tokens_per_epoch * num_epochs),
-            )
-            self._token_cumsum_shuffled.save(token_cumsum_shuffled)
-            self._document_shuffling.save(
-                document_shuffling[: (token_cumsum_shuffled.size + 1) * TOKEN_CUMSUM_RATE].numpy(
-                    force=self._config.gpu
-                )
-            )
-            # Free memory
-            del document_shuffling
+            if self._yaml_path is not None:
+                # yaml_data["unshuffled_tokens"] = num_tokens_unshuffled
+                self._yaml_path.parent.mkdir(parents=True, exist_ok=True)
+                yaml.safe_dump(yaml_data, self._yaml_path.open("w"))
+            
+
 
     def _get_token_cumsum(self, sizes: torch.Tensor, offset: int, dtype: DataType) -> tuple[np.ndarray, int | None]:
         if self._truncate_documents:
@@ -394,7 +350,6 @@
             # TODO: dynamically handle int64 or int32 in CPP
             out = build_padded_token_cumsum(
                 sizes.cpu().numpy(), (self._sequence_length + 1), TOKEN_CUMSUM_RATE, offset
->>>>>>> 58b6f8a6
             )
             num_tokens = out[-1]
             out = out[:-1][
@@ -412,27 +367,24 @@
         The returned sample is ready to be concatenated, then fed to a `GPTModel` (see `GPTModel.preprocess`).
         """
         self._lazy_load()
-<<<<<<< HEAD
         if self._config.enable_packing:
-            # which global token idx to start and end at
-            token_start = index * self._sequence_length
+            # tokens at the boundary are included in only one sample when we pack without truncations
+            # in case of packing with truncations, the last token from the previous sample is also the first token of the next sample
+            token_start = index * (self._sequence_length + 1 - self._truncate_documents)
             token_end = token_start + self._sequence_length + 1
 
             if token_start < self._unshuffled_tokens:
                 token_start_array = self._token_cumsum_unshuffled.array
                 token_start_array_document_offset = 0
             else:
-                # cumulative sum array
                 token_start_array = self._token_cumsum_shuffled.array
                 token_start_array_document_offset = self._unshuffled_documents
 
             # Find the rightmost location `token_start_cumsum_index` in `token_cumsum` with `token_cumsum[token_start_cumsum_index] <= token_start`
             token_start_cumsum_index = np.searchsorted(token_start_array, token_start, side="right").item() - 1
 
-            # which document to index from after shuffling
             document_sampling_index = token_start_cumsum_index * TOKEN_CUMSUM_RATE + token_start_array_document_offset
-        
-            # the current token pointer (initialized at the start of document_sampling_index)
+
             token_count = token_start_array[token_start_cumsum_index]
 
             token_ids = []
@@ -442,10 +394,28 @@
                 if document_sampling_index < self._unshuffled_documents:
                     document_index = document_sampling_index % self._documents_per_epoch
                 else:
-                    # which document to index from
                     document_index = self._document_shuffling[document_sampling_index - self._unshuffled_documents].item()
 
                 document_size = self._indexed_dataset.get_document_size(document_index)
+
+                if not self._truncate_documents:
+                    if document_size > self._sequence_length + 1:
+                        # Document too long, ignore
+                        document_sampling_index += 1
+                        continue
+                    tokens_in_sample = token_count % (self._sequence_length + 1)
+                    if document_size + tokens_in_sample > self._sequence_length + 1:
+                        # Document belongs to the next sample, need to account for padding.
+                        padding_size = self._sequence_length + 1 - tokens_in_sample
+                        if token_count > token_start:
+                            # Add padding tokens to current sample
+                            token_ids.append(np.full((padding_size,), -100, dtype=np.int64))
+                            Assert.eq(token_count + padding_size, token_end)
+                            break
+                        else:
+                            # Move on to the next sample.
+                            token_count += padding_size
+
                 # Determine if the document belongs to the requested sample.
                 if token_count + document_size >= token_start:
                     # Determine which part of the document belong to the sample, and add it to the list.
@@ -456,12 +426,10 @@
                         offset=token_start_index_in_document,
                         length=token_end_index_in_document - token_start_index_in_document,
                         use_loss_masking_spans=self._config.use_loss_masking_spans,
-                        use_preference_loss_masking_spans=self._config.use_preference_loss_masking_spans
                     )
                     token_ids.append(sample.token_ids)
                     if self._config.use_loss_masking_spans:
                         for loss_masking_span in sample.loss_masking_spans:
-                            # offset span by token_count - token_start for packing sequences
                             span = np.clip(loss_masking_span + token_count - token_start, 0, self._sequence_length + 1)
                             if span[1] > span[0]:
                                 loss_masking_spans.append(span)
@@ -477,19 +445,14 @@
             )
             token_ids = np.concatenate(token_ids, dtype=np.int64)
             loss_masking_spans = (
-                np.stack(loss_masking_spans, dtype=np.int32) if self._config.use_loss_masking_spans else None
+                (np.stack(loss_masking_spans, dtype=np.int32) if loss_masking_spans else np.array([]))
+                if self._config.use_loss_masking_spans
+                else None
             )
             Assert.eq(len(token_ids), self._sequence_length + 1)
-=======
-        # tokens at the boundary are included in only one sample when we pack without truncations
-        # in case of packing with truncations, the last token from the previous sample is also the first token of the next sample
-        token_start = index * (self._sequence_length + 1 - self._truncate_documents)
-        token_end = token_start + self._sequence_length + 1
->>>>>>> 58b6f8a6
 
             return GPTSample(token_ids=token_ids, loss_masking_spans=loss_masking_spans, sequence_lengths=sequence_lengths)
         else:
-<<<<<<< HEAD
             if index < self._unshuffled_documents:
                 document_index = index % self._documents_per_epoch
             else:
@@ -506,81 +469,6 @@
             chosen_loss_masking_span_end = sample.chosen_loss_masking_spans[1] + 1
             sequence_lengths = np.array([chosen_loss_masking_span_end, len(sample.token_ids) - chosen_loss_masking_span_end])
             sample.sequence_lengths = sequence_lengths
-=======
-            token_start_array = self._token_cumsum_shuffled.array
-            token_start_array_document_offset = self._unshuffled_documents
-
-        # Find the rightmost location `token_start_cumsum_index` in `token_cumsum` with `token_cumsum[token_start_cumsum_index] <= token_start`
-        token_start_cumsum_index = np.searchsorted(token_start_array, token_start, side="right").item() - 1
-
-        document_sampling_index = token_start_cumsum_index * TOKEN_CUMSUM_RATE + token_start_array_document_offset
-
-        token_count = token_start_array[token_start_cumsum_index]
-
-        token_ids = []
-        loss_masking_spans = []
-        while token_count < token_end:
-            # Find the document index in the dataset.
-            if document_sampling_index < self._unshuffled_documents:
-                document_index = document_sampling_index % self._documents_per_epoch
-            else:
-                document_index = self._document_shuffling[document_sampling_index - self._unshuffled_documents].item()
-
-            document_size = self._indexed_dataset.get_document_size(document_index)
-
-            if not self._truncate_documents:
-                if document_size > self._sequence_length + 1:
-                    # Document too long, ignore
-                    document_sampling_index += 1
-                    continue
-                tokens_in_sample = token_count % (self._sequence_length + 1)
-                if document_size + tokens_in_sample > self._sequence_length + 1:
-                    # Document belongs to the next sample, need to account for padding.
-                    padding_size = self._sequence_length + 1 - tokens_in_sample
-                    if token_count > token_start:
-                        # Add padding tokens to current sample
-                        token_ids.append(np.full((padding_size,), -100, dtype=np.int64))
-                        Assert.eq(token_count + padding_size, token_end)
-                        break
-                    else:
-                        # Move on to the next sample.
-                        token_count += padding_size
-
-            # Determine if the document belongs to the requested sample.
-            if token_count + document_size >= token_start:
-                # Determine which part of the document belong to the sample, and add it to the list.
-                token_start_index_in_document = max(token_start - token_count, 0)
-                token_end_index_in_document = min(token_end - token_count, document_size)
-                sample = self._indexed_dataset.get(
-                    document_index,
-                    offset=token_start_index_in_document,
-                    length=token_end_index_in_document - token_start_index_in_document,
-                    use_loss_masking_spans=self._config.use_loss_masking_spans,
-                )
-                token_ids.append(sample.token_ids)
-                if self._config.use_loss_masking_spans:
-                    for loss_masking_span in sample.loss_masking_spans:
-                        span = np.clip(loss_masking_span + token_count - token_start, 0, self._sequence_length + 1)
-                        if span[1] > span[0]:
-                            loss_masking_spans.append(span)
-
-            # Go to the next document.
-            document_sampling_index += 1
-            token_count += document_size
-
-        sequence_lengths = (
-            np.array([ids.size - (idx == len(token_ids) - 1) for idx, ids in enumerate(token_ids)], dtype=np.int32)
-            if not self._cross_document_attention
-            else None
-        )
-        token_ids = np.concatenate(token_ids, dtype=np.int64)
-        loss_masking_spans = (
-            (np.stack(loss_masking_spans, dtype=np.int32) if loss_masking_spans else np.array([]))
-            if self._config.use_loss_masking_spans
-            else None
-        )
-        Assert.eq(len(token_ids), self._sequence_length + 1)
->>>>>>> 58b6f8a6
 
             return sample
 
