--- conflicted
+++ resolved
@@ -171,30 +171,7 @@
         # Get the document sizes, the main information needed for sampling.
         document_sizes, image_sizes, audio_sizes = self._indexed_dataset.get_document_sizes()
         document_sizes = torch.from_numpy(document_sizes).to(self._device)
-<<<<<<< HEAD
         image_token_sizes = torch.zeros_like(document_sizes).to(self._device)
-        for i, sizes in enumerate(image_sizes):
-            image_token_sizes[i] = sum(
-                get_num_patches(
-                    *get_resize_dims(
-                        *size,
-                        self._parameters.image_size,
-                        self._parameters.image_size,
-                        self._parameters.patch_size,
-                    ),
-                    self._parameters.patch_size,
-                )
-                for size in sizes
-            )
-        # image_token_sizes = torch.tensor(image_token_sizes).to(self._device)
-
-        audio_token_sizes = torch.zeros_like(document_sizes).to(self._device)
-        long_audio_filter = torch.zeros_like(document_sizes, dtype=torch.bool)  # longer than audio padding
-        for i, sizes in enumerate(audio_sizes):
-            audio_token_size_arr, to_filter = self._compute_audio_token_size(sizes)
-            audio_token_sizes[i] = audio_token_size_arr.sum()
-            long_audio_filter[i] = to_filter
-=======
         if image_sizes:
             image_token_sizes = []
             for i, sizes in enumerate(image_sizes):
@@ -215,7 +192,13 @@
             image_token_sizes = torch.tensor(image_token_sizes).to(self._device)
         else:
             image_token_sizes = torch.zeros_like(document_sizes)
->>>>>>> 2e48c5f2
+
+        audio_token_sizes = torch.zeros_like(document_sizes).to(self._device)
+        long_audio_filter = torch.zeros_like(document_sizes, dtype=torch.bool)  # longer than audio padding
+        for i, sizes in enumerate(audio_sizes):
+            audio_token_size_arr, to_filter = self._compute_audio_token_size(sizes)
+            audio_token_sizes[i] = audio_token_size_arr.sum()
+            long_audio_filter[i] = to_filter
 
         documents_per_epoch = document_sizes.numel()
         tokens_per_epoch = (
@@ -568,7 +551,6 @@
                     use_loss_masking_spans=self._parameters.use_loss_masking_spans,
                 )
                 start_pos = 0
-<<<<<<< HEAD
 
                 # add tokens and multi modal padding placeholders
                 multimodal_positions = np.concatenate(
@@ -599,22 +581,6 @@
                 audio.append(self.apply_audio_padding(sample.audio))
 
                 # TODO Soham: add offsets for loss masking spans
-=======
-                if sample.image_positions:
-                    for idx, im_position in enumerate(sample.image_positions):
-                        # image_positions.append(im_positions + len(token_ids) + image_tokens_added)
-                        # Add placeholders for image tokens
-                        token_ids.append(sample.token_ids[start_pos:im_position])
-                        token_ids.append(np.full((image_sizes[idx],), -100, dtype=np.int64))
-                        image_positions.append(im_position + len(token_ids) + image_tokens_added)
-                        image_tokens_added += image_tokens
-                        start_pos = im_position
-                token_ids.append(sample.token_ids[start_pos:])
-                if sample.images:
-                    images.append(sample.images)
-                else:
-                    images.append([])
->>>>>>> 2e48c5f2
                 if self._parameters.use_loss_masking_spans:
                     for loss_masking_span in sample.loss_masking_spans:
                         span = np.clip(
