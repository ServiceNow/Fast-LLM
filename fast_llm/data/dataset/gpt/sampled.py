import dataclasses
import logging
import math
import pathlib
import typing
import warnings

import numpy as np
import torch
import yaml

from fast_llm.data.dataset.abstract import SampledDataset
from fast_llm.data.dataset.gpt.config import GPTSamplingData, ShufflingType
from fast_llm.data.dataset.gpt.indexed import GPTIndexedDataset
from fast_llm.engine.config_utils.data_type import DataType, get_unsigned_integer_type
from fast_llm.engine.config_utils.run import log_main_rank
from fast_llm.layers.vision_encoder.preprocessing import get_num_patches, get_resize_dims
from fast_llm.utils import Assert

try:
    from fast_llm.csrc.data import build_padded_token_cumsum, build_sample_idx  # noqa

    _extension_available = True
except ImportError:
    _extension_available = False

logger = logging.getLogger(__name__)


@dataclasses.dataclass
class GPTSample:
    token_ids: np.ndarray
    loss_masking_spans: np.ndarray | None = None
    images: np.ndarray | None = None
    image_positions: np.ndarray | None = None
    audio: np.ndarray | None = None
    audio_positions: np.ndarray | None = None
    sequence_lengths: np.ndarray | None = None


class MemmapArray:
    """
    An array with lazy loading in memmap mode.
    """

    _array: np.ndarray | None

    def __init__(self, path: pathlib.Path | None = None):
        self._path = path
        self._array = None

    def exists(self):
        return self._array is not None if self._path is None else self._path.is_file()

    def save(self, array: np.ndarray | None):
        if self._path is None or array is None:
            self._array = array
        else:
            self._path.parent.mkdir(parents=True, exist_ok=True)
            np.save(self._path, array)

    @property
    def array(self):
        self._lazy_load()
        return self._array

    def __getitem__(self, item: typing.Any) -> np.ndarray:
        self._lazy_load()
        return self._array[item]

    def _lazy_load(self):
        if self._array is None:
            assert self.exists(), self._path
            self._array = np.load(self._path, mmap_mode="r")


# TODO: Make configurable?
TOKEN_CUMSUM_RATE = 10


class GPTSampledIndexedDataset(SampledDataset):
    """
    A sampled GPT dataset.
    """

    def __init__(
        self,
        indexed_dataset: GPTIndexedDataset,
        sampling: GPTSamplingData,
    ):
        assert isinstance(sampling, GPTSamplingData)
        self._indexed_dataset = indexed_dataset
        self._config = sampling.config
        self._parameters = sampling.parameters
        self._truncate_documents = sampling.truncate_documents
        self._device = torch.device("cuda" if self._config.gpu else "cpu")

        if self._indexed_dataset.has_images and self._truncate_documents:
            raise RuntimeError(
                "Truncating documents with images is not yet supported. Please turn off truncation to use images."
            )
        if self._indexed_dataset.has_audio and self._truncate_documents:
            raise RuntimeError(
                "Truncating documents with audio is not supported. Please turn off truncation to use audio."
            )

        if sampling.cache_directory is None:
            self._document_shuffling = MemmapArray()
            self._token_cumsum_shuffled = MemmapArray()
            self._token_cumsum_unshuffled = MemmapArray()
            self._yaml_path = None
            log_main_rank(
                " > No dataset cache directory provided, building the index map on all ranks."
                "This may be very inefficient...",
                log_fn=logger.warning,
            )
            self._sample()
        else:
            base_path = (
                sampling.cache_directory
                / f"{self.name}_ns_{self._parameters.num_samples}_sl_{self._parameters.sequence_length}"
                f"_s_{self._config.seed}"
            )
            # TODO: Names are confusing
            self._document_shuffling = MemmapArray(base_path.with_name(base_path.name + "_shuffling.npy"))
            self._token_cumsum_shuffled = MemmapArray(base_path.with_name(base_path.name + "_shuffled_cumsum.npy"))
            self._token_cumsum_unshuffled = MemmapArray(base_path.with_name(base_path.name + "_unshuffled_cumsum.npy"))
            self._yaml_path = base_path.with_suffix(".yaml")
            # Sample or validate the dataset of a given rank.
            if sampling.distributed.config.rank == sampling.get_next_rank():
                self._sample()
            # No barrier yet to allow running in parallel.
            # There needs to be one before calling `__getitem__`, normally handled through `GPTData`.

    def _compute_audio_token_size(self, sizes):
        if len(sizes) == 0:  # sample has no audio
            return sizes, False
        to_filter = False
        # account for padding
        if self._parameters.aud_padding_duration > 0:
            raw_audio_seq_length = self._parameters.aud_padding_duration * self._parameters.aud_sampling_rate
            sizes = sizes.copy()  # original is read-only
            to_filter = bool(np.any(sizes > raw_audio_seq_length))  # filter sample where any audio is too long
            sizes.fill(raw_audio_seq_length)  # set all audio sizes to padded amount

        # account for mel spectogram, convolution, downsampling k
        audio_token_size_arr = sizes // 160  # default hop length TODO: check divisible?
        audio_token_size_arr = audio_token_size_arr // (
            2 * self._parameters.aud_downsampling_k
        )  # convolution (2) * downsampling
        return audio_token_size_arr, to_filter

    def apply_audio_padding(self, audio):
        if len(audio) == 0:
            return audio
        # TODO Toby: check 2d
        padded_audio = []
        if self._parameters.aud_padding_duration > 0:
            raw_audio_seq_length = self._parameters.aud_padding_duration * self._parameters.aud_sampling_rate
            for aud in audio:
                padded = np.pad(aud, (0, raw_audio_seq_length - len(aud)), mode="constant", constant_values=0)
                padded_audio.append(padded)
            return padded_audio
        else:
            return audio

    def _sample(self) -> None:
        """
        Create a `GPTSampledDataset` with the requested parameters.
        """
        # Get the document sizes, the main information needed for sampling.
<<<<<<< HEAD
        # TODO Soham: verify numpy correctness
        document_sizes, image_sizes, audio_sizes = self._indexed_dataset.get_document_sizes()
        document_sizes = torch.from_numpy(document_sizes).to(self._device)
        image_token_sizes = torch.zeros_like(document_sizes).to(self._device)
        audio_token_sizes = torch.zeros_like(document_sizes).to(self._device)
        long_audio_filter = torch.zeros_like(document_sizes, dtype=torch.bool)
        # TODO Soham: handle max image size
        for i, sizes in enumerate(image_sizes):
            image_token_sizes[i] = sum(
                (sizes[:, 0] // self._parameters.patch_size) * (sizes[:, 1] // self._parameters.patch_size)
            )

        for i, sizes in enumerate(audio_sizes):
            audio_token_size_arr, to_filter = self._compute_audio_token_size(sizes)
            audio_token_sizes[i] = audio_token_size_arr.sum()
            long_audio_filter[i] = to_filter
=======
        document_sizes, image_sizes = self._indexed_dataset.get_document_sizes()
        document_sizes = torch.from_numpy(document_sizes).to(self._device)
        image_token_sizes = []
        for i, sizes in enumerate(image_sizes):
            image_token_sizes.append(
                sum(
                    get_num_patches(
                        *get_resize_dims(
                            *size,
                            self._parameters.image_size,
                            self._parameters.image_size,
                            self._parameters.patch_size,
                        ),
                        self._parameters.patch_size,
                    )
                    for size in sizes
                )
            )
        image_token_sizes = torch.tensor(image_token_sizes).to(self._device)
>>>>>>> 60b87fa7

        documents_per_epoch = document_sizes.numel()
        tokens_per_epoch = (
            document_sizes.sum().item() + image_token_sizes.sum().item() + audio_token_sizes.sum().item()
        )

        # Calculate basic stats.
        if not self._truncate_documents:
            assert _extension_available, (
                "The C++ extension for dataset sampling is missing."
                " Please make sure Fast-LLM is installed correctly."
            )
            long_docs_filter = (
                document_sizes + image_token_sizes + audio_token_sizes > self._parameters.sequence_length + 1
            )
            ignored_documents = sum(long_docs_filter)
            if ignored_documents:
                log_main_rank(
                    f" > {ignored_documents}/{documents_per_epoch} documents are longer than {self._parameters.sequence_length+1} tokens and will be ignored.",
                    log_fn=logger.warning,
                )
            ignored_audio_samples = sum(long_audio_filter)
            if ignored_audio_samples:
                log_main_rank(
                    f" > {ignored_audio_samples}/{documents_per_epoch} samples contain audio longer than {self._parameters.aud_padding_duration} seconds and will be ignored.",
                    log_fn=logger.warning,
                )
            long_docs_filter = long_docs_filter | long_audio_filter
            tokens_per_epoch = (
                (
                    document_sizes[~long_docs_filter]
                    + image_token_sizes[~long_docs_filter]
                    + audio_token_sizes[~long_docs_filter]
                )
                .sum()
                .item()
            )
            if tokens_per_epoch == 0:
                raise RuntimeError(
                    f" > No documents shorter than {self._parameters.sequence_length+1} tokens found in dataset {self._indexed_dataset.name}."
                )
        # We produce sequences of length `self._sequence_length + extra_tokens` so the last token has a label for all prediction heads,
        # but in case of truncations we also include those last labels in the following sample,
        # so we need `sequence_length * num_samples + extra_tokens` tokens in total.
        if self._truncate_documents:
            num_epochs = math.ceil(
                (self._parameters.sequence_length * self._parameters.num_samples + self._parameters.extra_tokens)
                / tokens_per_epoch
            )
        else:
            num_epochs = math.ceil(
                ((self._parameters.sequence_length + self._parameters.extra_tokens) * self._parameters.num_samples)
                / tokens_per_epoch
            )

        # Prepare for shuffling.
        generator = torch.Generator(device=self._device)
        if self._config.shuffle == ShufflingType.skip_first_epoch:
            shuffled_epochs = num_epochs - 1
        elif self._config.shuffle == ShufflingType.disabled:
            shuffled_epochs = 0
        else:
            shuffled_epochs = num_epochs
        shuffled_documents = documents_per_epoch * shuffled_epochs
        unshuffled_epochs = num_epochs - shuffled_epochs

        yaml_data = {
            "dataset": {
                "name": self._indexed_dataset.name,
                "documents_per_epoch": documents_per_epoch,
                "tokens_per_epoch": tokens_per_epoch,
            },
            "num_samples": self._parameters.num_samples,
            "unshuffled_epochs": unshuffled_epochs,
            "sequence_length": self._parameters.sequence_length,
            "patch_size": self._parameters.patch_size,
            "truncate_documents": self._truncate_documents,
            "config": self._config.to_dict(),
        }
        if self._truncate_documents:
            yaml_data["unshuffled_tokens"] = tokens_per_epoch * unshuffled_epochs

        if self._yaml_path is not None and self._yaml_path.is_file():
            loaded_yaml_data = yaml.safe_load(self._yaml_path.open("r"))
            self._load_yaml_data(loaded_yaml_data)
            if not self._truncate_documents:
                del loaded_yaml_data["unshuffled_tokens"]

            if loaded_yaml_data != yaml_data:
                raise RuntimeError(
                    f"Invalid dataset cache for dataset {self.name}."
                    " If this is due to an intended configuration change,"
                    " please delete the cache before continuing."
                    f"\nCurrent config:\n{yaml.safe_dump(yaml_data)}"
                    f"\nCached config:\n{yaml.safe_dump(loaded_yaml_data)}"
                )
            # Dataset is already sampled, skip.
            logger.info(f"Using existing sampling for dataset {self.name}")
            return

        if shuffled_documents > 1e8:
            warnings.warn(
                f"Shuffling {shuffled_documents:.2e} documents for dataset {self._indexed_dataset.name}."
                f" This may take a while and/or use an excessive amount of memory."
            )
        elif documents_per_epoch > 1e8:
            # TODO: Most of the damage is already done in `get_document_sizes`. Find a way to warn earlier?
            warnings.warn(
                f"The dataset {self._indexed_dataset.name} contains {documents_per_epoch:.2e} documents."
                f" Sampling may take a while and/or use an excessive amount of memory."
            )

        # Use the smallest possible data type to save memory and disk usage.
        document_shuffling_dtype = get_unsigned_integer_type(documents_per_epoch).torch
        # Shuffle the dataset (documents)
        # This generates a document shuffling index `all_document_index`, the unshuffled part is trivial
        #   so we only evaluate and store the shuffled part `document_shuffling`.
        if self._config.shuffle == ShufflingType.full:
            generator.manual_seed(self._config.seed)
            # Equivalent to `shuffle(range(documents_per_epoch * num_epochs)) % documents_per_epoch`
            document_shuffling = (
                torch.randperm(
                    shuffled_documents,
                    generator=generator,
                    dtype=get_unsigned_integer_type(shuffled_documents).torch,
                    device=self._device,
                )
                .remainder_(documents_per_epoch)
                .to(dtype=document_shuffling_dtype)
            )
        elif self._config.shuffle in (ShufflingType.skip_first_epoch, ShufflingType.epoch):
            document_shuffling = torch.empty(
                shuffled_documents,
                dtype=document_shuffling_dtype,
                device=self._device,
            )
            for i in range(shuffled_epochs):
                generator.manual_seed(self._config.seed + i * 571)
                torch.randperm(
                    documents_per_epoch,
                    generator=generator,
                    out=document_shuffling[i * documents_per_epoch : (i + 1) * documents_per_epoch],
                )
        elif self._config.shuffle == ShufflingType.disabled:
            document_shuffling = None
        else:
            raise NotImplementedError(f"Unknown shuffling type: {self._config.shuffle}")

        # To get a sample on the fly we need to know where it begins,
        # and this is a non-trivial information because the documents have variable length.
        # The starting point `(document[idx], token[idx])` corresponds to the `(idx * sequence_length)` th token, i.e.
        # `document_sizes[all_document_index][:document[idx]].sum() + token[idx] == idx * sequence_length`.
        # This can be computed quickly provided we know a (partial) sum close to `(idx * sequence_length)`.
        # So it is enough to pre-compute the (zero-padded) token cumsum at regular intervals `TOKEN_CUMSUM_RATE`.
        # Using `TOKEN_CUMSUM_RATE > 1` reduces pre-computation overhead at the cost of runtime computation.
        # Equivalent to `torch.hstack((0, document_sizes[all_document_index].cumsum()[::TOKEN_CUMSUM_RATE]))`
        if unshuffled_epochs > 0:
            token_cumsum_unshuffled, unshuffled_tokens = self._get_token_cumsum(
                document_sizes + image_token_sizes + audio_token_sizes,
                offset=0,
                # TODO: Allowing for max 100% extra tokens for padding, is that enough?
                dtype=get_unsigned_integer_type((2 - self._truncate_documents) * tokens_per_epoch * num_epochs),
            )
            self._token_cumsum_unshuffled.save(token_cumsum_unshuffled)
        else:
            unshuffled_tokens = 0

        if not self._truncate_documents:
            yaml_data["unshuffled_tokens"] = unshuffled_tokens.item()
        self._load_yaml_data(yaml_data)
        if self._yaml_path is not None:
            self._yaml_path.parent.mkdir(parents=True, exist_ok=True)
            yaml.safe_dump(yaml_data, self._yaml_path.open("w"))

        if shuffled_epochs > 0:
            token_cumsum_shuffled, _ = self._get_token_cumsum(
                document_sizes[
                    # Torch indexing only works with int32 or int64
                    document_shuffling.to(
                        dtype=torch.int64 if document_shuffling.dtype == torch.int64 else torch.int32
                    )
                ]
                + image_token_sizes[
                    document_shuffling.to(
                        dtype=torch.int64 if document_shuffling.dtype == torch.int64 else torch.int32
                    )
                ]
                + audio_token_sizes[
                    document_shuffling.to(
                        dtype=torch.int64 if document_shuffling.dtype == torch.int64 else torch.int32
                    )
                ],
                offset=self._unshuffled_tokens,
                # TODO: Allowing for max 100% extra tokens for padding, is that enough?
                dtype=get_unsigned_integer_type((2 - self._truncate_documents) * tokens_per_epoch * num_epochs),
            )
            self._token_cumsum_shuffled.save(token_cumsum_shuffled)
            self._document_shuffling.save(
                document_shuffling[: (token_cumsum_shuffled.size + 1) * TOKEN_CUMSUM_RATE].numpy(
                    force=self._config.gpu
                )
            )
            # Free memory
            del document_shuffling

    def _get_token_cumsum(self, sizes: torch.Tensor, offset: int, dtype: DataType) -> tuple[np.ndarray, int | None]:
        if self._truncate_documents:
            # Create the output tensor.
            out = sizes.new_empty(sizes.numel() // TOKEN_CUMSUM_RATE + 1, dtype=dtype.torch)
            # Get partial sums for regular intervals, excluding the last incomplete interval.
            torch.sum(
                sizes[: sizes.numel() - sizes.numel() % TOKEN_CUMSUM_RATE].view(-1, TOKEN_CUMSUM_RATE),
                dim=1,
                out=out[1:],
            )
            # Pad with the begin offset
            out[0] = offset
            # Calculate the cumsum.
            out.cumsum_(0)
            # Crop unnecessary entries.
            out = out[
                : torch.clamp_min_(
                    torch.searchsorted(
                        out, self._parameters.num_samples * self._parameters.sequence_length, side="right"
                    ),
                    0,
                )
            ]
            return out.numpy(force=self._config.gpu), None
        else:
            # TODO: dynamically handle int64 or int32 in CPP
            out = build_padded_token_cumsum(
                sizes.cpu().numpy(), (self._parameters.sequence_length + 1), TOKEN_CUMSUM_RATE, offset
            )
            num_tokens = out[-1]
            out = out[:-1][
                : np.clip(
                    np.searchsorted(
                        out, self._parameters.num_samples * (self._parameters.sequence_length + 1), side="right"
                    ),
                    0,
                    None,
                )
            ]
            return out, num_tokens

    def __len__(self) -> int:
        return self._parameters.num_samples

    def __getitem__(self, index: int) -> typing.Any:
        """
        Get the sample, (fixed-length sequence of tokens holding one or more complete or partial documents)
        with the requested sampling index.
        The returned sample is ready to be concatenated, then fed to a `GPTModel` (see `GPTModel.preprocess`).
        """
        self._lazy_load()
        # tokens at the boundary are included in only one sample when we pack without truncations
        # in case of packing with truncations, the last token from the previous sample is also the first token of the next sample
        sample_length = (
            self._parameters.sequence_length
            if self._truncate_documents
            else self._parameters.sequence_length + self._parameters.extra_tokens
        )
        token_start = index * sample_length
        token_end = token_start + self._parameters.sequence_length + self._parameters.extra_tokens

        if token_start < self._unshuffled_tokens:
            token_start_array = self._token_cumsum_unshuffled.array
            token_start_array_document_offset = 0
        else:
            token_start_array = self._token_cumsum_shuffled.array
            token_start_array_document_offset = self._unshuffled_documents

        # Find the rightmost location `token_start_cumsum_index` in `token_cumsum` with `token_cumsum[token_start_cumsum_index] <= token_start`
        token_start_cumsum_index = np.searchsorted(token_start_array, token_start, side="right").item() - 1

        document_sampling_index = token_start_cumsum_index * TOKEN_CUMSUM_RATE + token_start_array_document_offset

        token_count = token_start_array[token_start_cumsum_index]

        token_ids = []
        loss_masking_spans = []
        images = []
        audio = []
        image_positions = []
        audio_positions = []
        mm_tokens_added = 0
        while token_count < token_end:
            # Find the document index in the dataset.
            if document_sampling_index < self._unshuffled_documents:
                document_index = document_sampling_index % self._documents_per_epoch
            else:
                document_index = self._document_shuffling[document_sampling_index - self._unshuffled_documents].item()

<<<<<<< HEAD
            document_size, image_lengths, audio_lengths = self._indexed_dataset.get_document_size(
                document_index, self._parameters.patch_size
            )

            image_sizes = [
                get_num_patches(
                    *get_resize_dims(*image_length, self._image_size, self._image_size, self._parameters.patch_size),
=======
            text_size, image_lengths = self._indexed_dataset.get_document_size(document_index)

            image_sizes = [
                get_num_patches(
                    *get_resize_dims(
                        *image_length,
                        self._parameters.image_size,
                        self._parameters.image_size,
                        self._parameters.patch_size,
                    ),
>>>>>>> 60b87fa7
                    self._parameters.patch_size,
                )
                for image_length in image_lengths
            ]
            image_tokens = sum(image_sizes)
            document_size = text_size + image_tokens

            audio_token_size_arr, _ = self._compute_audio_token_size(audio_lengths)
            audio_tokens = audio_token_size_arr.sum()

            if not self._truncate_documents:
<<<<<<< HEAD
                if document_size + image_tokens + audio_tokens > self._parameters.sequence_length + 1:
=======
                if document_size > self._parameters.sequence_length + 1:
>>>>>>> 60b87fa7
                    # Document too long, ignore
                    document_sampling_index += 1
                    continue
                tokens_in_sample = token_count % (self._parameters.sequence_length + 1)
<<<<<<< HEAD
                if (
                    document_size + image_tokens + audio_tokens + tokens_in_sample
                    > self._parameters.sequence_length + 1
                ):
=======
                if document_size + tokens_in_sample > self._parameters.sequence_length + 1:
>>>>>>> 60b87fa7
                    # Document belongs to the next sample, need to account for padding.
                    padding_size = self._parameters.sequence_length + 1 - tokens_in_sample
                    if token_count > token_start:
                        # Add padding tokens to current sample
                        try:
                            token_ids.append(np.full((padding_size,), -100, dtype=np.int64))
                        except:
                            pass
                        Assert.eq(token_count + padding_size, token_end)
                        break
                    else:
                        # Move on to the next sample.
                        token_count += padding_size

            # Determine if the document belongs to the requested sample.
<<<<<<< HEAD
            if token_count + document_size + image_tokens + audio_tokens >= token_start:
=======
            if token_count + document_size >= token_start:
>>>>>>> 60b87fa7
                # Determine which part of the document belong to the sample, and add it to the list.
                token_start_index_in_document = max(token_start - token_count, 0)
                token_end_index_in_document = min(token_end - token_count, text_size)
                sample = self._indexed_dataset.get(
                    document_index,
                    offset=token_start_index_in_document,
                    length=token_end_index_in_document - token_start_index_in_document,
                    use_loss_masking_spans=self._parameters.use_loss_masking_spans,
                )
                start_pos = 0
                multimodal_positions = np.concatenate(
                    [sample.image_positions.astype(np.int32), sample.audio_positions.astype(np.int32)]
                )
                multimodal_positions.sort()
                for idx, mm_position in enumerate(multimodal_positions):
                    if mm_position in sample.image_positions:  # TODO Toby: use enum
                        mm_type = "image"
                    elif mm_position in sample.audio_positions:
                        mm_type = "audio"
                    else:
                        assert False
                    # image_positions.append(im_positions + len(token_ids) + image_tokens_added)
                    # Add placeholders for image tokens
                    token_ids.append(sample.token_ids[start_pos:mm_position])
                    if mm_type == "image":
                        token_ids.append(np.full((image_sizes[idx],), -100, dtype=np.int64))
                        image_positions.append(mm_position + len(token_ids) + mm_tokens_added)
                        mm_tokens_added += image_tokens
                    elif mm_type == "audio":
                        token_ids.append(np.full((audio_token_size_arr[idx],), -100, dtype=np.int64))
                        audio_positions.append(mm_position + mm_tokens_added)
                        mm_tokens_added += audio_tokens
                    start_pos = mm_position
                token_ids.append(sample.token_ids[start_pos:])
                images.append(sample.images)
<<<<<<< HEAD
                audio.append(self.apply_audio_padding(sample.audio))
                # TODO Soham: add offsets for loss masking spans
=======
>>>>>>> 60b87fa7
                if self._parameters.use_loss_masking_spans:
                    for loss_masking_span in sample.loss_masking_spans:
                        span = np.clip(
                            loss_masking_span + token_count - token_start,
                            0,
                            self._parameters.sequence_length + self._parameters.extra_tokens,
                        )
                        if span[1] > span[0]:
                            loss_masking_spans.append(span)

            # Go to the next document.
            document_sampling_index += 1
<<<<<<< HEAD
            token_count += document_size + image_tokens + audio_tokens
=======
            token_count += document_size
>>>>>>> 60b87fa7

        sequence_lengths = (
            np.array([ids.size - (idx == len(token_ids) - 1) for idx, ids in enumerate(token_ids)], dtype=np.int32)
            if not self._parameters.cross_document_attention
            else None
        )
        token_ids = np.concatenate(token_ids, dtype=np.int64)
        loss_masking_spans = (
            (np.stack(loss_masking_spans, dtype=np.int32) if loss_masking_spans else np.array([]))
            if self._parameters.use_loss_masking_spans
            else None
        )
        images = [im for img_list in images for im in img_list] if images else None
        image_positions = np.array(image_positions) if image_positions else None

        audio = [aud for aud_list in audio for aud in aud_list] if audio else None
        audio_positions = np.array(audio_positions) if audio_positions else None
        Assert.eq(len(token_ids), self._parameters.sequence_length + self._parameters.extra_tokens)

        return GPTSample(
            token_ids=token_ids,
            loss_masking_spans=loss_masking_spans,
            sequence_lengths=sequence_lengths,
            images=images,
            image_positions=image_positions,
            audio=audio,
            audio_positions=audio_positions,
        )

    @property
    def name(self) -> str:
        return self._indexed_dataset.name

    def _lazy_load(self):
        if not hasattr(self, "_documents_per_epoch"):
            self._load_yaml_data(yaml.safe_load(self._yaml_path.open("r")))

    def _load_yaml_data(self, data: dict[str, typing.Any]) -> None:
        self._documents_per_epoch = data["dataset"]["documents_per_epoch"]

        if "unshuffled_tokens" not in data:
            # Backward compatibility
            # TODO v0.x: Remove
            assert self._truncate_documents
            data["unshuffled_tokens"] = data["tokens_per_epoch"] * data["unshuffled_epochs"]

        self._unshuffled_tokens = data["unshuffled_tokens"]
        self._unshuffled_documents = data["unshuffled_epochs"] * self._documents_per_epoch


class LegacyGPTSampledIndexedDataset(SampledDataset):
    """
    A GPT dataset augmented with a sampling, i.e.,
    a pre-computed, shuffled list of samples to be indexed sequentially (as-is) during training.
    The sampling exactly matches Megatron-LM with matching parameters.
    Supports optional post-processing with FIM.
    """

    def __init__(
        self,
        indexed_dataset: GPTIndexedDataset,
        sampling: GPTSamplingData,
    ):
        assert isinstance(sampling, GPTSamplingData)
        self._indexed_dataset = indexed_dataset
        if not sampling.truncate_documents:
            raise NotImplementedError(
                "Legacy sampling only supports document truncation. Please use the latest dataset format."
            )
        self._config = sampling.config
        self._parameters = sampling.parameters

        if sampling.cache_directory is None:
            log_main_rank(
                " > No dataset cache directory provided, building the index map on all ranks."
                "This may be very inefficient...",
                log_fn=logger.warning,
            )
            base_path = None
        else:
            base_path = (
                sampling.cache_directory
                / f"{self.name}_ns_{self._parameters.num_samples}_sl_{self._parameters.sequence_length}"
                f"_s_{self._config.seed}"
            )

        self._doc_idx = MemmapArray(
            None if base_path is None else base_path.with_name(base_path.name + "_doc_idx.npy")
        )
        self._sample_idx = MemmapArray(
            None if base_path is None else base_path.with_name(base_path.name + "_sample_idx.npy")
        )
        self._shuffle_idx = MemmapArray(
            None if base_path is None else base_path.with_name(base_path.name + "_shuffle_idx.npy")
        )

        # Build the indexed mapping if it doesn't exist.
        if base_path is None or (
            sampling.distributed.config.rank == sampling.get_next_rank()
            and not (self._doc_idx.exists() and self._sample_idx.exists() and self._shuffle_idx.exists())
        ):
            self._sample()

    def _sample(self) -> None:
        """
        Create a `GPTSampledDataset` with the requested parameters.
        """
        logger.info(f" > Sampling dataset {self._indexed_dataset.name} ...")
        document_sizes, _ = self._indexed_dataset.get_document_sizes()
        num_documents = len(document_sizes)
        num_tokens = document_sizes.sum()
        np_rng = np.random.RandomState(seed=self._config.seed)

        num_epochs = math.ceil((self._parameters.sequence_length * self._parameters.num_samples + 1) / num_tokens)
        main_epochs_samples = ((num_epochs - 1) * num_tokens - 1) // self._parameters.sequence_length
        last_epoch_samples = self._parameters.num_samples - main_epochs_samples
        samples_per_epoch = (num_tokens - 1) // self._parameters.sequence_length
        separate_last_epoch = num_epochs > 1 and last_epoch_samples < 0.8 * samples_per_epoch

        doc_idx = np.tile(np.arange(num_documents, dtype=np.int32), num_epochs)
        if separate_last_epoch:
            np_rng.shuffle(doc_idx[:-num_documents])
            np_rng.shuffle(doc_idx[-num_documents:])
        else:
            np_rng.shuffle(doc_idx)

        assert _extension_available, (
            "The C++ extension for dataset sampling is missing." " Please make sure Fast-LLM is installed correctly."
        )

        sample_idx = build_sample_idx(
            document_sizes,
            doc_idx,
            self._parameters.sequence_length,
            num_epochs,
            num_tokens,
            True,
        )

        total_size = sample_idx.shape[0] - 1
        shuffle_idx = np.arange(
            0, total_size, dtype=np.int64 if total_size >= (np.iinfo(np.uint32).max - 1) else np.uint32
        )
        if separate_last_epoch:
            np_rng.shuffle(shuffle_idx[:main_epochs_samples])
            np_rng.shuffle(shuffle_idx[main_epochs_samples:])
        else:
            np_rng.shuffle(shuffle_idx)

        Assert.geq(len(shuffle_idx), self._parameters.num_samples)
        self._doc_idx.save(doc_idx)
        self._sample_idx.save(sample_idx)
        self._shuffle_idx.save(shuffle_idx[: self._parameters.num_samples])

    def __len__(self) -> int:
        return self._parameters.num_samples

    def __getitem__(self, idx: int) -> typing.Any:
        """
        Get the sample, (fixed-length sequence of tokens holding one or more complete or partial documents)
        with the requested sampling index.
        The returned sample is ready to be concatenated, then fed to a `GPTModel` (see `GPTModel.preprocess`).
        """
        # Get the shuffled index.
        shuffled_idx = self._shuffle_idx[idx]
        # Start and end documents and offsets.
        doc_f, offset_f = self._sample_idx[shuffled_idx]
        doc_l, offset_l = self._sample_idx[shuffled_idx + 1]
        sample_list = [
            self._indexed_dataset.get(
                self._doc_idx[doc].item(),
                offset=(doc == doc_f) * offset_f,
                length=offset_l + 1 - (doc == doc_f) * offset_f if doc == doc_l else None,
                use_loss_masking_spans=self._parameters.use_loss_masking_spans,
            )
            for doc in range(doc_f, doc_l + 1)
        ]
        token_ids = np.concatenate([sample.token_ids for sample in sample_list], dtype=np.int64)
        Assert.eq(len(token_ids), self._parameters.sequence_length + 1)

        if self._parameters.use_loss_masking_spans:
            spans = []
            offset = 0
            for sample in sample_list:
                for span in sample.loss_masking_spans:
                    spans.append(span + offset)
                offset += len(sample.token_ids)
            spans = np.stack(spans, dtype=np.int32) if spans else np.array([])
        else:
            spans = None
        sequence_lengths = (
            np.array(
                [sample.token_ids.size - (idx == len(sample_list) - 1) for idx, sample in enumerate(sample_list)],
                dtype=np.int32,
            )
            if not self._parameters.cross_document_attention
            else None
        )
        return GPTSample(token_ids=token_ids, loss_masking_spans=spans, sequence_lengths=sequence_lengths)

    @property
    def name(self) -> str:
        return self._indexed_dataset.name<|MERGE_RESOLUTION|>--- conflicted
+++ resolved
@@ -169,24 +169,6 @@
         Create a `GPTSampledDataset` with the requested parameters.
         """
         # Get the document sizes, the main information needed for sampling.
-<<<<<<< HEAD
-        # TODO Soham: verify numpy correctness
-        document_sizes, image_sizes, audio_sizes = self._indexed_dataset.get_document_sizes()
-        document_sizes = torch.from_numpy(document_sizes).to(self._device)
-        image_token_sizes = torch.zeros_like(document_sizes).to(self._device)
-        audio_token_sizes = torch.zeros_like(document_sizes).to(self._device)
-        long_audio_filter = torch.zeros_like(document_sizes, dtype=torch.bool)
-        # TODO Soham: handle max image size
-        for i, sizes in enumerate(image_sizes):
-            image_token_sizes[i] = sum(
-                (sizes[:, 0] // self._parameters.patch_size) * (sizes[:, 1] // self._parameters.patch_size)
-            )
-
-        for i, sizes in enumerate(audio_sizes):
-            audio_token_size_arr, to_filter = self._compute_audio_token_size(sizes)
-            audio_token_sizes[i] = audio_token_size_arr.sum()
-            long_audio_filter[i] = to_filter
-=======
         document_sizes, image_sizes = self._indexed_dataset.get_document_sizes()
         document_sizes = torch.from_numpy(document_sizes).to(self._device)
         image_token_sizes = []
@@ -206,7 +188,11 @@
                 )
             )
         image_token_sizes = torch.tensor(image_token_sizes).to(self._device)
->>>>>>> 60b87fa7
+
+        for i, sizes in enumerate(audio_sizes):
+            audio_token_size_arr, to_filter = self._compute_audio_token_size(sizes)
+            audio_token_sizes[i] = audio_token_size_arr.sum()
+            long_audio_filter[i] = to_filter
 
         documents_per_epoch = document_sizes.numel()
         tokens_per_epoch = (
@@ -501,16 +487,7 @@
             else:
                 document_index = self._document_shuffling[document_sampling_index - self._unshuffled_documents].item()
 
-<<<<<<< HEAD
-            document_size, image_lengths, audio_lengths = self._indexed_dataset.get_document_size(
-                document_index, self._parameters.patch_size
-            )
-
-            image_sizes = [
-                get_num_patches(
-                    *get_resize_dims(*image_length, self._image_size, self._image_size, self._parameters.patch_size),
-=======
-            text_size, image_lengths = self._indexed_dataset.get_document_size(document_index)
+            text_size, image_lengths, audio_lengths = self._indexed_dataset.get_document_size(document_index)
 
             image_sizes = [
                 get_num_patches(
@@ -520,7 +497,6 @@
                         self._parameters.image_size,
                         self._parameters.patch_size,
                     ),
->>>>>>> 60b87fa7
                     self._parameters.patch_size,
                 )
                 for image_length in image_lengths
@@ -532,23 +508,12 @@
             audio_tokens = audio_token_size_arr.sum()
 
             if not self._truncate_documents:
-<<<<<<< HEAD
-                if document_size + image_tokens + audio_tokens > self._parameters.sequence_length + 1:
-=======
                 if document_size > self._parameters.sequence_length + 1:
->>>>>>> 60b87fa7
                     # Document too long, ignore
                     document_sampling_index += 1
                     continue
                 tokens_in_sample = token_count % (self._parameters.sequence_length + 1)
-<<<<<<< HEAD
-                if (
-                    document_size + image_tokens + audio_tokens + tokens_in_sample
-                    > self._parameters.sequence_length + 1
-                ):
-=======
                 if document_size + tokens_in_sample > self._parameters.sequence_length + 1:
->>>>>>> 60b87fa7
                     # Document belongs to the next sample, need to account for padding.
                     padding_size = self._parameters.sequence_length + 1 - tokens_in_sample
                     if token_count > token_start:
@@ -564,11 +529,7 @@
                         token_count += padding_size
 
             # Determine if the document belongs to the requested sample.
-<<<<<<< HEAD
-            if token_count + document_size + image_tokens + audio_tokens >= token_start:
-=======
             if token_count + document_size >= token_start:
->>>>>>> 60b87fa7
                 # Determine which part of the document belong to the sample, and add it to the list.
                 token_start_index_in_document = max(token_start - token_count, 0)
                 token_end_index_in_document = min(token_end - token_count, text_size)
@@ -604,11 +565,9 @@
                     start_pos = mm_position
                 token_ids.append(sample.token_ids[start_pos:])
                 images.append(sample.images)
-<<<<<<< HEAD
                 audio.append(self.apply_audio_padding(sample.audio))
+
                 # TODO Soham: add offsets for loss masking spans
-=======
->>>>>>> 60b87fa7
                 if self._parameters.use_loss_masking_spans:
                     for loss_masking_span in sample.loss_masking_spans:
                         span = np.clip(
@@ -621,11 +580,7 @@
 
             # Go to the next document.
             document_sampling_index += 1
-<<<<<<< HEAD
-            token_count += document_size + image_tokens + audio_tokens
-=======
             token_count += document_size
->>>>>>> 60b87fa7
 
         sequence_lengths = (
             np.array([ids.size - (idx == len(token_ids) - 1) for idx, ids in enumerate(token_ids)], dtype=np.int32)
