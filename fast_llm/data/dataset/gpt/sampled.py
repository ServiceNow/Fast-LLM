--- conflicted
+++ resolved
@@ -590,52 +590,34 @@
                     # Add placeholders for image and audio tokens tokens
                     token_ids.append(sample.token_ids[start_pos:mm_position])
                     if mm_type == "image":
+                        # image_positions.append(im_positions + len(token_ids) + image_tokens_added)
+                        # Add placeholders for image tokens
                         text_tokens_added += len(token_ids[-1])
-<<<<<<< HEAD
                         image_positions.append(text_tokens_added + mm_tokens_added)
-                        # token_ids.append(np.full((image_sizes[idx],), -100, dtype=np.int64))
                         if self._parameters.image_break_token is not None:
-                            # Calculate patch dimensions for the image
-                            height, width = get_resize_dims(
-                                image_lengths[source_idx][0],
-                                image_lengths[source_idx][1],
-                                self._parameters.image_size,
-                                self._parameters.image_size,
-                                self._parameters.patch_size,
-                            )
-                            num_patches_h = math.ceil(height / self._parameters.patch_size)
-                            num_patches_w = math.ceil(width / self._parameters.patch_size)
-
-                            # Calculate the token count considering break tokens
-                            tokens_per_row = num_patches_w
-                            resized_image_tokens = num_patches_h * tokens_per_row + (
-                                num_patches_h - 1
-                            )  # Add break tokens after each row except last
-=======
-                        image_positions.append(text_tokens_added + image_tokens_added)
-                        if self._parameters.image_break_token is not None:
-                            height, width = resized_image_lengths[idx]
+                            height, width = resized_image_lengths[source_idx]
                             num_patches_h = div(height, self._parameters.patch_size)
                             num_patches_w = div(width, self._parameters.patch_size)
->>>>>>> 1e3652ae
 
                             # Create image token placeholder array
-                            image_token_array = np.full((image_sizes[idx],), -100, dtype=np.int64)
+                            image_token_array = np.full((image_sizes[source_idx],), -100, dtype=np.int64)
 
                             # Add break tokens after each row except the last row
                             for row in range(num_patches_h - 1):
                                 position = (row + 1) * num_patches_w + row
                                 image_token_array[position] = self._parameters.image_break_token
-<<<<<<< HEAD
-
-                            token_ids.append(image_token_array)
-
-                            # Update mm_tokens_added to reflect actual number of tokens added
-                            mm_tokens_added += resized_image_tokens
+                            # add end token if specified, else break token
+                            last_row_position = num_patches_h * num_patches_w + num_patches_h - 1
+                            if self._parameters.image_end_token is not None:
+                                image_token_array[last_row_position] = self._parameters.image_end_token
+                            else:
+                                image_token_array[last_row_position] = self._parameters.image_break_token
                         else:
-                            # Just add placeholders for all image tokens without break tokens
-                            token_ids.append(np.full((image_sizes[source_idx],), -100, dtype=np.int64))
-                            mm_tokens_added += image_sizes[source_idx]
+                            image_token_array = np.full((image_sizes[source_idx],), -100, dtype=np.int64)
+                            if self._parameters.image_end_token is not None:
+                                image_token_array[-1] = self._parameters.image_end_token
+                        token_ids.append(image_token_array)
+                        mm_tokens_added += image_sizes[source_idx]
                     elif mm_type == "audio":
                         audio_pos = sum(t.size for t in token_ids)  # includes mm tokens added already
                         audio_positions.append(audio_pos)
@@ -644,21 +626,7 @@
                         )  # TODO Toby: index doesnt work here
                         mm_tokens_added += audio_tokens
                     start_pos = mm_position
-=======
-                            # add end token if specified, else break token
-                            last_row_position = num_patches_h * num_patches_w + num_patches_h - 1
-                            if self._parameters.image_end_token is not None:
-                                image_token_array[last_row_position] = self._parameters.image_end_token
-                            else:
-                                image_token_array[last_row_position] = self._parameters.image_break_token
-                        else:
-                            image_token_array = np.full((image_sizes[idx],), -100, dtype=np.int64)
-                            if self._parameters.image_end_token is not None:
-                                image_token_array[-1] = self._parameters.image_end_token
-                        token_ids.append(image_token_array)
-                        image_tokens_added += image_sizes[idx]
-                        start_pos = im_position
->>>>>>> 1e3652ae
+
                 token_ids.append(sample.token_ids[start_pos:])
 
                 # TODO Soham: add offsets for loss masking spans
