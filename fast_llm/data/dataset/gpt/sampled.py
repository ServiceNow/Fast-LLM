--- conflicted
+++ resolved
@@ -1,8 +1,5 @@
-<<<<<<< HEAD
 import dataclasses
-=======
 import logging
->>>>>>> 2814e924
 import math
 import pathlib
 import typing
@@ -37,7 +34,6 @@
     A GPT dataset augmented with a sampling, i.e.,
     a pre-computed, shuffled list of samples to be indexed sequentially (as-is) during training.
     The sampling exactly matches Megatron-LM with matching parameters.
-    Supports optional post-processing with FIM.
     """
 
     def __init__(
@@ -216,29 +212,19 @@
             )
             for doc in range(doc_f, doc_l + 1)
         ]
-<<<<<<< HEAD
 
         sample_ids = []
         sample_spans = []
         span_offset = 0
-        for ids, spans in sample_list:
-            sample_ids.extend(ids)
-            for span in spans:
+        for sample in sample_list:
+            sample_ids.extend(sample.ids)
+            for span in sample.spans:
                 sample_spans.append([span[0] + span_offset, span[1] + span_offset])
-            span_offset += len(ids)
+            span_offset += len(sample.ids)
         sample_ids = np.array(sample_ids, dtype=np.int64)
         sample_spans = np.array(sample_spans, dtype=np.int32).reshape(-1, 2)
-        if self._fim is not None:
-            sample = self._fim(sample, np.random.RandomState(seed=(self._sampling_config.seed + idx) % MAX_SEED))
 
         return GPTSample(ids=sample_ids, spans=sample_spans)
-=======
-        sample = np.concatenate(
-            sample_list,
-            dtype=np.int64,
-        )
-        return sample
->>>>>>> 2814e924
 
     @property
     def name(self) -> str:
