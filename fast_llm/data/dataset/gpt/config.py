--- conflicted
+++ resolved
@@ -71,11 +71,8 @@
     sequence_length: int
     vocab_size: int
     tokenizer: "Tokenizer"
-<<<<<<< HEAD
     padding: bool = False
-=======
     cross_document_attention: bool = True
->>>>>>> fae01025
 
 
 @config_class()
