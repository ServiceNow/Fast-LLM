import dataclasses
import pathlib
import time
import typing

import yaml

from fast_llm.config import Config, Field, FieldHint, check_field, config_class, skip_valid_if_none
from fast_llm.data.dataset.abstract import SamplableDataset, SampledDataset
from fast_llm.data.dataset.config import SamplableDatasetConfig, SampledDatasetConfig, SamplingData, SamplingParameters
from fast_llm.data.preprocessing.tokenizer import TokenizerConfig
from fast_llm.utils import Assert

if typing.TYPE_CHECKING:
    from fast_llm.data.dataset.gpt.fim import GPTFimDataset
    from fast_llm.data.dataset.gpt.random import GPTRandomDataset
    from fast_llm.data.sample.language_model import LanguageModelSample


@dataclasses.dataclass(kw_only=True)
class GPTSamplingParameters(SamplingParameters):
    """
    Sampling parameters set externally to the dataset and data, ex. determined by the trainer or model.
    """

    # TODO: Only used for random dataset. Remove? Or use as safety check?
    vocab_size: int | None = None
    # TODO: ====== Get these to memmap dataset (currently ignored) ======
    use_loss_masking_spans: bool = False
    use_preference_loss_spans: bool = False
<<<<<<< HEAD
=======
    use_images: bool = False
>>>>>>> f44446c9


@dataclasses.dataclass(kw_only=True)
class GPTSamplingData(SamplingData):
    """
    Holds all the necessary information for sampling, including dataset-dependent ones (`GPTSamplingConfig`),
    usage-dependent ones (`GPTSamplingParameters`), and others set by the `Data`.
    """

    parameters: GPTSamplingParameters


@config_class(dynamic_type={SampledDatasetConfig: "random"})
class GPTRandomDatasetConfig[SampleType: LanguageModelSample](SamplableDatasetConfig[SampleType]):
    _abstract: typing.ClassVar[bool] = False
    name: str = Field(
        default="dummy",
        desc="The name of the dataset.",
        hint=FieldHint.core,
    )

    def build(self) -> "GPTRandomDataset[SampleType]":
        from fast_llm.data.dataset.gpt.random import GPTRandomDataset

        return GPTRandomDataset[SampleType](self.name)


@config_class(dynamic_type={SampledDatasetConfig: "file"})
class GPTDatasetFromFileConfig[SampleType: LanguageModelSample](SamplableDatasetConfig[SampleType]):
    _abstract: typing.ClassVar[bool] = False
    path: pathlib.Path = Field(
        default=None,
        desc="The path to a dataset config file.",
        hint=FieldHint.core,
    )

    def build_and_sample(self, sampling: SamplingData) -> SampledDataset[SampleType]:
        config = self._load_config()
        return config.build_and_sample(sampling)

    def build(self) -> SamplableDataset[SampleType]:
        config = self._load_config()
        assert isinstance(config, SamplableDatasetConfig)
        return config.build()

    def _load_config(self) -> SampledDatasetConfig[SampleType]:
        assert self.path.is_file(), f"File {self.path} does not exist."
        return SampledDatasetConfig[SampleType].from_dict(self._convert_paths(yaml.safe_load(self.path.open("r"))))

    def _convert_paths(self, config):
        # Recursively convert paths relative to `self.path.parent` to make them relative to cwd.
        # Assuming all path are in a field named "path"
        # TODO: Find a more generic way
        if isinstance(config, dict):
            for key, value in config.items():
                self._convert_paths(value)
            if "path" in config:
                assert isinstance(config["path"], (str, pathlib.Path))
                config["path"] = self.path.parent / config["path"]
        elif isinstance(config, list):
            for value in config:
                self._convert_paths(value)
        return config


@config_class()
class FimConfig(Config):
    """
    Configuration for FIM.
    """

    tokenizer: TokenizerConfig = Field(
        desc="Configuration for the tokenizer.",
        hint=FieldHint.feature,
    )
    rate: float = Field(
        # TODO: Use meaningful default now that fim is a wrapper?
        default=0.0,
        desc="FIM rate for each sample.",
        hint=FieldHint.core,
        valid=check_field(Assert.in_range_incl, 0, 1),
    )
    max_middle_len: int | None = Field(
        default=None,
        desc="Maximum length of the middle segment in FIM.",
        hint=FieldHint.feature,
        valid=skip_valid_if_none(check_field(Assert.gt, 0)),
    )
    split_sample: str | None = Field(
        default=None,
        desc="Split samples on this token and permute each fragment separately.",
        hint=FieldHint.feature,
    )
    fragment_rate: float = Field(
        default=0.0,
        desc="FIM rate for each fragment when using fim_split_sample.",
        hint=FieldHint.feature,
        valid=check_field(Assert.in_range_incl, 0, 1),
    )
    ignore_prefix: str | None = Field(
        default=None,
        desc="Do not apply FIM to fragments that start with this prefix.",
        hint=FieldHint.feature,
    )
    spm_rate: float = Field(
        default=0.5,
        desc="TODO.",
        hint=FieldHint.feature,
        valid=check_field(Assert.in_range_incl, 0, 1),
    )
    truncate_or_pad: bool = Field(
        default=False,
        desc="TODO.",
        hint=FieldHint.feature,
    )
    prefix_token: str = Field(
        default="<fim_prefix>",
        desc="TODO.",
        hint=FieldHint.feature,
    )
    middle_token: str = Field(
        default="<fim_middle>",
        desc="TODO.",
        hint=FieldHint.feature,
    )
    pad_token: str = Field(
        default="<fim_pad>",
        desc="TODO.",
        hint=FieldHint.feature,
    )
    suffix_token: str = Field(
        default="<fim_suffix>",
        desc="TODO.",
        hint=FieldHint.feature,
    )


@config_class(dynamic_type={SampledDatasetConfig: "fim"})
class GPTFimSampledDatasetConfig[SampleType: LanguageModelSample](SampledDatasetConfig[SampleType], FimConfig):
    """
    Configuration for FIM.
    """

    _abstract: typing.ClassVar[bool] = False

    dataset: SampledDatasetConfig[SampleType] = Field(
        default=None,
        desc="The dataset to wrap with fim.",
        hint=FieldHint.core,
    )

    def build_and_sample(
        self,
        sampling: GPTSamplingData,
    ) -> "GPTFimDataset[SampleType]":
        from fast_llm.data.dataset.gpt.fim import GPTFimDataset

        return GPTFimDataset[SampleType](self, self.dataset.build_and_sample(sampling), sampling)


@config_class(dynamic_type={SampledDatasetConfig: "test_slow"})
class GPTTestSlowDatasetConfig[SampleType: LanguageModelSample](SampledDatasetConfig[SampleType]):
    """
    A mock dataset that mimics a slow dataset creation on one rank, which may trigger a timeout.
    """

    # TODO: This belongs to a testing plugin.
    _abstract: typing.ClassVar[bool] = False
    sleep: float = Field(
        default=1,
        desc="Sleep time during build, in seconds.",
        hint=FieldHint.core,
    )

    def build_and_sample(self, sampling: SamplingData) -> SampledDataset[SampleType]:
        assert sampling.distributed.config.world_size > 1
        if sampling.distributed.config.rank == 0:
            time.sleep(self.sleep)
        return GPTRandomDatasetConfig[SampleType]().build_and_sample(sampling)<|MERGE_RESOLUTION|>--- conflicted
+++ resolved
@@ -28,10 +28,7 @@
     # TODO: ====== Get these to memmap dataset (currently ignored) ======
     use_loss_masking_spans: bool = False
     use_preference_loss_spans: bool = False
-<<<<<<< HEAD
-=======
     use_images: bool = False
->>>>>>> f44446c9
 
 
 @dataclasses.dataclass(kw_only=True)
