--- conflicted
+++ resolved
@@ -69,11 +69,6 @@
     sequence_length: int
     vocab_size: int
     tokenizer: "Tokenizer"
-<<<<<<< HEAD
-    use_loss_masking_spans: bool = False
-    per_document_positions: bool = False
-=======
->>>>>>> a6375602
 
 
 @config_class()
