import dataclasses
import enum
import json
import pathlib
import time
import typing
import warnings

import yaml

from fast_llm.config import Config, Field, FieldHint, FieldUpdate, check_field, config_class, skip_valid_if_none
from fast_llm.data.dataset.abstract import SamplableDataset, SampledDataset
from fast_llm.data.dataset.config import (
    BlendedDatasetConfig,
    ConcatenatedDatasetConfig,
    DatasetSliceConfig,
    IndexedDatasetConfig,
    SamplableDatasetConfig,
    SampledDatasetConfig,
    SampledDatasetUpdateConfig,
    SamplingConfig,
    SamplingData,
    SamplingParameters,
)
from fast_llm.engine.distributed.config import PhaseType
from fast_llm.utils import Assert, Registry, normalize_probabilities, padded_cumsum

if typing.TYPE_CHECKING:
    from fast_llm.data.dataset.gpt.indexed import GPTConcatenatedDataset, GPTDatasetSlice, GPTIndexedDataset
    from fast_llm.data.dataset.gpt.memmap import GPTMemmapDataset
    from fast_llm.data.dataset.gpt.random import GPTRandomDataset
    from fast_llm.data.tokenizer import Tokenizer


class ShufflingType(str, enum.Enum):
    # Shuffle all epochs together. Not extendable.
    full = "full"
    # Shuffle all epochs separately. Default mode, recommended if the dataset doesn't come pre-shuffled.
    epoch = "epoch"
    # Shuffle all epochs except the first one. Recommended for pre-shuffled datasets, especially big ones.
    skip_first_epoch = "skip_first_epoch"
    # Disable shuffling entirely.
    disabled = "disabled"
    legacy = "legacy"


@config_class()
class GPTSamplingConfig(SamplingConfig):
    """
    A dataset-dependent configuration for sampling.
    """

    gpu: bool = Field(
        default=True,
        desc="Enable fast sampling on GPU."
        " Note that random sampling works differently on GPU,"
        " so the sample won't match the CPU equivalent.",
        hint=FieldHint.feature,
    )
    shuffle: ShufflingType = Field(
        default=ShufflingType.epoch,
        desc="Shuffling strategy.",
        hint=FieldHint.feature,
    )


@dataclasses.dataclass(kw_only=True)
class GPTSamplingParameters(SamplingParameters):
    """
    Sampling parameters set externally to the dataset and data, ex. determined by the trainer or model.
    """

    sequence_length: int
    vocab_size: int
    use_loss_masking_spans: bool = False
    cross_document_attention: bool = True


@dataclasses.dataclass(kw_only=True)
class GPTSamplingData(SamplingData):
    """
    Holds all the necessary information for sampling, including dataset-dependent ones (`GPTSamplingConfig`),
    usage-dependent ones (`GPTSamplingParameters`), and others set by the `Data`.
    """

    config: GPTSamplingConfig
    parameters: GPTSamplingParameters
    tokenizer: "Tokenizer"
    truncate_documents: bool = True
<<<<<<< HEAD
    cross_document_attention: bool = True
    # How many extra tokens to add to the sequence length.
    # This is used to provide labels even for the last tokens in the sequence.
    extra_tokens: int = 1
=======
>>>>>>> f12b70a9


@config_class()
class GPTSampledDatasetConfig(SampledDatasetConfig):

    # TODO: Generalize dynamic types?
    _registry: typing.ClassVar[Registry[str, type["GPTSampledDatasetConfig"]]] = Registry[
        str, type["GPTDatasetConfig"]
    ]("gpt_dataset_class", {})
    type_: typing.ClassVar[str | None] = None
    type: str | None = Field(
        default=None,
        desc="The type of dataset.",
        hint=FieldHint.core,
    )

    def _validate(self) -> None:
        if self.type is None:
            self.type = self.type_
        # Should be handled in `from_dict`, but can fail if instantiating directly.
        Assert.eq(self.type, self.__class__.type_)
        super()._validate()

    @classmethod
    def _from_dict(
        cls,
        default: dict[str, typing.Any],
        strict: bool = True,
        flat: bool = False,
    ) -> typing.Self:
        type_ = default.get("type")
        if type_ is None:
            actual_cls = cls
        else:
            if type_ not in cls._registry:
                raise ValueError(
                    f"Unknown {cls._registry.name} type {type_}." f" Available types: {list(cls._registry.keys())}"
                )
            actual_cls = cls._registry[type_]
            Assert.custom(issubclass, actual_cls, cls)
        if actual_cls == cls:
            return super()._from_dict(default, strict=strict, flat=flat)
        else:
            return actual_cls._from_dict(default, strict=strict, flat=flat)

    def __init_subclass__(cls) -> None:
        if cls._abstract and cls.type_ is not None:
            # Abstract classes should not have a `type_`
            raise ValueError(f"Abstract class {cls.__name__} has type = {cls.type_}, expected None.")
        if cls.type_ is not None:
            if cls.type_ in cls._registry:
                raise ValueError(
                    f"Registry {cls._registry.name} already contains type {cls.type_}."
                    f" Make sure all classes either have a unique or `None` type."
                )
            GPTSampledDatasetConfig._registry[cls.type_] = cls
        super().__init_subclass__()


@config_class()
class GPTSamplableDatasetConfig(SamplableDatasetConfig, GPTSampledDatasetConfig):
    pass


@config_class()
class GPTIndexedDatasetConfig(GPTSamplableDatasetConfig, IndexedDatasetConfig):
    def build(self) -> "GPTIndexedDataset":
        raise NotImplementedError()


@config_class()
class GPTRandomDatasetConfig(GPTSamplableDatasetConfig):
    _abstract: typing.ClassVar[bool] = False
    type_: typing.ClassVar[str | None] = "random"
    name: str = Field(
        default="dummy",
        desc="The name of the dataset.",
        hint=FieldHint.core,
    )

    def build(self) -> "GPTRandomDataset":
        from fast_llm.data.dataset.gpt.random import GPTRandomDataset

        return GPTRandomDataset(self.name)


@config_class()
class GPTMemmapDatasetConfig(GPTIndexedDatasetConfig):
    _abstract: typing.ClassVar[bool] = False
    type_: typing.ClassVar[str | None] = "memmap"
    path: pathlib.Path = Field(
        default=None,
        desc="The path to the dataset, excluding the `.bin` or `.idx` suffix.",
        hint=FieldHint.core,
    )
    num_documents: int | None = Field(
        default=None,
        desc="Expected number of documents in the dataset.",
        hint=FieldHint.optional,
    )
    num_tokens: int | None = Field(
        default=None,
        desc="Expected number of tokens in the dataset.",
        hint=FieldHint.optional,
    )

    def build(self) -> "GPTMemmapDataset":
        from fast_llm.data.dataset.gpt.memmap import GPTMemmapDataset

        return GPTMemmapDataset(str(self.path).replace("/", "__"), self.path, self.num_documents, self.num_tokens)


@config_class()
class GPTConcatenatedDatasetConfig(ConcatenatedDatasetConfig, GPTIndexedDatasetConfig):
    _abstract: typing.ClassVar[bool] = False
    type_: typing.ClassVar[str | None] = "concatenated"
    datasets: list[GPTIndexedDatasetConfig] = FieldUpdate()

    def build(self) -> "GPTConcatenatedDataset":
        from fast_llm.data.dataset.gpt.indexed import GPTConcatenatedDataset

        return self._build(GPTConcatenatedDataset)


@config_class()
class GPTDatasetSliceConfig(DatasetSliceConfig, GPTIndexedDatasetConfig):
    _abstract: typing.ClassVar[bool] = False
    type_: typing.ClassVar[str | None] = "slice"
    dataset: GPTIndexedDatasetConfig = FieldUpdate()

    def build(self) -> "GPTDatasetSlice":
        from fast_llm.data.dataset.gpt.indexed import GPTDatasetSlice

        return self._build(GPTDatasetSlice)


@config_class()
class GPTSampledDatasetUpdateConfig(SampledDatasetUpdateConfig, GPTSampledDatasetConfig):
    _abstract = False
    type_: typing.ClassVar[str | None] = "sampled"
    sampling: GPTSamplingConfig = FieldUpdate(default_factory=GPTSamplingConfig)
    dataset: GPTSampledDatasetConfig = FieldUpdate(default_factory=GPTSampledDatasetConfig)


@config_class()
class GPTBlendedDatasetConfig(BlendedDatasetConfig, GPTSampledDatasetConfig):
    _abstract: typing.ClassVar[bool] = False
    type_: typing.ClassVar[str | None] = "blended"
    datasets: list[GPTSampledDatasetConfig] = FieldUpdate()


@config_class()
class GPTDatasetFromFileConfig(GPTSamplableDatasetConfig):
    _abstract: typing.ClassVar[bool] = False
    type_: typing.ClassVar[str | None] = "file"
    path: pathlib.Path = Field(
        default=None,
        desc="The path to a dataset config file.",
        hint=FieldHint.core,
    )

    def build_and_sample(self, sampling: SamplingData) -> SampledDataset:
        config = self._load_config()
        return config.build_and_sample(sampling)

    def build(self) -> SamplableDataset:
        config = self._load_config()
        assert isinstance(config, GPTSamplableDatasetConfig)
        return config.build()

    def _load_config(self):
        assert self.path.is_file(), f"File {self.path} does not exist."
        return GPTSampledDatasetConfig.from_dict(self._convert_paths(yaml.safe_load(self.path.open("r"))))

    def _convert_paths(self, config):
        # Recursively convert paths relative to `self.path.parent` to make them relative to cwd.
        # Assuming all path are in a field named "path"
        # TODO: Find a more generic way
        if isinstance(config, dict):
            for key, value in config.items():
                self._convert_paths(value)
            if "path" in config:
                assert isinstance(config["path"], (str, pathlib.Path))
                config["path"] = self.path.parent / config["path"]
        elif isinstance(config, list):
            for value in config:
                self._convert_paths(value)
        return config


@config_class()
class GPTConcatenatedMemmapConfig(GPTIndexedDatasetConfig):
    # TODO v0.3: Remove.
    _abstract: typing.ClassVar[bool] = False
    type_: typing.ClassVar[str | None] = "concatenated_memmap"
    path: pathlib.Path = Field(
        default=None,
        desc="The path to a dataset directory.",
        hint=FieldHint.core,
    )

    def _validate(self) -> None:
        warnings.warn("`concatenated_memmap` dataset is deprecated. Use `file` instead.", DeprecationWarning)
        super()._validate()

    def build(self) -> "GPTConcatenatedDataset":

        assert self.path.is_dir()
        index_path = self.path / "index.txt"

        if index_path.is_file():
            prefixes = [self.path / line.strip() for line in index_path.open("r").readlines()]
        else:
            warnings.warn(
                f"The dataset path {self.path} points to a directory."
                " The dataset will be indexed automatically, which may be unsafe."
                " We recommend using an index file instead."
            )
            prefixes = [
                path.with_suffix("")
                for path in self.path.iterdir()
                if path.suffix == ".idx" and path.is_file() and path.with_suffix(".bin").is_file()
            ]
        dataset_config = GPTConcatenatedDatasetConfig.from_dict(
            {"datasets": [{"type": "memmap", "path": prefix} for prefix in prefixes]}
        )
        return dataset_config.build()


@config_class()
class FimConfig(Config):
    """
    Configuration for FIM.
    """

    rate: float = Field(
        # TODO: Use meaningful default now that fim is a wrapper? (bad for legacy config)
        default=0.0,
        desc="FIM rate for each sample.",
        hint=FieldHint.core,
        valid=check_field(Assert.in_range_incl, 0, 1),
    )
    max_middle_len: int | None = Field(
        default=None,
        desc="Maximum length of the middle segment in FIM.",
        hint=FieldHint.feature,
        valid=skip_valid_if_none(check_field(Assert.gt, 0)),
    )
    split_sample: str | None = Field(
        default=None,
        desc="Split samples on this token and permute each fragment separately.",
        hint=FieldHint.feature,
    )
    fragment_rate: float = Field(
        default=0.0,
        desc="FIM rate for each fragment when using fim_split_sample.",
        hint=FieldHint.feature,
        valid=check_field(Assert.in_range_incl, 0, 1),
    )
    ignore_prefix: str | None = Field(
        default=None,
        desc="Do not apply FIM to fragments that start with this prefix.",
        hint=FieldHint.feature,
    )
    spm_rate: float = Field(
        default=0.5,
        desc="TODO.",
        hint=FieldHint.feature,
        valid=check_field(Assert.in_range_incl, 0, 1),
    )
    truncate_or_pad: bool = Field(
        default=False,
        desc="TODO.",
        hint=FieldHint.feature,
    )
    prefix_token: str = Field(
        default="<fim_prefix>",
        desc="TODO.",
        hint=FieldHint.feature,
    )
    middle_token: str = Field(
        default="<fim_middle>",
        desc="TODO.",
        hint=FieldHint.feature,
    )
    pad_token: str = Field(
        default="<fim_pad>",
        desc="TODO.",
        hint=FieldHint.feature,
    )
    suffix_token: str = Field(
        default="<fim_suffix>",
        desc="TODO.",
        hint=FieldHint.feature,
    )


@config_class()
class GPTFimSampledDatasetConfig(GPTSampledDatasetConfig, FimConfig):
    """
    Configuration for FIM.
    """

    _abstract: typing.ClassVar[bool] = False
    type_: typing.ClassVar[str | None] = "fim"

    dataset: GPTSampledDatasetConfig = Field(
        default=None,
        desc="The dataset to wrap with fim.",
        hint=FieldHint.core,
    )

    def build_and_sample(
        self,
        sampling: GPTSamplingData,
    ) -> SampledDataset:
        from fast_llm.data.dataset.gpt.fim import GPTFimDataset

        return GPTFimDataset(self, self.dataset.build_and_sample(sampling), sampling)


class LegacyDatasetSource(str, enum.Enum):
    """
    An enum for the different ways to load datasets.
    """

    list = "list"
    file = "file"
    random = "random"


def _validate_split(value: list[int]) -> list[int]:
    Assert.leq(len(value), 3)
    return value + [0] * (len(value) - 3)


def _validate_path(value: str | list[str]) -> list[str]:
    return [value] if isinstance(value, str) else value


@config_class()
class GPTLegacyConfig(Config):
    split: list[float] = Field(
        default_factory=lambda: [969, 30, 1],
        desc="Split ratio for train, valid and test datasets.",
        hint=FieldHint.deprecated,
        valid=_validate_split,
    )
    format: LegacyDatasetSource = Field(
        default=LegacyDatasetSource.list,
        desc="Format for the dataset definition.",
        hint=FieldHint.deprecated,
    )
    path: list[str] = Field(
        default_factory=list,
        desc="Path or list of paths and weights.",
        hint=FieldHint.deprecated,
        valid=_validate_path,
    )
    fim: FimConfig = Field(
        default_factory=FimConfig,
        desc="Configuration for Fill In the Middle (FIM).",
        hint=FieldHint.feature,
    )


@config_class()
class GPTLegacyDatasetConfig(GPTSampledDatasetConfig, GPTLegacyConfig):
    _abstract: typing.ClassVar[bool] = False
    type_: typing.ClassVar[str | None] = "legacy"

    def build_and_sample(self, sampling: GPTSamplingData) -> SampledDataset:

        if self.format == LegacyDatasetSource.random:
            Assert.eq(len(self.path), 0)
            dataset_config = GPTRandomDatasetConfig()
        else:
            if self.format == LegacyDatasetSource.file:
                Assert.eq(len(self.path), 1)
                data_path = pathlib.Path(self.path[0])
                dataset_defs = json.load(data_path.open("r"))
                data_base_path = data_path.parent
                dataset_prefixes = [
                    (data_base_path / dataset_def["prefix"]).resolve() for dataset_def in dataset_defs["datasets"]
                ]
                dataset_weights = normalize_probabilities(
                    [dataset_def["weight"] for dataset_def in dataset_defs["datasets"]]
                )
            elif self.format == LegacyDatasetSource.list:
                Assert.geq(len(self.path), 1)
                if len(self.path) == 1:
                    dataset_prefixes, dataset_weights = [self.path[0].strip()], [1.0]
                else:
                    Assert.custom(lambda x: x % 2 == 0, len(self.path))
                    dataset_prefixes = [pathlib.Path(x.strip()).resolve() for x in self.path[1::2]]
                    assert len(dataset_prefixes) == len(set(dataset_prefixes))
                    dataset_weights = normalize_probabilities([float(x) for x in self.path[::2]])
            else:
                raise NotImplementedError(self.format)

            phase_splits = padded_cumsum(normalize_probabilities(self.split))

            phase_index = {
                PhaseType.training.value.lower(): 0,
                PhaseType.validation.value.lower(): 1,
                PhaseType.test.value.lower(): 2,
            }[sampling.dataset_name]

            dataset_configs = [
                {
                    "type": "slice",
                    # TODO: this duplicates memmap datasets for each phase.
                    "dataset": {"type": "memmap", "path": prefix},
                    "begin": float(phase_splits[phase_index]),
                    "end": float(phase_splits[phase_index + 1]),
                }
                for prefix in dataset_prefixes
            ]
            dataset_config = (
                {
                    "type": "blended",
                    "name": "blended",
                    "datasets": dataset_configs,
                    "weights": dataset_weights,
                    "legacy": True,
                }
                if len(dataset_configs) > 1
                else dataset_configs[0]
            )
            if self.fim.rate > 0:
                dataset_config = {
                    "type": "fim",
                    "dataset": dataset_config,
                    **self.fim.to_dict(),
                }
        # Legacy sampling config
        dataset_config = {
            "type": "sampled",
            "dataset": dataset_config,
            "sampling": {
                "seed": sampling.distributed.config.seed,
                "shuffle": "legacy",
            },
        }

        return GPTSampledDatasetConfig.from_dict(dataset_config).build_and_sample(sampling)


@config_class()
class GPTTestSlowDatasetConfig(GPTSampledDatasetConfig):
    """
    A mock dataset that mimics a slow dataset creation on one rank, which may trigger a timeout.
    """

    # TODO: This belongs to a testing plugin.
    _abstract: typing.ClassVar[bool] = False
    type_: typing.ClassVar[str | None] = "test_slow"
    sleep: float = Field(
        default=1,
        desc="Sleep time during build, in seconds.",
        hint=FieldHint.core,
    )

    def build_and_sample(self, sampling: SamplingData) -> SampledDataset:
        assert sampling.distributed.config.world_size > 1
        if sampling.distributed.config.rank == 0:
            time.sleep(self.sleep)
        return GPTRandomDatasetConfig().build_and_sample(sampling)<|MERGE_RESOLUTION|>--- conflicted
+++ resolved
@@ -74,6 +74,9 @@
     vocab_size: int
     use_loss_masking_spans: bool = False
     cross_document_attention: bool = True
+    # How many extra tokens to add to the sequence length.
+    # This is used to provide labels even for the last tokens in the sequence.
+    extra_tokens: int = 1
 
 
 @dataclasses.dataclass(kw_only=True)
@@ -87,13 +90,6 @@
     parameters: GPTSamplingParameters
     tokenizer: "Tokenizer"
     truncate_documents: bool = True
-<<<<<<< HEAD
-    cross_document_attention: bool = True
-    # How many extra tokens to add to the sequence length.
-    # This is used to provide labels even for the last tokens in the sequence.
-    extra_tokens: int = 1
-=======
->>>>>>> f12b70a9
 
 
 @config_class()
