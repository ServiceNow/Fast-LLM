import numpy as np
import torch

from fast_llm.data.dataset.abstract import SampledDataset
from fast_llm.data.dataset.gpt.config import FimConfig, GPTSamplingData
from fast_llm.data.sample.language_model import LanguageModelSample
from fast_llm.data.sample.token import TokenSample
from fast_llm.engine.distributed.config import MAX_SEED


class GPTFimDataset[SampleType: LanguageModelSample](SampledDataset[SampleType]):
    """
    An implementation of FIM (fill in the middle) post-processing of GPT datasets.
    Adapted from https://github.com/EleutherAI/gpt-neox/blob/FIM-clean/megatron/data/gpt2_dataset.py
    """

    def __init__(
        self,
        config: FimConfig,
        dataset: SampledDataset[SampleType],
        sampling: GPTSamplingData,
    ):
        if sampling.parameters.use_loss_masking_spans:
            raise NotImplementedError("FIM is currently not compatible with loss masking.")
        if sampling.parameters.use_preference_loss_spans:
            raise NotImplementedError("FIM is currently not compatible with preference loss masking.")
        self._config = config
        self._dataset = dataset

        self._seed = sampling.config.seed
        self._tokenizer = self._config.tokenizer.get_tokenizer()
        if self._tokenizer is None:
            raise ValueError("Fim requires a tokenizer")
        self._suffix_tok_id, self._prefix_tok_id, self._middle_tok_id, self._pad_tok_id = (
            self._tokenizer.vocab[tok]
            for tok in [config.suffix_token, config.prefix_token, config.middle_token, config.pad_token]
        )
        self.fim_split_sample = (
            self._tokenizer.vocab[self._config.split_sample] if self._config.split_sample is not None else None
        )

    def __len__(self) -> int:
        return len(self._dataset)

    def __getitem__(self, index: int) -> SampleType:
        # TODO: Use torch methods to avoid back and forth.
        return LanguageModelSample(
            TokenSample(
                torch.from_numpy(
                    self._fim(
                        self._dataset[index].tokens.tokens.numpy(),
                        np.random.RandomState(seed=(self._seed + index) % MAX_SEED),
                    )
                )
            )
        )

    @property
    def name(self) -> str:
        return f"{self._dataset.name}_fim"

    def _fim(self, sample: np.ndarray, np_rng: np.random.RandomState) -> np.ndarray:
        # FIM
        # TODO: permute segments in sample_list, before concatenating.
        sample_len = sample.shape[0]
        eod = self._tokenizer.eod
        # TODO: Available through `tokens.lengths`
        segment_breaks = np.argwhere(sample == eod)  # split sample by document

        if segment_breaks.shape != (0, 1):  # then there is an EOD token in this example
            curr_start_position = 0
            new_samples = []
            loc: np.ndarray
            for loc in np.nditer(segment_breaks):
                # Only permute non-empty segments.
                if loc - curr_start_position > 0:
                    # permute {prefix, suffix, middle} or {suffix, prefix, middle}
                    permuted = self._fim_split_and_permute_sequence(sample[curr_start_position:loc], np_rng)
                    new_samples += [permuted, [eod]]

                curr_start_position = loc + 1  # jump over the EOD token
            # Permute the segment after the last EOD
            permuted = self._fim_split_and_permute_sequence(sample[curr_start_position:], np_rng)
            new_samples.append(permuted)

            fim_sample = np.concatenate(new_samples)
        else:
            fim_sample = self._fim_split_and_permute_sequence(sample, np_rng)

        # Truncate or pad sequence to max-length
        diff = fim_sample.shape[0] - sample_len
        if diff > 0:  # too long
            fim_sample = fim_sample[:sample_len]
        elif diff < 0:  # too short
            fim_sample = np.concatenate([fim_sample, np.full((-1 * diff), self._pad_tok_id)])  # noqa

        assert fim_sample.shape[0] == sample_len
        return fim_sample.astype(sample.dtype)

    def _fim_split_and_permute_sequence(self, sequence: np.ndarray, np_rng: np.random.RandomState) -> np.ndarray:
        """
        fragment_fim_rate: if set, apply fim with this rate to each fragment.
        """
        if self.fim_split_sample is None:
            return self._fim_permute_sequence(sequence, np_rng, self._config.rate)
        # fim_split_sample is set: split the sample on this token and permute each fragment separately.
        # Typically, if each sample is a repository, then we split again on the file level.
        # Each fragment is a file, and we permute the files.
        fragment_breaks = np.argwhere(sequence == self.fim_split_sample)
        if fragment_breaks.shape == (0, 1):
            # no split token in this sample
            return self._fim_permute_sequence(sequence, np_rng, self._config.rate)
        if not np_rng.binomial(1, self._config.rate):
            # don't do FIM preproc
            return sequence
        # Do FIM on each fragment
        curr_start_position = 0
        new_samples = []
        loc: np.ndarray
        for loc in np.nditer(fragment_breaks):
            if loc - curr_start_position > 0:
                permuted = self._fim_permute_sequence(
                    sequence[curr_start_position:loc], np_rng, self._config.fragment_rate
                )
                new_samples += [permuted, [self.fim_split_sample]]
            curr_start_position = loc + 1  # Jump over the split token
        # Permute the segment after the last split token
        permuted = self._fim_permute_sequence(sequence[curr_start_position:], np_rng, self._config.fragment_rate)
        new_samples.append(permuted)
        return np.concatenate(new_samples)

    def _fim_permute_sequence(
        self,
        sequence: np.ndarray,
        np_rng: np.random.RandomState,
        rate: float,
    ) -> np.ndarray:
        """
        Take in a sample (np array w/ size (0,chunklength)) and perform a FIM transformation on it.
        truncate_or_pad: if True, maintain the same sample length (if transform creates a few extra tokens, drop them).
        """

        if not np_rng.binomial(1, rate):  # sample bernoulli dist
            # don't do FIM preproc
            return sequence

        contents = self._tokenizer.detokenize(sequence)

        # Do not apply FIM if the sample starts with no_fim_prefix
        if self._config.ignore_prefix is not None and contents.startswith(self._config.ignore_prefix):
            return sequence

        if self._config.max_middle_len is None:
            # Sample the two boundaries uniformly at random
            # A boundary can be =0 (prefix will be empty)
            # a boundary can be =len(contents) (suffix will be empty)
            # The two boundaries can be equal (middle will be empty)
            boundaries = list(np_rng.randint(low=0, high=len(contents) + 1, size=2))
            boundaries.sort()
        else:
            # Sample a window-length
            middle_length = np_rng.randint(low=0, high=min(self._config.max_middle_len, len(contents)) + 1)
            first_boundary = np_rng.randint(low=0, high=len(contents) - middle_length + 1)
            # middle_length <= Second-boundary <= len(contents)
            boundaries = [first_boundary, first_boundary + middle_length]

        prefix = contents[: boundaries[0]]
        middle = contents[boundaries[0] : boundaries[1]]
        suffix = contents[boundaries[1] :]

<<<<<<< HEAD
        prefix = np.array([*self._tokenizer.tokenize(prefix, add_eos=False)], dtype=np.int64)
        middle = np.array([*self._tokenizer.tokenize(middle, add_bos=False, add_eos=False)], dtype=np.int64)
        suffix = np.array([*self._tokenizer.tokenize(suffix, add_bos=False)], dtype=np.int64)
=======
        prefix = np.array([*self._tokenizer.tokenize(prefix, end=False)], dtype=sequence.dtype)
        middle = np.array([*self._tokenizer.tokenize(middle, begin=False, end=False)], dtype=sequence.dtype)
        suffix = np.array([*self._tokenizer.tokenize(suffix, begin=False)], dtype=sequence.dtype)
>>>>>>> dfd27f54

        # here we truncate each given segment to fit the same length as it was before
        # A consequence is that we never reach the end of a file?
        # we should rather truncate at the context-level
        if self._config.truncate_or_pad:
            # need to make same length as the input. Take the 3 sentinel tokens into account
            new_length = suffix.shape[0] + prefix.shape[0] + middle.shape[0] + 3
            diff = new_length - sequence.shape[0]
            if diff > 0:  # too long
                if suffix.shape[0] <= diff:
                    return sequence
                suffix = suffix[: suffix.shape[0] - diff]
            elif diff < 0:  # too short
                suffix = np.concatenate([suffix, np.full((-1 * diff), self._pad_tok_id)])

        if np_rng.binomial(1, self._config.spm_rate):
            # SPM (variant 2 from FIM paper)
            new_sample = np.concatenate(
                [[self._prefix_tok_id, self._suffix_tok_id], suffix, [self._middle_tok_id], prefix, middle]  # noqa
            )
        else:
            # PSM
            new_sample = np.concatenate(
                [[self._prefix_tok_id], prefix, [self._suffix_tok_id], suffix, [self._middle_tok_id], middle]  # noqa
            )

        return new_sample<|MERGE_RESOLUTION|>--- conflicted
+++ resolved
@@ -168,15 +168,9 @@
         middle = contents[boundaries[0] : boundaries[1]]
         suffix = contents[boundaries[1] :]
 
-<<<<<<< HEAD
-        prefix = np.array([*self._tokenizer.tokenize(prefix, add_eos=False)], dtype=np.int64)
-        middle = np.array([*self._tokenizer.tokenize(middle, add_bos=False, add_eos=False)], dtype=np.int64)
-        suffix = np.array([*self._tokenizer.tokenize(suffix, add_bos=False)], dtype=np.int64)
-=======
-        prefix = np.array([*self._tokenizer.tokenize(prefix, end=False)], dtype=sequence.dtype)
-        middle = np.array([*self._tokenizer.tokenize(middle, begin=False, end=False)], dtype=sequence.dtype)
-        suffix = np.array([*self._tokenizer.tokenize(suffix, begin=False)], dtype=sequence.dtype)
->>>>>>> dfd27f54
+        prefix = np.array([*self._tokenizer.tokenize(prefix, add_eos=False)], dtype=sequence.dtype)
+        middle = np.array([*self._tokenizer.tokenize(middle, add_bos=False, add_eos=False)], dtype=sequence.dtype)
+        suffix = np.array([*self._tokenizer.tokenize(suffix, add_bos=False)], dtype=sequence.dtype)
 
         # here we truncate each given segment to fit the same length as it was before
         # A consequence is that we never reach the end of a file?
