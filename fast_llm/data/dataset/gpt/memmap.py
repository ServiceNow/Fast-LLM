--- conflicted
+++ resolved
@@ -295,7 +295,6 @@
             ]
             sample_spans[:, 0] = np.maximum(sample_spans[:, 0], offset) - offset
             sample_spans[:, 1] = np.minimum(sample_spans[:, 1], offset + len(token_ids) - 1) - offset
-<<<<<<< HEAD
             # if images:
             #     image_idx = 0
             #     for span in sample_spans:
@@ -327,26 +326,6 @@
             #             )
             #         span[1] += additional_tokens
 
-=======
-            if images:
-                image_idx = 0
-                for span in sample_spans:
-                    additional_tokens = 0
-                    image_position = image_positions[image_idx] if image_idx < len(image_positions) else float("inf")
-                    while image_position >= span[0] and image_position <= span[1]:
-                        image_tokens = get_num_image_tokens(
-                            get_resize_dims(*self._image_lengths[idx][image_idx], image_size, image_size, patch_size),
-                            patch_size,
-                            image_break=image_break,
-                            image_end=image_end,
-                        )
-                        additional_tokens += image_tokens
-                        image_idx += 1
-                        image_position = (
-                            image_positions[image_idx] if image_idx < len(image_positions) else float("inf")
-                        )
-                    span[1] += additional_tokens
->>>>>>> 1e3652ae
         return GPTSample(
             token_ids=token_ids,
             images=images,
