import io
import pathlib
import struct
import typing

import numpy as np
import PIL.Image

from fast_llm.data.dataset.gpt.indexed import GPTIndexedDataset
from fast_llm.data.dataset.gpt.sampled import GPTSample
from fast_llm.data.preparator.gpt_memmap.config import MEMMAP_DTYPES, MEMMAP_DTYPES_INV, MEMMAP_INDEX_HEADER
from fast_llm.engine.config_utils.data_type import DataType
from fast_llm.layers.vision_encoder.preprocessing import get_num_patches, get_resize_dims
from fast_llm.utils import Assert, div


class GPTMemmapDataset(GPTIndexedDataset):
    """
    A memory map dataset, which handles lazy loading of a pre-processed dataset in the Megatron-LM format,
    i.e. a pair of numpy file containing
    1. A data file (`{prefix}.bin`) containing a flat buffer containing the concatenated, tokenized documents.
    2. An index file (`{prefix}.idx`) containing a list of document sizes and pointers (start index) in the data file.
    See https://github.com/NVIDIA/Megatron-LM?tab=readme-ov-file#data-preprocessing for more details.
    """

    def __init__(
        self,
        name: str,
        prefix: pathlib.Path | str,
        num_documents: int | None = None,
        num_tokens: int | None = None,
        num_pixels: int | None = None,
    ):
        self._init(name, prefix, num_documents, num_tokens, num_pixels)

    def _init(
        self,
        name: str,
        prefix: pathlib.Path | str,
        num_documents: int | None,
        num_tokens: int | None,
        num_pixels: int | None,
    ) -> None:
        super().__init__()
        self._name = name
        self._prefix = pathlib.Path(prefix)
        self._has_spans = 0
        self._has_images = 0

        with self._prefix.with_suffix(".idx").open("rb") as stream:
            Assert.eq(stream.read(9), MEMMAP_INDEX_HEADER, msg=f"File: {stream.name}")
            self._version = struct.unpack("<Q", stream.read(8))[0]
            assert self._version in [1, 2, 3, 4, 5], f"Unsupported version for gpt_memmap dataset: {self._version}."
            if self._version >= 2:
                self._has_spans = struct.unpack("<B", stream.read(1))[0]

            if self._version >= 3:
                self._has_preference_spans = struct.unpack("<B", stream.read(1))[0]

            if self._version >= 4:
                self._has_images = struct.unpack("<B", stream.read(1))[0]

            if self._version >= 5:
                self._has_audio = struct.unpack("<B", stream.read(1))[0]

            self._dtype = MEMMAP_DTYPES[struct.unpack("<B", stream.read(1))[0]].numpy
            self._num_documents = struct.unpack("<Q", stream.read(8))[0]
            _ = struct.unpack("<Q", stream.read(8))[0]
            offset = stream.tell()

        if num_documents is not None:
            assert self._num_documents == num_documents

        self._index_bin_buffer_mmap = np.memmap(self._prefix.with_suffix(".idx"), mode="r", order="C")
        self._index_bin_buffer = memoryview(self._index_bin_buffer_mmap)
        self._document_sizes = np.frombuffer(
            self._index_bin_buffer, dtype=np.int32, count=self._num_documents, offset=offset
        )
        self._pointers = np.frombuffer(
            self._index_bin_buffer,
            dtype=np.int64,
            count=self._num_documents,
            offset=offset + self._document_sizes.nbytes,
        )

        offset += self._document_sizes.nbytes + self._pointers.nbytes
        self._spans = None
        if self._has_spans and self._version >= 2:
            self._spans = []
            self._num_spans = np.frombuffer(
                self._index_bin_buffer,
                dtype=np.int32,
                count=self._num_documents,
                offset=offset,
            )
            self._num_spans_cumsum = np.r_[0, np.cumsum(self._num_spans[:-1], dtype=np.int64)]
            for idx in range(self._num_documents):
                self._spans.append(
                    np.frombuffer(
                        self._index_bin_buffer,
                        dtype=np.int32,
                        count=self._num_spans[idx] * 2,
                        offset=offset
                        + self._num_spans.nbytes
                        + self._num_spans_cumsum[idx] * 2 * np.dtype(np.int32).itemsize,
                    ).reshape(-1, 2)
                )
            offset += (
                self._num_spans.nbytes
                + self._num_spans.sum() * 2 * np.dtype(np.int32).itemsize
                + sum([x.nbytes for x in self._spans])
            )
        self._num_pixels = 0
<<<<<<< HEAD
        self._image_lengths = []
        self._image_positions = []
=======
        self._image_lengths = None
        self._image_positions = None
>>>>>>> 60b87fa7
        if self._has_images and self._version >= 4:
            self._n_images = np.frombuffer(
                self._index_bin_buffer, dtype=np.int32, count=self._num_documents, offset=offset
            )
            images_seen = 0
            for n_images in self._n_images:
                self._image_lengths.append(
                    np.frombuffer(
                        self._index_bin_buffer,
                        dtype=np.int32,
                        count=n_images * 2,
                        offset=offset + self._n_images.nbytes + 2 * images_seen * np.dtype(np.int32).itemsize,
                    ).reshape(-1, 2)
                )
                self._num_pixels += self._image_lengths[-1].prod(axis=1, initial=3).sum()
                self._image_positions.append(
                    np.frombuffer(
                        self._index_bin_buffer,
                        dtype=np.int32,
                        count=n_images,
                        offset=offset
                        + self._n_images.nbytes
                        + 2 * self._n_images.sum() * np.dtype(np.int32).itemsize
                        + images_seen * np.dtype(np.int32).itemsize,
                    )
                )
                images_seen += n_images
            offset = offset + self._n_images.nbytes + 3 * self._n_images.sum() * np.dtype(np.int32).itemsize
        self._audio_lengths = []
        self._audio_positions = []
        if self._has_audio and self._version >= 5:
            self._n_audio = np.frombuffer(
                self._index_bin_buffer, dtype=np.int32, count=self._num_documents, offset=offset
            )
            audio_seen = 0

            offset = offset + self._n_audio.nbytes
            for n_audio in self._n_audio:
                self._audio_lengths.append(
                    np.frombuffer(
                        self._index_bin_buffer,
                        dtype=np.int32,
                        count=n_audio,
                        offset=offset + audio_seen * np.dtype(np.int32).itemsize,
                    )
                )
                # self._num_pixels += self._image_lengths[-1].prod(axis=1, initial=3).sum()
                self._audio_positions.append(
                    np.frombuffer(
                        self._index_bin_buffer,
                        dtype=np.int32,
                        count=n_audio,
                        offset=offset
                        + self._n_audio.sum() * np.dtype(np.int32).itemsize
                        + audio_seen * np.dtype(np.int32).itemsize,
                    )
                )
                audio_seen += n_audio

        self._bin_buffer_mmap = np.memmap(self._prefix.with_suffix(".bin"), mode="r", order="C")
        self._bin_buffer = memoryview(self._bin_buffer_mmap)

<<<<<<< HEAD
        # TODO Soham: fix num_tokens to include images. Get total number of image pixels from index file and assign
        # self._num_tokens = div(self._bin_buffer_mmap.size - n_pixels, np.dtype(self._dtype).itemsize)

        # TODO Toby: Add audio num tokens check
=======
>>>>>>> 60b87fa7
        self._num_tokens = div(self._bin_buffer_mmap.size - self._num_pixels, np.dtype(self._dtype).itemsize)
        # if num_pixels is not None:
        #     assert self._num_pixels == num_pixels
        # if num_tokens is not None:
        #     assert self._num_tokens == num_tokens

    def __getstate__(self) -> tuple[str, pathlib.Path, int | None, int | None]:
        return (self._name, self._prefix, self._num_documents, self._num_tokens, self._num_pixels)

    def __setstate__(self, state: tuple[str, pathlib.Path, int | None, int | None]):
        self._init(*state)

    def __del__(self):
        if hasattr(self, "_bin_buffer_mmap"):
            self._bin_buffer_mmap._mmap.close()  # noqa
            del self._bin_buffer_mmap
        if hasattr(self, "_index_bin_buffer"):
            self._index_bin_buffer_mmap._mmap.close()  # noqa
            del self._index_bin_buffer_mmap

    # def get(
    #     self,
    #     idx: int,
    #     offset: int = 0,
    #     image_offset: int = 0,
    #     length: int | None = None,
    #     use_loss_masking_spans: bool = False,
    # ):
    #     token_ids = np.frombuffer(
    #         self._bin_buffer,
    #         dtype=self._dtype,
    #         count=self._document_sizes[idx] - offset if length is None else length,
    #         offset=self._pointers[idx] + offset * np.dtype(self._dtype).itemsize,
    #     )
    #     if self._has_images:
    #         image_positions = self._image_positions[idx]
    #         pixels = np.frombuffer(
    #             self._bin_buffer,
    #             dtype=np.dtype(np.uint8),
    #             count=self._image_lengths[idx].prod(initial=3),
    #             offset=self._pointers[idx] + self._document_sizes[idx] * np.dtype(self._dtype).itemsize,
    #         )
    #         images = []
    #         start = 0
    #         for image_length in self._image_lengths[idx]:
    #             n_pixels = image_length.prod(initial=3)
    #             images.append(pixels[start : start + n_pixels].reshape(3, image_length[0], image_length[1]))
    #             start += n_pixels
    #     return GPTSample(token_ids=token_ids, images=images, image_positions=image_positions)

    def get(
        self,
        idx: int,
        offset: int = 0,
        length: int | None = None,
        use_loss_masking_spans: bool = False,
        patch_size: int | None = None,
        image_size: int | None = None,
    ) -> GPTSample:
        token_ids = np.frombuffer(
            self._bin_buffer,
            dtype=self._dtype,
            count=self._document_sizes[idx] - offset if length is None else length,
            offset=self._pointers[idx] + offset * np.dtype(self._dtype).itemsize,
        )
<<<<<<< HEAD
        images = []
        image_positions = np.array([])
=======
        images = None
>>>>>>> 60b87fa7
        if self._has_images:
            # Truncations with images are not yet supported
            image_positions = self._image_positions[idx]
            pixels = np.frombuffer(
                self._bin_buffer,
                dtype=np.dtype(np.uint8),
                count=self._image_lengths[idx].prod(initial=3),
                offset=self._pointers[idx] + self._document_sizes[idx] * np.dtype(self._dtype).itemsize,
            )
            start = 0
            for image_length in self._image_lengths[idx]:
                n_pixels = image_length.prod(initial=3)
                images.append(pixels[start : start + n_pixels].reshape(3, image_length[0], image_length[1]))
                start += n_pixels
<<<<<<< HEAD

        audio = []
        audio_positions = np.array([])
        if self._has_audio:
            audio_positions = self._audio_positions[idx]
            offset = self._pointers[idx] + self._document_sizes[idx] * np.dtype(self._dtype).itemsize
            if len(self._image_lengths) > 0:
                offset += self._image_lengths[idx].prod(initial=3) * np.dtype(np.uint8).itemsize
            all_audio = np.frombuffer(
                self._bin_buffer,
                dtype=np.dtype(np.float32),
                count=self._audio_lengths[idx].sum(),
                offset=offset,
            )
            start = 0
            for audio_length in self._audio_lengths[idx]:
                audio.append(all_audio[start : start + audio_length])
                start += audio_length
        # TODO Soham: return loss_masking_spans
=======
        sample_spans = None
        if use_loss_masking_spans and self._spans is not None:
            sample_spans = self._spans[idx]
            sample_spans = sample_spans[
                (sample_spans[:, 0] < offset + len(token_ids)) & (sample_spans[:, 1] >= offset)
            ]
            sample_spans[:, 0] = np.maximum(sample_spans[:, 0], offset) - offset
            sample_spans[:, 1] = np.minimum(sample_spans[:, 1], offset + len(token_ids) - 1) - offset
            if images:
                image_idx = 0
                for span in sample_spans:
                    additional_tokens = 0
                    image_position = image_positions[image_idx] if image_idx < len(image_positions) else float("inf")
                    while image_position >= span[0] and image_position <= span[1]:
                        image_tokens = get_num_patches(
                            get_resize_dims(*self._image_lengths[idx][image_idx], image_size, image_size, patch_size),
                            patch_size,
                        )
                        additional_tokens += image_tokens
                        image_idx += 1
                        image_position = (
                            image_positions[image_idx] if image_idx < len(image_positions) else float("inf")
                        )
                    span[1] += additional_tokens
>>>>>>> 60b87fa7
        return GPTSample(
            token_ids=token_ids,
            images=images,
            image_positions=image_positions,
<<<<<<< HEAD
            audio=audio,
            audio_positions=audio_positions,
        )

    # def get(
    #     self, idx: int, offset: int = 0, length: int | None = None, use_loss_masking_spans: bool = False
    # ) -> GPTSample:
    #     token_ids = np.frombuffer(
    #         self._bin_buffer,
    #         dtype=self._dtype,
    #         count=self._document_sizes[idx] - offset if length is None else length,
    #         offset=self._pointers[idx] + offset * np.dtype(self._dtype).itemsize,
    #     )
    #     sample_spans = None
    #     if use_loss_masking_spans and self._spans is not None:
    #         sample_spans = self._spans[idx]
    #         # adjust the spans for the offset and length
    #         sample_spans = sample_spans[
    #             (sample_spans[:, 0] < offset + len(token_ids)) & (sample_spans[:, 1] >= offset)
    #         ]
    #         sample_spans[:, 0] = np.maximum(sample_spans[:, 0], offset) - offset
    #         sample_spans[:, 1] = np.minimum(sample_spans[:, 1], offset + len(token_ids) - 1) - offset
    #     return GPTSample(token_ids=token_ids, loss_masking_spans=sample_spans)
=======
            loss_masking_spans=sample_spans,
        )
>>>>>>> 60b87fa7

    @property
    def name(self) -> str:
        return self._name

    def __len__(self) -> int:
        return self._num_documents

    @property
    def num_tokens(self) -> int:
        return self._num_tokens

    @property
    def has_images(self) -> bool:
        return self._has_images

<<<<<<< HEAD
    @property
    def has_audio(self) -> bool:
        return self._has_audio

    # TODO: image sizes
=======
>>>>>>> 60b87fa7
    def get_document_sizes(self) -> tuple[np.ndarray, np.ndarray]:
        """
        The size of each document in the dataset.
        The resulting array could be very large, so this method should be called cautiously,
        and derived classes should try to avoid holding the whole array im memory.
        """
        return self._document_sizes, self._image_lengths, self._audio_lengths

<<<<<<< HEAD
    def get_document_size(self, index: int, patch_size: list[int]) -> int:
        # return self._document_sizes[index].item() + (
        #     sum((h // patch_size[0]) * (w // patch_size[1]) for h, w in self._image_lengths[index])
        #     if self._has_images
        #     else 0
        # )
        docsize = self._document_sizes[index].item()
        imagesize = self._image_lengths[index] if self._has_images else []
        audiosize = self._audio_lengths[index] if self._has_audio else []
        return docsize, imagesize, audiosize
=======
    def get_document_size(self, index: int) -> int:
        return self._document_sizes[index].item(), self._image_lengths[index] if self._has_images else []
>>>>>>> 60b87fa7

    @classmethod
    def write_dataset(cls, prefix: pathlib.Path | str, documents: typing.Iterable[GPTSample]):
        # Initialize metadata
        dtype = None
        num_documents = 0
        doc_lengths = []
        n_images = []
        image_lengths = []
        im_positions = []
        total_images = 0
        n_audio = []
        audio_lengths = []
        aud_positions = []
        total_audio = 0
        pointers = []
        offset = 0
        # number of spans for each document
        num_spans = []
        spans = []

        prefix = pathlib.Path(prefix)
        prefix.parent.mkdir(parents=True, exist_ok=True)

        # Write the binary data file (.bin) lazily
        with prefix.with_suffix(".bin").open("wb") as bin_stream:
            for document in documents:
                # Infer dtype from the first document
                if dtype is None:
                    dtype = document.token_ids.dtype
                    assert dtype is not None, "Document dtype could not be inferred from the data."

                # Ensure all documents have the same dtype
                assert document.token_ids.dtype == dtype, f"Expected dtype {dtype}, got {document.token_ids.dtype}."

                # Write document to binary file
                bin_stream.write(document.token_ids.tobytes(order="C"))
                total_im_size = 0
                total_aud_size = 0
                if document.images:
                    n_images.append(len(document.images))
                    total_images += len(document.images)
                    for image in document.images:
                        # assume 3 channels (RGB) for all images
                        with PIL.Image.open(io.BytesIO(image["bytes"])) as img:
                            if img.mode == "L":
                                # Convert grayscale to RGB
                                img = img.convert("RGB")
                            pixels = np.array(img).transpose(2, 0, 1)  # HWC to CHW
                        image_lengths.append(np.array(pixels.shape[1:]))
                        bin_stream.write(pixels.tobytes(order="C"))
                        total_im_size += pixels.size
                    im_positions.append(document.image_positions)
                if document.audio is not None:
                    n_audio.append(len(document.audio))
                    total_audio += len(document.audio)
                    for audio in document.audio:
                        audio_lengths.append(len(audio))
                        bin_stream.write(audio.tobytes(order="C"))
                        total_aud_size += audio.size
                    if len(document.audio) > 0:
                        aud_positions.append(document.audio_positions)

                # Update metadata
                doc_length = len(document.token_ids)
                doc_lengths.append(doc_length)
                pointers.append(offset)
                if document.loss_masking_spans is not None:
                    num_spans.append(len(document.loss_masking_spans))
                    spans.append(document.loss_masking_spans)
                offset += (
                    doc_length * np.dtype(dtype).itemsize
                    + total_im_size * np.dtype(np.uint8).itemsize
                    + total_aud_size * np.dtype(np.float32).itemsize
                )
                num_documents += 1

        # Finalize metadata arrays
        doc_lengths = np.array(doc_lengths, dtype=np.int32)
        pointers = np.array(pointers, dtype=np.int64)
        num_spans = np.array(num_spans, dtype=np.int32)
        if len(spans) > 0:
            spans = np.vstack(spans, dtype=np.int32)
        else:
            spans = np.array(spans, dtype=np.int32)

        if total_images:
            n_images = np.array(n_images, dtype=np.int32)
            image_lengths = np.stack(image_lengths, dtype=np.int32)
            im_positions = np.array(im_positions, dtype=np.int32)
        else:
            n_images = np.array([])
            image_lengths = np.array([])
            im_positions = np.array([])

        if total_audio:
            n_audio = np.array(n_audio, dtype=np.int32)
            audio_lengths = np.array(audio_lengths, dtype=np.int32)
            aud_positions = np.array(aud_positions, dtype=np.int32)
        else:
            n_audio = np.array([])
            audio_lengths = np.array([])
            aud_positions = np.array([])

        # Write the index file (.idx)
        with prefix.with_suffix(".idx").open("wb") as idx_stream:
            idx_stream.write(MEMMAP_INDEX_HEADER)
            # Indicates the version
            # Version 2 onwards optionally add loss-masking spans
            # Version 4 onwards optionally add images
            idx_stream.write(struct.pack("<Q", 5))
            # Flag to indicate whether loss-masking spans are present
            idx_stream.write(struct.pack("<B", 1 if spans.size > 0 else 0))
            # Placeholder flag for preference spans
            idx_stream.write(struct.pack("<B", 0))
            # Flag to indicate whether images are present
            idx_stream.write(struct.pack("<B", 1 if total_images > 0 else 0))
            # Flag to indicate whether audio is present
            idx_stream.write(struct.pack("<B", 1 if total_audio > 0 else 0))
            # Data type
            idx_stream.write(struct.pack("<B", MEMMAP_DTYPES_INV[DataType.from_numpy(dtype.type)]))
            # "Number of sequences", same as documents in our case
            idx_stream.write(struct.pack("<Q", num_documents))
            # "Number of documents", needs a +1 for some reason
            idx_stream.write(struct.pack("<Q", num_documents + 1))
            # Sequence (document) doc_lengths
            idx_stream.write(doc_lengths.tobytes(order="C"))
            # Sequence (document) begin offsets in the bin file
            idx_stream.write(pointers.tobytes(order="C"))
            # Number of spans per document
            idx_stream.write(num_spans.tobytes(order="C"))
            # Span indices for each document
            idx_stream.write(spans.tobytes(order="C"))
            # Number of images per document
            idx_stream.write(n_images.tobytes(order="C"))
            # n_pixels * 3 per image
            idx_stream.write(image_lengths.tobytes(order="C"))
            # Position of each image in the document
            idx_stream.write(im_positions.tobytes(order="C"))
            # Number of audio per document
            idx_stream.write(n_audio.tobytes(order="C"))
            # Audio lengths
            idx_stream.write(audio_lengths.tobytes(order="C"))
            # Position of each audio in the document
            idx_stream.write(aud_positions.tobytes(order="C"))
            # Document indices, unused but needed for compatibility with Megatron-LM
            idx_stream.write(np.arange(num_documents + 1, dtype=np.int64).tobytes(order="C"))<|MERGE_RESOLUTION|>--- conflicted
+++ resolved
@@ -111,13 +111,8 @@
                 + sum([x.nbytes for x in self._spans])
             )
         self._num_pixels = 0
-<<<<<<< HEAD
-        self._image_lengths = []
-        self._image_positions = []
-=======
         self._image_lengths = None
         self._image_positions = None
->>>>>>> 60b87fa7
         if self._has_images and self._version >= 4:
             self._n_images = np.frombuffer(
                 self._index_bin_buffer, dtype=np.int32, count=self._num_documents, offset=offset
@@ -180,13 +175,10 @@
         self._bin_buffer_mmap = np.memmap(self._prefix.with_suffix(".bin"), mode="r", order="C")
         self._bin_buffer = memoryview(self._bin_buffer_mmap)
 
-<<<<<<< HEAD
         # TODO Soham: fix num_tokens to include images. Get total number of image pixels from index file and assign
         # self._num_tokens = div(self._bin_buffer_mmap.size - n_pixels, np.dtype(self._dtype).itemsize)
 
         # TODO Toby: Add audio num tokens check
-=======
->>>>>>> 60b87fa7
         self._num_tokens = div(self._bin_buffer_mmap.size - self._num_pixels, np.dtype(self._dtype).itemsize)
         # if num_pixels is not None:
         #     assert self._num_pixels == num_pixels
@@ -252,12 +244,8 @@
             count=self._document_sizes[idx] - offset if length is None else length,
             offset=self._pointers[idx] + offset * np.dtype(self._dtype).itemsize,
         )
-<<<<<<< HEAD
-        images = []
+        images = None
         image_positions = np.array([])
-=======
-        images = None
->>>>>>> 60b87fa7
         if self._has_images:
             # Truncations with images are not yet supported
             image_positions = self._image_positions[idx]
@@ -272,7 +260,6 @@
                 n_pixels = image_length.prod(initial=3)
                 images.append(pixels[start : start + n_pixels].reshape(3, image_length[0], image_length[1]))
                 start += n_pixels
-<<<<<<< HEAD
 
         audio = []
         audio_positions = np.array([])
@@ -291,8 +278,8 @@
             for audio_length in self._audio_lengths[idx]:
                 audio.append(all_audio[start : start + audio_length])
                 start += audio_length
+
         # TODO Soham: return loss_masking_spans
-=======
         sample_spans = None
         if use_loss_masking_spans and self._spans is not None:
             sample_spans = self._spans[idx]
@@ -317,39 +304,14 @@
                             image_positions[image_idx] if image_idx < len(image_positions) else float("inf")
                         )
                     span[1] += additional_tokens
->>>>>>> 60b87fa7
         return GPTSample(
             token_ids=token_ids,
             images=images,
             image_positions=image_positions,
-<<<<<<< HEAD
             audio=audio,
             audio_positions=audio_positions,
-        )
-
-    # def get(
-    #     self, idx: int, offset: int = 0, length: int | None = None, use_loss_masking_spans: bool = False
-    # ) -> GPTSample:
-    #     token_ids = np.frombuffer(
-    #         self._bin_buffer,
-    #         dtype=self._dtype,
-    #         count=self._document_sizes[idx] - offset if length is None else length,
-    #         offset=self._pointers[idx] + offset * np.dtype(self._dtype).itemsize,
-    #     )
-    #     sample_spans = None
-    #     if use_loss_masking_spans and self._spans is not None:
-    #         sample_spans = self._spans[idx]
-    #         # adjust the spans for the offset and length
-    #         sample_spans = sample_spans[
-    #             (sample_spans[:, 0] < offset + len(token_ids)) & (sample_spans[:, 1] >= offset)
-    #         ]
-    #         sample_spans[:, 0] = np.maximum(sample_spans[:, 0], offset) - offset
-    #         sample_spans[:, 1] = np.minimum(sample_spans[:, 1], offset + len(token_ids) - 1) - offset
-    #     return GPTSample(token_ids=token_ids, loss_masking_spans=sample_spans)
-=======
             loss_masking_spans=sample_spans,
         )
->>>>>>> 60b87fa7
 
     @property
     def name(self) -> str:
@@ -366,14 +328,10 @@
     def has_images(self) -> bool:
         return self._has_images
 
-<<<<<<< HEAD
     @property
     def has_audio(self) -> bool:
         return self._has_audio
 
-    # TODO: image sizes
-=======
->>>>>>> 60b87fa7
     def get_document_sizes(self) -> tuple[np.ndarray, np.ndarray]:
         """
         The size of each document in the dataset.
@@ -382,7 +340,6 @@
         """
         return self._document_sizes, self._image_lengths, self._audio_lengths
 
-<<<<<<< HEAD
     def get_document_size(self, index: int, patch_size: list[int]) -> int:
         # return self._document_sizes[index].item() + (
         #     sum((h // patch_size[0]) * (w // patch_size[1]) for h, w in self._image_lengths[index])
@@ -393,10 +350,6 @@
         imagesize = self._image_lengths[index] if self._has_images else []
         audiosize = self._audio_lengths[index] if self._has_audio else []
         return docsize, imagesize, audiosize
-=======
-    def get_document_size(self, index: int) -> int:
-        return self._document_sizes[index].item(), self._image_lengths[index] if self._has_images else []
->>>>>>> 60b87fa7
 
     @classmethod
     def write_dataset(cls, prefix: pathlib.Path | str, documents: typing.Iterable[GPTSample]):
