import io
import pathlib
import struct
import typing

import numpy as np
import PIL.Image

from fast_llm.data.dataset.gpt.indexed import GPTIndexedDataset
from fast_llm.data.dataset.gpt.sampled import GPTSample
from fast_llm.data.preparator.gpt_memmap.config import MEMMAP_DTYPES, MEMMAP_DTYPES_INV, MEMMAP_INDEX_HEADER
from fast_llm.engine.config_utils.data_type import DataType
from fast_llm.layers.vision_encoder.preprocessing import get_num_patches, get_resize_dims
from fast_llm.utils import Assert, div


class GPTMemmapDataset(GPTIndexedDataset):
    """
    A memory map dataset, which handles lazy loading of a pre-processed dataset in the Megatron-LM format,
    i.e. a pair of numpy file containing
    1. A data file (`{prefix}.bin`) containing a flat buffer containing the concatenated, tokenized documents.
    2. An index file (`{prefix}.idx`) containing a list of document sizes and pointers (start index) in the data file.
    See https://github.com/NVIDIA/Megatron-LM?tab=readme-ov-file#data-preprocessing for more details.
    """

    def __init__(
        self,
        name: str,
        prefix: pathlib.Path | str,
        num_documents: int | None = None,
        num_tokens: int | None = None,
        num_pixels: int | None = None,
    ):
        self._init(name, prefix, num_documents, num_tokens, num_pixels)

    def _init(
        self,
        name: str,
        prefix: pathlib.Path | str,
        num_documents: int | None,
        num_tokens: int | None,
        num_pixels: int | None,
    ) -> None:
        super().__init__()
        self._name = name
        self._prefix = pathlib.Path(prefix)
        self._has_spans = 0
        self._has_images = 0

        with self._prefix.with_suffix(".idx").open("rb") as stream:
            Assert.eq(stream.read(9), MEMMAP_INDEX_HEADER, msg=f"File: {stream.name}")
            self._version = struct.unpack("<Q", stream.read(8))[0]
            assert self._version in [1, 2, 3, 4, 5], f"Unsupported version for gpt_memmap dataset: {self._version}."
            if self._version >= 2:
                self._has_spans = struct.unpack("<B", stream.read(1))[0]

            if self._version >= 3:
                self._has_preference_spans = struct.unpack("<B", stream.read(1))[0]

            if self._version >= 4:
                self._has_images = struct.unpack("<B", stream.read(1))[0]

            if self._version >= 5:
                self._has_audio = struct.unpack("<B", stream.read(1))[0]

            self._dtype = MEMMAP_DTYPES[struct.unpack("<B", stream.read(1))[0]].numpy
            self._num_documents = struct.unpack("<Q", stream.read(8))[0]
            _ = struct.unpack("<Q", stream.read(8))[0]
            offset = stream.tell()

        if num_documents is not None:
            assert self._num_documents == num_documents

        self._index_bin_buffer_mmap = np.memmap(self._prefix.with_suffix(".idx"), mode="r", order="C")
        self._index_bin_buffer = memoryview(self._index_bin_buffer_mmap)
        self._document_sizes = np.frombuffer(
            self._index_bin_buffer, dtype=np.int32, count=self._num_documents, offset=offset
        )
        self._pointers = np.frombuffer(
            self._index_bin_buffer,
            dtype=np.int64,
            count=self._num_documents,
            offset=offset + self._document_sizes.nbytes,
        )

        offset += self._document_sizes.nbytes + self._pointers.nbytes
        self._spans = None
        if self._has_spans and self._version >= 2:
            self._spans = []
            self._num_spans = np.frombuffer(
                self._index_bin_buffer,
                dtype=np.int32,
                count=self._num_documents,
                offset=offset,
            )
            self._num_spans_cumsum = np.r_[0, np.cumsum(self._num_spans[:-1], dtype=np.int64)]
            for idx in range(self._num_documents):
                self._spans.append(
                    np.frombuffer(
                        self._index_bin_buffer,
                        dtype=np.int32,
                        count=self._num_spans[idx] * 2,
                        offset=offset
                        + self._num_spans.nbytes
                        + self._num_spans_cumsum[idx] * 2 * np.dtype(np.int32).itemsize,
                    ).reshape(-1, 2)
                )
            offset += (
                self._num_spans.nbytes
                + self._num_spans.sum() * 2 * np.dtype(np.int32).itemsize
                + sum([x.nbytes for x in self._spans])
            )
        self._num_pixels = 0
        self._image_lengths = []
        self._image_positions = []
        if self._has_images and self._version >= 4:
            self._n_images = np.frombuffer(
                self._index_bin_buffer, dtype=np.int32, count=self._num_documents, offset=offset
            )
            images_seen = 0
            for n_images in self._n_images:
                self._image_lengths.append(
                    np.frombuffer(
                        self._index_bin_buffer,
                        dtype=np.int32,
                        count=n_images * 2,
                        offset=offset + self._n_images.nbytes + 2 * images_seen * np.dtype(np.int32).itemsize,
                    ).reshape(-1, 2)
                )
                self._num_pixels += self._image_lengths[-1].prod(axis=1, initial=3).sum()
                self._image_positions.append(
                    np.frombuffer(
                        self._index_bin_buffer,
                        dtype=np.int32,
                        count=n_images,
                        offset=offset
                        + self._n_images.nbytes
                        + 2 * self._n_images.sum() * np.dtype(np.int32).itemsize
                        + images_seen * np.dtype(np.int32).itemsize,
                    )
                )
                images_seen += n_images
            offset = offset + self._n_images.nbytes + 3 * self._n_images.sum() * np.dtype(np.int32).itemsize
        self._audio_lengths = []
        self._audio_positions = []
        if self._has_audio and self._version >= 5:
            self._n_audio = np.frombuffer(
                self._index_bin_buffer, dtype=np.int32, count=self._num_documents, offset=offset
            )
            audio_seen = 0

            offset = offset + self._n_audio.nbytes
            for n_audio in self._n_audio:
                self._audio_lengths.append(
                    np.frombuffer(
                        self._index_bin_buffer,
                        dtype=np.int32,
                        count=n_audio,
                        offset=offset + audio_seen * np.dtype(np.int32).itemsize,
                    )
                )
                # self._num_pixels += self._image_lengths[-1].prod(axis=1, initial=3).sum()
                self._audio_positions.append(
                    np.frombuffer(
                        self._index_bin_buffer,
                        dtype=np.int32,
                        count=n_audio,
                        offset=offset
                        + self._n_audio.sum() * np.dtype(np.int32).itemsize
                        + audio_seen * np.dtype(np.int32).itemsize,
                    )
                )
                audio_seen += n_audio

        self._bin_buffer_mmap = np.memmap(self._prefix.with_suffix(".bin"), mode="r", order="C")
        self._bin_buffer = memoryview(self._bin_buffer_mmap)

        # TODO Soham: fix num_tokens to include images. Get total number of image pixels from index file and assign
        # self._num_tokens = div(self._bin_buffer_mmap.size - n_pixels, np.dtype(self._dtype).itemsize)

        # TODO Toby: Add audio num tokens check
        self._num_tokens = div(self._bin_buffer_mmap.size - self._num_pixels, np.dtype(self._dtype).itemsize)
        # if num_pixels is not None:
        #     assert self._num_pixels == num_pixels
        # if num_tokens is not None:
        #     assert self._num_tokens == num_tokens

    def __getstate__(self) -> tuple[str, pathlib.Path, int | None, int | None]:
        return (self._name, self._prefix, self._num_documents, self._num_tokens, self._num_pixels)

    def __setstate__(self, state: tuple[str, pathlib.Path, int | None, int | None]):
        self._init(*state)

    def __del__(self):
        if hasattr(self, "_bin_buffer_mmap"):
            self._bin_buffer_mmap._mmap.close()  # noqa
            del self._bin_buffer_mmap
        if hasattr(self, "_index_bin_buffer"):
            self._index_bin_buffer_mmap._mmap.close()  # noqa
            del self._index_bin_buffer_mmap

    # def get(
    #     self,
    #     idx: int,
    #     offset: int = 0,
    #     image_offset: int = 0,
    #     length: int | None = None,
    #     use_loss_masking_spans: bool = False,
    # ):
    #     token_ids = np.frombuffer(
    #         self._bin_buffer,
    #         dtype=self._dtype,
    #         count=self._document_sizes[idx] - offset if length is None else length,
    #         offset=self._pointers[idx] + offset * np.dtype(self._dtype).itemsize,
    #     )
    #     if self._has_images:
    #         image_positions = self._image_positions[idx]
    #         pixels = np.frombuffer(
    #             self._bin_buffer,
    #             dtype=np.dtype(np.uint8),
    #             count=self._image_lengths[idx].prod(initial=3),
    #             offset=self._pointers[idx] + self._document_sizes[idx] * np.dtype(self._dtype).itemsize,
    #         )
    #         images = []
    #         start = 0
    #         for image_length in self._image_lengths[idx]:
    #             n_pixels = image_length.prod(initial=3)
    #             images.append(pixels[start : start + n_pixels].reshape(3, image_length[0], image_length[1]))
    #             start += n_pixels
    #     return GPTSample(token_ids=token_ids, images=images, image_positions=image_positions)

    def get(
        self,
        idx: int,
        offset: int = 0,
        length: int | None = None,
        use_loss_masking_spans: bool = False,
        patch_size: int | None = None,
        image_size: int | None = None,
    ) -> GPTSample:
        token_ids = np.frombuffer(
            self._bin_buffer,
            dtype=self._dtype,
            count=self._document_sizes[idx] - offset if length is None else length,
            offset=self._pointers[idx] + offset * np.dtype(self._dtype).itemsize,
        )
        images = None
<<<<<<< HEAD
        image_positions = np.array([])
=======
        image_positions = None
>>>>>>> 2e48c5f2
        if self._has_images:
            # Truncations with images are not yet supported
            image_positions = self._image_positions[idx]
            pixels = np.frombuffer(
                self._bin_buffer,
                dtype=np.dtype(np.uint8),
                count=self._image_lengths[idx].prod(initial=3),
                offset=self._pointers[idx] + self._document_sizes[idx] * np.dtype(self._dtype).itemsize,
            )
            start = 0
            for image_length in self._image_lengths[idx]:
                n_pixels = image_length.prod(initial=3)
                images.append(pixels[start : start + n_pixels].reshape(3, image_length[0], image_length[1]))
                start += n_pixels

        audio = []
        audio_positions = np.array([])
        if self._has_audio:
            audio_positions = self._audio_positions[idx]
            offset = self._pointers[idx] + self._document_sizes[idx] * np.dtype(self._dtype).itemsize
            if self._has_images and len(self._image_lengths) > 0:
                offset += self._image_lengths[idx].prod(initial=3) * np.dtype(np.uint8).itemsize
            all_audio = np.frombuffer(
                self._bin_buffer,
                dtype=np.dtype(np.float32),
                count=self._audio_lengths[idx].sum(),
                offset=offset,
            )
            start = 0
            for audio_length in self._audio_lengths[idx]:
                audio.append(all_audio[start : start + audio_length])
                start += audio_length

        # TODO Soham: return loss_masking_spans
        sample_spans = None
        if use_loss_masking_spans and self._spans is not None:
            sample_spans = self._spans[idx]
            sample_spans = sample_spans[
                (sample_spans[:, 0] < offset + len(token_ids)) & (sample_spans[:, 1] >= offset)
            ]
            sample_spans[:, 0] = np.maximum(sample_spans[:, 0], offset) - offset
            sample_spans[:, 1] = np.minimum(sample_spans[:, 1], offset + len(token_ids) - 1) - offset
            if images:
                image_idx = 0
                for span in sample_spans:
                    additional_tokens = 0
                    image_position = image_positions[image_idx] if image_idx < len(image_positions) else float("inf")
                    while image_position >= span[0] and image_position <= span[1]:
                        image_tokens = get_num_patches(
                            get_resize_dims(*self._image_lengths[idx][image_idx], image_size, image_size, patch_size),
                            patch_size,
                        )
                        additional_tokens += image_tokens
                        image_idx += 1
                        image_position = (
                            image_positions[image_idx] if image_idx < len(image_positions) else float("inf")
                        )
                    span[1] += additional_tokens
        return GPTSample(
            token_ids=token_ids,
            images=images,
            image_positions=image_positions,
            audio=audio,
            audio_positions=audio_positions,
            loss_masking_spans=sample_spans,
        )

    @property
    def name(self) -> str:
        return self._name

    def __len__(self) -> int:
        return self._num_documents

    @property
    def num_tokens(self) -> int:
        return self._num_tokens

    @property
    def has_images(self) -> bool:
        return self._has_images

    @property
    def has_audio(self) -> bool:
        return self._has_audio

    def get_document_sizes(self) -> tuple[np.ndarray, np.ndarray]:
        """
        The size of each document in the dataset.
        The resulting array could be very large, so this method should be called cautiously,
        and derived classes should try to avoid holding the whole array im memory.
        """
        return self._document_sizes, self._image_lengths, self._audio_lengths

    def get_document_size(self, index: int) -> int:
        # return self._document_sizes[index].item() + (
        #     sum((h // patch_size[0]) * (w // patch_size[1]) for h, w in self._image_lengths[index])
        #     if self._has_images
        #     else 0
        # )
        docsize = self._document_sizes[index].item()
        imagesize = self._image_lengths[index] if self._has_images else []
        audiosize = self._audio_lengths[index] if self._has_audio else []
        return docsize, imagesize, audiosize

    @classmethod
    def write_dataset(cls, prefix: pathlib.Path | str, documents: typing.Iterable[GPTSample]):
        # Initialize metadata
        dtype = None
        num_documents = 0
        doc_lengths = []
        n_images = []
        image_lengths = []
        im_positions = []
        total_images = 0
        n_audio = []
        audio_lengths = []
        aud_positions = []
        total_audio = 0
        pointers = []
        offset = 0
        # number of spans for each document
        num_spans = []
        spans = []

        prefix = pathlib.Path(prefix)
        prefix.parent.mkdir(parents=True, exist_ok=True)

        # Write the binary data file (.bin) lazily
        with prefix.with_suffix(".bin").open("wb") as bin_stream:
            for document in documents:
                # Infer dtype from the first document
                if dtype is None:
                    dtype = document.token_ids.dtype
                    assert dtype is not None, "Document dtype could not be inferred from the data."

                # Ensure all documents have the same dtype
                assert document.token_ids.dtype == dtype, f"Expected dtype {dtype}, got {document.token_ids.dtype}."

                # Write document to binary file
                bin_stream.write(document.token_ids.tobytes(order="C"))
                total_im_size = 0
                total_aud_size = 0
                if document.images:
                    n_images.append(len(document.images))
                    total_images += len(document.images)
                    for image in document.images:
                        # assume 3 channels (RGB) for all images
                        with PIL.Image.open(io.BytesIO(image["bytes"])) as img:
                            if img.mode == "L":
                                # Convert grayscale to RGB
                                img = img.convert("RGB")
                            pixels = np.array(img).transpose(2, 0, 1)  # HWC to CHW
                        image_lengths.append(np.array(pixels.shape[1:]))
                        bin_stream.write(pixels.tobytes(order="C"))
                        total_im_size += pixels.size
                    im_positions.append(document.image_positions)
                if document.audio is not None:
                    n_audio.append(len(document.audio))
                    total_audio += len(document.audio)
                    for audio in document.audio:
                        audio_lengths.append(len(audio))
                        bin_stream.write(audio.tobytes(order="C"))
                        total_aud_size += audio.size
                    if len(document.audio) > 0:
                        aud_positions += document.audio_positions

                # Update metadata
                doc_length = len(document.token_ids)
                doc_lengths.append(doc_length)
                pointers.append(offset)
                if document.loss_masking_spans is not None:
                    num_spans.append(len(document.loss_masking_spans))
                    spans.append(document.loss_masking_spans)
                offset += (
                    doc_length * np.dtype(dtype).itemsize
                    + total_im_size * np.dtype(np.uint8).itemsize
                    + total_aud_size * np.dtype(np.float32).itemsize
                )
                num_documents += 1

        # Finalize metadata arrays
        doc_lengths = np.array(doc_lengths, dtype=np.int32)
        pointers = np.array(pointers, dtype=np.int64)
        num_spans = np.array(num_spans, dtype=np.int32)
        if len(spans) > 0:
            spans = np.vstack(spans, dtype=np.int32)
        else:
            spans = np.array(spans, dtype=np.int32)

        if total_images:
            n_images = np.array(n_images, dtype=np.int32)
            image_lengths = np.stack(image_lengths, dtype=np.int32)
            im_positions = np.array(im_positions, dtype=np.int32)
        else:
            n_images = np.array([])
            image_lengths = np.array([])
            im_positions = np.array([])

        if total_audio:
            n_audio = np.array(n_audio, dtype=np.int32)
            audio_lengths = np.array(audio_lengths, dtype=np.int32)
            aud_positions = np.array(aud_positions, dtype=np.int32)
        else:
            n_audio = np.array([])
            audio_lengths = np.array([])
            aud_positions = np.array([])

        # Write the index file (.idx)
        with prefix.with_suffix(".idx").open("wb") as idx_stream:
            idx_stream.write(MEMMAP_INDEX_HEADER)
            # Indicates the version
            # Version 2 onwards optionally add loss-masking spans
            # Version 4 onwards optionally add images
            idx_stream.write(struct.pack("<Q", 5))
            # Flag to indicate whether loss-masking spans are present
            idx_stream.write(struct.pack("<B", 1 if spans.size > 0 else 0))
            # Placeholder flag for preference spans
            idx_stream.write(struct.pack("<B", 0))
            # Flag to indicate whether images are present
            idx_stream.write(struct.pack("<B", 1 if total_images > 0 else 0))
            # Flag to indicate whether audio is present
            idx_stream.write(struct.pack("<B", 1 if total_audio > 0 else 0))
            # Data type
            idx_stream.write(struct.pack("<B", MEMMAP_DTYPES_INV[DataType.from_numpy(dtype.type)]))
            # "Number of sequences", same as documents in our case
            idx_stream.write(struct.pack("<Q", num_documents))
            # "Number of documents", needs a +1 for some reason
            idx_stream.write(struct.pack("<Q", num_documents + 1))
            # Sequence (document) doc_lengths
            idx_stream.write(doc_lengths.tobytes(order="C"))
            # Sequence (document) begin offsets in the bin file
            idx_stream.write(pointers.tobytes(order="C"))
            # Number of spans per document
            idx_stream.write(num_spans.tobytes(order="C"))
            # Span indices for each document
            idx_stream.write(spans.tobytes(order="C"))
            # Number of images per document
            idx_stream.write(n_images.tobytes(order="C"))
            # n_pixels * 3 per image
            idx_stream.write(image_lengths.tobytes(order="C"))
            # Position of each image in the document
            idx_stream.write(im_positions.tobytes(order="C"))
            # Number of audio per document
            idx_stream.write(n_audio.tobytes(order="C"))
            # Audio lengths
            idx_stream.write(audio_lengths.tobytes(order="C"))
            # Position of each audio in the document
            idx_stream.write(aud_positions.tobytes(order="C"))
            # Document indices, unused but needed for compatibility with Megatron-LM
            idx_stream.write(np.arange(num_documents + 1, dtype=np.int64).tobytes(order="C"))<|MERGE_RESOLUTION|>--- conflicted
+++ resolved
@@ -245,11 +245,7 @@
             offset=self._pointers[idx] + offset * np.dtype(self._dtype).itemsize,
         )
         images = None
-<<<<<<< HEAD
-        image_positions = np.array([])
-=======
         image_positions = None
->>>>>>> 2e48c5f2
         if self._has_images:
             # Truncations with images are not yet supported
             image_positions = self._image_positions[idx]
@@ -265,8 +261,8 @@
                 images.append(pixels[start : start + n_pixels].reshape(3, image_length[0], image_length[1]))
                 start += n_pixels
 
-        audio = []
-        audio_positions = np.array([])
+        audio = None
+        audio_positions = None
         if self._has_audio:
             audio_positions = self._audio_positions[idx]
             offset = self._pointers[idx] + self._document_sizes[idx] * np.dtype(self._dtype).itemsize
