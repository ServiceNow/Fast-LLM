import io
import pathlib
import struct
import typing

import numpy as np
import PIL.Image

from fast_llm.data.dataset.gpt.indexed import GPTIndexedDataset
from fast_llm.data.dataset.gpt.sampled import GPTSample
from fast_llm.data.preparator.gpt_memmap.config import MEMMAP_DTYPES, MEMMAP_DTYPES_INV, MEMMAP_INDEX_HEADER
from fast_llm.engine.config_utils.data_type import DataType
from fast_llm.utils import Assert, div


class GPTMemmapDataset(GPTIndexedDataset):
    """
    A memory map dataset, which handles lazy loading of a pre-processed dataset in the Megatron-LM format,
    i.e. a pair of numpy file containing
    1. A data file (`{prefix}.bin`) containing a flat buffer containing the concatenated, tokenized documents.
    2. An index file (`{prefix}.idx`) containing a list of document sizes and pointers (start index) in the data file.
    See https://github.com/NVIDIA/Megatron-LM?tab=readme-ov-file#data-preprocessing for more details.
    """

    def __init__(
        self,
        name: str,
        prefix: pathlib.Path | str,
        num_documents: int | None = None,
        num_tokens: int | None = None,
        num_pixels: int | None = None,
    ):
        self._init(name, prefix, num_documents, num_tokens, num_pixels)

    def _init(
        self,
        name: str,
        prefix: pathlib.Path | str,
        num_documents: int | None,
        num_tokens: int | None,
        num_pixels: int | None,
    ) -> None:
        super().__init__()
        self._name = name
        self._prefix = pathlib.Path(prefix)
        self._has_spans = 0
<<<<<<< HEAD
        self._has_images = 0
=======
        self._has_preference_spans = False
>>>>>>> 5ec92ca6

        with self._prefix.with_suffix(".idx").open("rb") as stream:
            Assert.eq(stream.read(9), MEMMAP_INDEX_HEADER, msg=f"File: {stream.name}")
            self._version = struct.unpack("<Q", stream.read(8))[0]
<<<<<<< HEAD
            assert self._version in [1, 2, 3, 4], f"Unsupported version for gpt_memmap dataset: {self._version}."
=======
            assert self._version in [1, 2, 3], f"Unsupported version for gpt_memmap dataset: {self._version}."
>>>>>>> 5ec92ca6
            if self._version >= 2:
                self._has_spans = struct.unpack("<B", stream.read(1))[0]
            if self._version >= 3:
                self._has_preference_spans = struct.unpack("<B", stream.read(1))[0]

            if self._version >= 3:
                self._has_preference_spans = struct.unpack("<B", stream.read(1))[0]

            if self._version >= 4:
                self._has_images = struct.unpack("<B", stream.read(1))[0]

            self._dtype = MEMMAP_DTYPES[struct.unpack("<B", stream.read(1))[0]].numpy
            self._num_documents = struct.unpack("<Q", stream.read(8))[0]
            _ = struct.unpack("<Q", stream.read(8))[0]
            offset = stream.tell()

        if num_documents is not None:
            assert self._num_documents == num_documents

        self._index_bin_buffer_mmap = np.memmap(self._prefix.with_suffix(".idx"), mode="r", order="C")
        self._index_bin_buffer = memoryview(self._index_bin_buffer_mmap)

        # read document sizes
        self._document_sizes = np.frombuffer(
            self._index_bin_buffer, dtype=np.int32, count=self._num_documents, offset=offset
        )

        # read pointers
        self._pointers = np.frombuffer(
            self._index_bin_buffer,
            dtype=np.int64,
            count=self._num_documents,
            offset=offset + self._document_sizes.nbytes,
        )

<<<<<<< HEAD
        offset += self._document_sizes.nbytes + self._pointers.nbytes
=======
        # read spans
>>>>>>> 5ec92ca6
        self._spans = None
        if self._has_spans and self._version >= 2:
            self._spans = []
            self._num_spans = np.frombuffer(
                self._index_bin_buffer,
                dtype=np.int32,
                count=self._num_documents,
                offset=offset,
            )
            self._num_spans_cumsum = np.r_[0, np.cumsum(self._num_spans[:-1], dtype=np.int64)]
            for idx in range(self._num_documents):
                self._spans.append(
                    np.frombuffer(
                        self._index_bin_buffer,
                        dtype=np.int32,
                        count=self._num_spans[idx] * 2,
                        offset=offset
                        + self._num_spans.nbytes
                        + self._num_spans_cumsum[idx] * 2 * np.dtype(np.int32).itemsize,
                    ).reshape(-1, 2)
                )
            offset += (
                self._num_spans.nbytes
                + self._num_spans.sum() * 2 * np.dtype(np.int32).itemsize
                + sum([x.nbytes for x in self._spans])
            )
        self._num_pixels = 0
        self._image_lengths = None
        self._image_positions = None
        if self._has_images and self._version >= 4:
            self._n_images = np.frombuffer(
                self._index_bin_buffer, dtype=np.int32, count=self._num_documents, offset=offset
            )
            self._image_lengths = []
            self._image_positions = []
            images_seen = 0
            for n_images in self._n_images:
                self._image_lengths.append(
                    np.frombuffer(
                        self._index_bin_buffer,
                        dtype=np.int32,
                        count=n_images * 2,
                        offset=offset + self._n_images.nbytes + 2 * images_seen * np.dtype(np.int32).itemsize,
                    ).reshape(-1, 2)
                )
                self._num_pixels += self._image_lengths[-1].prod(axis=1, initial=3).sum()
                self._image_positions.append(
                    np.frombuffer(
                        self._index_bin_buffer,
                        dtype=np.int32,
                        count=n_images,
                        offset=offset
                        + self._n_images.nbytes
                        + 2 * self._n_images.sum() * np.dtype(np.int32).itemsize
                        + images_seen * np.dtype(np.int32).itemsize,
                    )
                )
                images_seen += n_images

        # read preference spans
        self._chosen_spans = None
        self._rejected_spans = None
        if self._has_preference_spans and self._version >= 3:
            self._chosen_spans = []
            self._rejected_spans = []
            chosen_span_offset = offset + self._document_sizes.nbytes + self._pointers.nbytes
            for idx in range(self._num_documents):
                self._chosen_spans.append(
                    np.frombuffer(
                        self._index_bin_buffer,
                        dtype=np.int32,
                        count=2,
                        offset=chosen_span_offset + idx * 2 * np.dtype(np.int32).itemsize,
                    )
                )

            rejected_span_offset = (
                offset + self._document_sizes.nbytes + self._pointers.nbytes + np.array(self._chosen_spans).nbytes
            )
            for idx in range(self._num_documents):
                self._rejected_spans.append(
                    np.frombuffer(
                        self._index_bin_buffer,
                        dtype=np.int32,
                        count=2,
                        offset=rejected_span_offset + idx * 2 * np.dtype(np.int32).itemsize,
                    )
                )

        self._bin_buffer_mmap = np.memmap(self._prefix.with_suffix(".bin"), mode="r", order="C")
        self._bin_buffer = memoryview(self._bin_buffer_mmap)

        self._num_tokens = div(self._bin_buffer_mmap.size - self._num_pixels, np.dtype(self._dtype).itemsize)
        if num_pixels is not None:
            assert self._num_pixels == num_pixels
        if num_tokens is not None:
            assert self._num_tokens == num_tokens

    def __getstate__(self) -> tuple[str, pathlib.Path, int | None, int | None]:
        return (self._name, self._prefix, self._num_documents, self._num_tokens, self._num_pixels)

    def __setstate__(self, state: tuple[str, pathlib.Path, int | None, int | None]):
        self._init(*state)

    def __del__(self):
        if hasattr(self, "_bin_buffer_mmap"):
            self._bin_buffer_mmap._mmap.close()  # noqa
            del self._bin_buffer_mmap
        if hasattr(self, "_index_bin_buffer"):
            self._index_bin_buffer_mmap._mmap.close()  # noqa
            del self._index_bin_buffer_mmap

    def get(
        self,
        idx: int,
        offset: int = 0,
        length: int | None = None,
        use_loss_masking_spans: bool = False,
<<<<<<< HEAD
=======
        use_preference_loss_spans: bool = False,
>>>>>>> 5ec92ca6
    ) -> GPTSample:
        token_ids = np.frombuffer(
            self._bin_buffer,
            dtype=self._dtype,
            count=self._document_sizes[idx] - offset if length is None else length,
            offset=self._pointers[idx] + offset * np.dtype(self._dtype).itemsize,
        )
        images = None
        image_positions = None
        if self._has_images:
            # Truncations with images are not yet supported
            image_positions = self._image_positions[idx]
            pixels = np.frombuffer(
                self._bin_buffer,
                dtype=np.dtype(np.uint8),
                count=self._image_lengths[idx].prod(initial=3),
                offset=self._pointers[idx] + self._document_sizes[idx] * np.dtype(self._dtype).itemsize,
            )
            images = []
            start = 0
            for image_length in self._image_lengths[idx]:
                n_pixels = image_length.prod(initial=3)
                images.append(pixels[start : start + n_pixels].reshape(3, image_length[0], image_length[1]))
                start += n_pixels
        sample_spans = None
        if use_loss_masking_spans and self._spans is not None:
            sample_spans = self._spans[idx]
<<<<<<< HEAD
=======

            # filter spans that are outside the range of the selected tokens in the document
>>>>>>> 5ec92ca6
            sample_spans = sample_spans[
                (sample_spans[:, 0] < offset + len(token_ids)) & (sample_spans[:, 1] >= offset)
            ]

            # subtract by offset to normalize span boundaries
            sample_spans[:, 0] = np.maximum(sample_spans[:, 0], offset) - offset  # offset
            sample_spans[:, 1] = np.minimum(sample_spans[:, 1], offset + len(token_ids) - 1) - offset
<<<<<<< HEAD
        return GPTSample(
            token_ids=token_ids,
            images=images,
            image_positions=image_positions,
            loss_masking_spans=sample_spans,
=======

        chosen_span = None
        rejected_span = None

        if use_preference_loss_spans:
            if not self._has_preference_spans:
                raise ValueError("No preference spans found in memmap dataset.")
            elif self._has_preference_spans and self._chosen_spans is None:
                raise ValueError("Failed to read chosen spans from memmap dataset.")
            elif self._has_preference_spans and self._rejected_spans is None:
                raise ValueError("Failed to read rejected spans from memmap dataset.")
            else:
                chosen_span = self._chosen_spans[idx]

                # filter spans that are outside the range of the selected tokens in the document
                chosen_span = chosen_span[(chosen_span[0] < offset + len(token_ids)) & (chosen_span[1] >= offset)][0]

                # subtract by offset to normalize span boundaries
                chosen_span[0] = np.maximum(chosen_span[0], offset) - offset  # offset
                chosen_span[1] = np.minimum(chosen_span[1], offset + len(token_ids) - 1) - offset

                rejected_span = self._rejected_spans[idx]

                # filter spans that are outside the range of the selected tokens in the document
                rejected_span = rejected_span[
                    (rejected_span[0] < offset + len(token_ids)) & (rejected_span[1] >= offset)
                ][0]

                # subtract by offset to normalize span boundaries
                rejected_span[0] = np.maximum(rejected_span[0], offset) - offset  # offset
                rejected_span[1] = np.minimum(rejected_span[1], offset + len(token_ids) - 1) - offset

        return GPTSample(
            token_ids=token_ids,
            loss_masking_spans=sample_spans,
            chosen_span=chosen_span,
            rejected_span=rejected_span,
>>>>>>> 5ec92ca6
        )

    @property
    def name(self) -> str:
        return self._name

    def __len__(self) -> int:
        return self._num_documents

    @property
    def num_tokens(self) -> int:
        return self._num_tokens

    @property
    def has_images(self) -> bool:
        return self._has_images

    def get_document_sizes(self) -> tuple[np.ndarray, np.ndarray]:
        """
        The size of each document in the dataset.
        The resulting array could be very large, so this method should be called cautiously,
        and derived classes should try to avoid holding the whole array im memory.
        """
        return self._document_sizes, self._image_lengths

    def get_document_size(self, index: int) -> int:
        return self._document_sizes[index].item(), self._image_lengths[index] if self._has_images else []

    @classmethod
    def write_dataset(cls, prefix: pathlib.Path | str, documents: typing.Iterable[GPTSample]):
        # Initialize metadata
        dtype = None
        num_documents = 0
        doc_lengths = []
        n_images = []
        image_lengths = []
        im_positions = []
        total_images = 0
        pointers = []
        offset = 0
        # number of spans for each document
        num_spans = []
        spans = []
        chosen_spans = []
        rejected_spans = []

        prefix = pathlib.Path(prefix)
        prefix.parent.mkdir(parents=True, exist_ok=True)

        # Write the binary data file (.bin) lazily
        with prefix.with_suffix(".bin").open("wb") as bin_stream:
            for document in documents:
                # Infer dtype from the first document
                if dtype is None:
                    dtype = document.token_ids.dtype
                    assert dtype is not None, "Document dtype could not be inferred from the data."

                # Ensure all documents have the same dtype
                assert document.token_ids.dtype == dtype, f"Expected dtype {dtype}, got {document.token_ids.dtype}."

                # Write document to binary file
                bin_stream.write(document.token_ids.tobytes(order="C"))
                total_im_size = 0
                if document.images:
                    n_images.append(len(document.images))
                    total_images += len(document.images)
                    for image in document.images:
                        # assume 3 channels (RGB) for all images
                        with PIL.Image.open(io.BytesIO(image["bytes"])) as img:
                            if img.mode != "RGB":
                                # Convert all images to RGB
                                img = img.convert("RGB")
                            pixels = np.array(img).transpose(2, 0, 1)  # HWC to CHW
                            assert pixels.dtype == np.uint8, f"Expected uint8 pixels, got {pixels.dtype}."
                        image_lengths.append(np.array(pixels.shape[1:]))
                        bin_stream.write(pixels.tobytes(order="C"))
                        total_im_size += pixels.size
                    im_positions.append(document.image_positions)

                # Update metadata
                doc_length = len(document.token_ids)
                doc_lengths.append(doc_length)
                pointers.append(offset)
                if document.loss_masking_spans is not None:
                    num_spans.append(len(document.loss_masking_spans))
                    spans.append(document.loss_masking_spans)
<<<<<<< HEAD
                offset += doc_length * np.dtype(dtype).itemsize + total_im_size * np.dtype(np.uint8).itemsize
=======
                if document.chosen_span is not None:
                    chosen_spans.append(document.chosen_span)
                if document.rejected_span is not None:
                    rejected_spans.append(document.rejected_span)
                offset += doc_length * np.dtype(dtype).itemsize
>>>>>>> 5ec92ca6
                num_documents += 1

        # Finalize metadata arrays
        doc_lengths = np.array(doc_lengths, dtype=np.int32)
        pointers = np.array(pointers, dtype=np.int64)
        num_spans = np.array(num_spans, dtype=np.int32)
        if len(spans) > 0:
            spans = np.vstack(spans, dtype=np.int32)
        else:
            spans = np.array(spans, dtype=np.int32)
        chosen_spans = np.array(chosen_spans, dtype=np.int32).reshape(-1, 2)
        rejected_spans = np.array(rejected_spans, dtype=np.int32).reshape(-1, 2)

        if total_images:
            n_images = np.array(n_images, dtype=np.int32)
        else:
            n_images = np.array([])
        image_lengths = np.stack(image_lengths, dtype=np.int32)
        im_positions = np.array(im_positions, dtype=np.int32)

        # Write the index file (.idx)
        with prefix.with_suffix(".idx").open("wb") as idx_stream:
            idx_stream.write(MEMMAP_INDEX_HEADER)
            # Indicates the version
<<<<<<< HEAD
            # Version 2 onwards optionally add loss-masking spans
            # Version 4 onwards optionally add images
            idx_stream.write(struct.pack("<Q", 4))
            # Flag to indicate whether loss-masking spans are present
            idx_stream.write(struct.pack("<B", 1 if spans.size > 0 else 0))
            # Placeholder flag for preference spans
            idx_stream.write(struct.pack("<B", 0))
            # Flag to indicate whether images are present
            idx_stream.write(struct.pack("<B", 1 if total_images > 0 else 0))
=======
            # Version 2 optionally adds loss-masking spans
            # Version 3 optionally adds chosen/rejected spans
            idx_stream.write(struct.pack("<Q", 3))
            # Flag to indicate whether loss-masking spans are present
            idx_stream.write(struct.pack("<B", 1 if spans.size > 0 else 0))
            # Flag to indicate whether preference loss-masking spans are present
            idx_stream.write(struct.pack("<B", 1 if chosen_spans.size > 0 and rejected_spans.size > 0 else 0))
>>>>>>> 5ec92ca6
            # Data type
            idx_stream.write(struct.pack("<B", MEMMAP_DTYPES_INV[DataType.from_numpy(dtype.type)]))
            # "Number of sequences", same as documents in our case
            idx_stream.write(struct.pack("<Q", num_documents))
            # "Number of documents", needs a +1 for some reason
            idx_stream.write(struct.pack("<Q", num_documents + 1))
            # Sequence (document) doc_lengths
            idx_stream.write(doc_lengths.tobytes(order="C"))
            # Sequence (document) begin offsets in the bin file
            idx_stream.write(pointers.tobytes(order="C"))
            # Number of spans per document
            idx_stream.write(num_spans.tobytes(order="C"))
            # Span indices for each document
            idx_stream.write(spans.tobytes(order="C"))
<<<<<<< HEAD
            # Number of images per document
            idx_stream.write(n_images.tobytes(order="C"))
            # n_pixels * 3 per image
            idx_stream.write(image_lengths.tobytes(order="C"))
            # Position of each image in the document
            idx_stream.write(im_positions.tobytes(order="C"))
=======
            # Chosen indices for each document
            idx_stream.write(chosen_spans.tobytes(order="C"))
            # Rejected indices for each document
            idx_stream.write(rejected_spans.tobytes(order="C"))
>>>>>>> 5ec92ca6
            # Document indices, unused but needed for compatibility with Megatron-LM
            idx_stream.write(np.arange(num_documents + 1, dtype=np.int64).tobytes(order="C"))<|MERGE_RESOLUTION|>--- conflicted
+++ resolved
@@ -44,20 +44,13 @@
         self._name = name
         self._prefix = pathlib.Path(prefix)
         self._has_spans = 0
-<<<<<<< HEAD
         self._has_images = 0
-=======
         self._has_preference_spans = False
->>>>>>> 5ec92ca6
 
         with self._prefix.with_suffix(".idx").open("rb") as stream:
             Assert.eq(stream.read(9), MEMMAP_INDEX_HEADER, msg=f"File: {stream.name}")
             self._version = struct.unpack("<Q", stream.read(8))[0]
-<<<<<<< HEAD
             assert self._version in [1, 2, 3, 4], f"Unsupported version for gpt_memmap dataset: {self._version}."
-=======
-            assert self._version in [1, 2, 3], f"Unsupported version for gpt_memmap dataset: {self._version}."
->>>>>>> 5ec92ca6
             if self._version >= 2:
                 self._has_spans = struct.unpack("<B", stream.read(1))[0]
             if self._version >= 3:
@@ -93,11 +86,8 @@
             offset=offset + self._document_sizes.nbytes,
         )
 
-<<<<<<< HEAD
         offset += self._document_sizes.nbytes + self._pointers.nbytes
-=======
         # read spans
->>>>>>> 5ec92ca6
         self._spans = None
         if self._has_spans and self._version >= 2:
             self._spans = []
@@ -216,10 +206,7 @@
         offset: int = 0,
         length: int | None = None,
         use_loss_masking_spans: bool = False,
-<<<<<<< HEAD
-=======
         use_preference_loss_spans: bool = False,
->>>>>>> 5ec92ca6
     ) -> GPTSample:
         token_ids = np.frombuffer(
             self._bin_buffer,
@@ -228,10 +215,8 @@
             offset=self._pointers[idx] + offset * np.dtype(self._dtype).itemsize,
         )
         images = None
-        image_positions = None
         if self._has_images:
-            # Truncations with images are not yet supported
-            image_positions = self._image_positions[idx]
+            # Truncations with images are not yet supported, so we get all images from the document
             pixels = np.frombuffer(
                 self._bin_buffer,
                 dtype=np.dtype(np.uint8),
@@ -247,11 +232,8 @@
         sample_spans = None
         if use_loss_masking_spans and self._spans is not None:
             sample_spans = self._spans[idx]
-<<<<<<< HEAD
-=======
 
             # filter spans that are outside the range of the selected tokens in the document
->>>>>>> 5ec92ca6
             sample_spans = sample_spans[
                 (sample_spans[:, 0] < offset + len(token_ids)) & (sample_spans[:, 1] >= offset)
             ]
@@ -259,13 +241,6 @@
             # subtract by offset to normalize span boundaries
             sample_spans[:, 0] = np.maximum(sample_spans[:, 0], offset) - offset  # offset
             sample_spans[:, 1] = np.minimum(sample_spans[:, 1], offset + len(token_ids) - 1) - offset
-<<<<<<< HEAD
-        return GPTSample(
-            token_ids=token_ids,
-            images=images,
-            image_positions=image_positions,
-            loss_masking_spans=sample_spans,
-=======
 
         chosen_span = None
         rejected_span = None
@@ -303,7 +278,6 @@
             loss_masking_spans=sample_spans,
             chosen_span=chosen_span,
             rejected_span=rejected_span,
->>>>>>> 5ec92ca6
         )
 
     @property
@@ -390,15 +364,11 @@
                 if document.loss_masking_spans is not None:
                     num_spans.append(len(document.loss_masking_spans))
                     spans.append(document.loss_masking_spans)
-<<<<<<< HEAD
-                offset += doc_length * np.dtype(dtype).itemsize + total_im_size * np.dtype(np.uint8).itemsize
-=======
                 if document.chosen_span is not None:
                     chosen_spans.append(document.chosen_span)
                 if document.rejected_span is not None:
                     rejected_spans.append(document.rejected_span)
-                offset += doc_length * np.dtype(dtype).itemsize
->>>>>>> 5ec92ca6
+                offset += doc_length * np.dtype(dtype).itemsize + total_im_size * np.dtype(np.uint8).itemsize
                 num_documents += 1
 
         # Finalize metadata arrays
@@ -423,8 +393,8 @@
         with prefix.with_suffix(".idx").open("wb") as idx_stream:
             idx_stream.write(MEMMAP_INDEX_HEADER)
             # Indicates the version
-<<<<<<< HEAD
             # Version 2 onwards optionally add loss-masking spans
+            # Version 3 optionally adds chosen/rejected spans
             # Version 4 onwards optionally add images
             idx_stream.write(struct.pack("<Q", 4))
             # Flag to indicate whether loss-masking spans are present
@@ -433,15 +403,8 @@
             idx_stream.write(struct.pack("<B", 0))
             # Flag to indicate whether images are present
             idx_stream.write(struct.pack("<B", 1 if total_images > 0 else 0))
-=======
-            # Version 2 optionally adds loss-masking spans
-            # Version 3 optionally adds chosen/rejected spans
-            idx_stream.write(struct.pack("<Q", 3))
-            # Flag to indicate whether loss-masking spans are present
-            idx_stream.write(struct.pack("<B", 1 if spans.size > 0 else 0))
             # Flag to indicate whether preference loss-masking spans are present
             idx_stream.write(struct.pack("<B", 1 if chosen_spans.size > 0 and rejected_spans.size > 0 else 0))
->>>>>>> 5ec92ca6
             # Data type
             idx_stream.write(struct.pack("<B", MEMMAP_DTYPES_INV[DataType.from_numpy(dtype.type)]))
             # "Number of sequences", same as documents in our case
@@ -456,18 +419,15 @@
             idx_stream.write(num_spans.tobytes(order="C"))
             # Span indices for each document
             idx_stream.write(spans.tobytes(order="C"))
-<<<<<<< HEAD
+            # Chosen indices for each document
+            idx_stream.write(chosen_spans.tobytes(order="C"))
+            # Rejected indices for each document
+            idx_stream.write(rejected_spans.tobytes(order="C"))
             # Number of images per document
             idx_stream.write(n_images.tobytes(order="C"))
             # n_pixels * 3 per image
             idx_stream.write(image_lengths.tobytes(order="C"))
             # Position of each image in the document
             idx_stream.write(im_positions.tobytes(order="C"))
-=======
-            # Chosen indices for each document
-            idx_stream.write(chosen_spans.tobytes(order="C"))
-            # Rejected indices for each document
-            idx_stream.write(rejected_spans.tobytes(order="C"))
->>>>>>> 5ec92ca6
             # Document indices, unused but needed for compatibility with Megatron-LM
             idx_stream.write(np.arange(num_documents + 1, dtype=np.int64).tobytes(order="C"))