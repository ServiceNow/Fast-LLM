import logging
import pathlib
import typing

import numpy as np

<<<<<<< HEAD
from fast_llm.data.data.abstract import Data
from fast_llm.data.data.config import SamplingConfig
=======
from fast_llm.core.distributed import safe_barrier
>>>>>>> 148b4489
from fast_llm.data.dataset.abstract import SampledDataset
from fast_llm.data.dataset.config import SamplingConfig
from fast_llm.engine.config_utils.run import log_main_rank
from fast_llm.utils import Assert, normalize_probabilities

try:
    from fast_llm.csrc.data import build_blending_indices  # noqa

    _extension_available = True
except ImportError:
    _extension_available = False

logger = logging.getLogger(__name__)


class BlendedDataset(SampledDataset):
    """
    A blended sampling of multiple sampled datasets, where each dataset is sampled with the provided probability.
    The sampling order of each dataset is respected, but there is no strict guarantee
    on the total number of samples from each dataset.
    The sampling exactly matches Megatron-LM with matching parameters.
    """

    def __init__(
        self,
        name: str,
        datasets: list[SampledDataset],
        weights: list[float],
        sampling_config: SamplingConfig,
    ):
        self._name = name
        assert len(datasets) > 0
        Assert.eq(len(datasets), len(weights))
        self._datasets = datasets
        self._weights = normalize_probabilities(weights)
        self._num_samples = sampling_config.num_samples

        if sampling_config.cache_directory is None:
            self._dataset_idx_filename, self._sample_idx_filename = None, None
            self._dataset_index, self._sample_index = self._build_blending_indices()
        else:
            group = sampling_config.distributed.world_group
            self._dataset_idx_filename = sampling_config.cache_directory / (self._name + "_blending_dataset_idx.npy")
            self._sample_idx_filename = sampling_config.cache_directory / (self._name + "_blending_sample_idx.npy")

            # Build the indexed mapping if it doesn't exist.
            # TODO: This only works if the dataset location is accessible by all job.
            if (group is None or group.rank() == 0) and not (
                self._dataset_idx_filename.is_file() and self._sample_idx_filename.is_file()
            ):
                dataset_index, sample_index = self._build_blending_indices()
                sampling_config.cache_directory.mkdir(exist_ok=True, parents=True)
                np.save(self._dataset_idx_filename, dataset_index)
                np.save(self._sample_idx_filename, sample_index)

<<<<<<< HEAD
    def __getstate__(self):
=======
            safe_barrier(group, self._name)
            self._load_mappings(sampling_config.verbose)

    def __getstate__(self) -> tuple[typing.Any, ...]:
>>>>>>> 148b4489
        return (
            self._datasets,
            self._name,
            self._num_samples,
            self._data_sample_warn_time_ms,
            self._dataset_index if self._dataset_idx_filename is None else self._dataset_idx_filename,
            self._sample_index if self._sample_idx_filename is None else self._sample_idx_filename,
        )

    def __setstate__(self, state: tuple[typing.Any, ...]):
        (
            self._datasets,
            self._name,
            self._num_samples,
            self._data_sample_warn_time_ms,
            dataset_index,
            sample_index,
        ) = state
        if isinstance(dataset_index, pathlib.Path):
            self._dataset_idx_filename, self._sample_idx_filename = dataset_index, sample_index
        else:
            self._dataset_idx_filename, self._sample_idx_filename = None, None
            self._dataset_index, self._sample_index = dataset_index, sample_index

<<<<<<< HEAD
    def _load_mappings(self, verbose: bool = False):
        if hasattr(self, "_dataset_index"):
            return
=======
    def _load_mappings(self, verbose: bool) -> None:
>>>>>>> 148b4489
        if verbose:
            log_main_rank(lambda: f" > loading blending dataset index mapping from {self._dataset_idx_filename}")
        self._dataset_index = np.load(self._dataset_idx_filename, mmap_mode="r")
        if verbose:
            log_main_rank(lambda: f" > loading blending dataset index mapping from {self._sample_idx_filename}")
        self._sample_index = np.load(self._sample_idx_filename, mmap_mode="r")

    def __len__(self) -> int:
        return self._num_samples

<<<<<<< HEAD
    def _build_blending_indices(self):
=======
    def _build_blending_indices(self, verbose: bool) -> tuple[np.ndarray, np.ndarray]:
>>>>>>> 148b4489
        assert _extension_available, (
            "The C++ extension for dataset blending is missing." " Please make sure Fast-LLM is installed correctly."
        )
        Assert.lt(len(self._datasets), 32767)
        dataset_index = np.zeros(self._num_samples, dtype=np.int16)
        dataset_sample_index = np.zeros(self._num_samples, dtype=np.int64)
        build_blending_indices(
            dataset_index,
            dataset_sample_index,
            self._weights,
            len(self._datasets),
            self._num_samples,
            # TODO: Verbose option?
            True,  # verbose
        )
        available_samples_per_dataset = np.array([len(dataset) for dataset in self._datasets])
        sampled_per_dataset = np.bincount(dataset_index)
        # Oversampling is extremely unlikely but still possible.
        if not (sampled_per_dataset <= available_samples_per_dataset[: len(sampled_per_dataset)]).all():
            raise RuntimeError(
                "Failed to build blending indices:"
                + "".join(
                    [
                        f"\n  Dataset {i} {self._datasets[i].name} available {sampled}, "
                        f"sampled {available_samples_per_dataset[i]}"
                        for i, sampled in enumerate(sampled_per_dataset)
                        if sampled > available_samples_per_dataset[i]
                    ]
                )
            )
        return dataset_index, dataset_sample_index

<<<<<<< HEAD
    def __getitem__(self, idx):
        self._load_mappings()
        start_time = time.perf_counter()
        dataset_index = self._dataset_index[idx]
        dataset = self._datasets[dataset_index]
        sample_index = self._sample_index[idx]
        try:
            sample = dataset[sample_index]
            sample_time = (time.perf_counter() - start_time) * 1000
            if sample_time > self._data_sample_warn_time_ms:
                logger.warning(
                    f"Sample {sample_index} from dataset {dataset_index} ({dataset.name})"
                    f" took {sample_time:,.2f} ms to load"
                )
            return sample

        except Exception:
            logger.error(f"Failed to get sample {sample_index} from dataset {dataset_index} ({dataset.name})")
            raise
=======
    def __getitem__(self, idx: int) -> typing.Any:
        return self._datasets[self._dataset_index[idx]][self._sample_index[idx]]
>>>>>>> 148b4489

    @property
    def name(self):
        return self._name<|MERGE_RESOLUTION|>--- conflicted
+++ resolved
@@ -4,12 +4,7 @@
 
 import numpy as np
 
-<<<<<<< HEAD
-from fast_llm.data.data.abstract import Data
 from fast_llm.data.data.config import SamplingConfig
-=======
-from fast_llm.core.distributed import safe_barrier
->>>>>>> 148b4489
 from fast_llm.data.dataset.abstract import SampledDataset
 from fast_llm.data.dataset.config import SamplingConfig
 from fast_llm.engine.config_utils.run import log_main_rank
@@ -65,14 +60,7 @@
                 np.save(self._dataset_idx_filename, dataset_index)
                 np.save(self._sample_idx_filename, sample_index)
 
-<<<<<<< HEAD
-    def __getstate__(self):
-=======
-            safe_barrier(group, self._name)
-            self._load_mappings(sampling_config.verbose)
-
     def __getstate__(self) -> tuple[typing.Any, ...]:
->>>>>>> 148b4489
         return (
             self._datasets,
             self._name,
@@ -97,13 +85,9 @@
             self._dataset_idx_filename, self._sample_idx_filename = None, None
             self._dataset_index, self._sample_index = dataset_index, sample_index
 
-<<<<<<< HEAD
-    def _load_mappings(self, verbose: bool = False):
+    def _load_mappings(self, verbose: bool = False) -> None:
         if hasattr(self, "_dataset_index"):
             return
-=======
-    def _load_mappings(self, verbose: bool) -> None:
->>>>>>> 148b4489
         if verbose:
             log_main_rank(lambda: f" > loading blending dataset index mapping from {self._dataset_idx_filename}")
         self._dataset_index = np.load(self._dataset_idx_filename, mmap_mode="r")
@@ -114,11 +98,7 @@
     def __len__(self) -> int:
         return self._num_samples
 
-<<<<<<< HEAD
-    def _build_blending_indices(self):
-=======
-    def _build_blending_indices(self, verbose: bool) -> tuple[np.ndarray, np.ndarray]:
->>>>>>> 148b4489
+    def _build_blending_indices(self, verbose: bool = False) -> tuple[np.ndarray, np.ndarray]:
         assert _extension_available, (
             "The C++ extension for dataset blending is missing." " Please make sure Fast-LLM is installed correctly."
         )
@@ -151,30 +131,8 @@
             )
         return dataset_index, dataset_sample_index
 
-<<<<<<< HEAD
-    def __getitem__(self, idx):
-        self._load_mappings()
-        start_time = time.perf_counter()
-        dataset_index = self._dataset_index[idx]
-        dataset = self._datasets[dataset_index]
-        sample_index = self._sample_index[idx]
-        try:
-            sample = dataset[sample_index]
-            sample_time = (time.perf_counter() - start_time) * 1000
-            if sample_time > self._data_sample_warn_time_ms:
-                logger.warning(
-                    f"Sample {sample_index} from dataset {dataset_index} ({dataset.name})"
-                    f" took {sample_time:,.2f} ms to load"
-                )
-            return sample
-
-        except Exception:
-            logger.error(f"Failed to get sample {sample_index} from dataset {dataset_index} ({dataset.name})")
-            raise
-=======
     def __getitem__(self, idx: int) -> typing.Any:
-        return self._datasets[self._dataset_index[idx]][self._sample_index[idx]]
->>>>>>> 148b4489
+        return self._datasets[self._dataset_index[idx]][self._sample_index[idx].item()]
 
     @property
     def name(self):
