--- conflicted
+++ resolved
@@ -8,7 +8,6 @@
 from fast_llm.data.sample.abstract import (
     Batch,
     MemmapReader,
-    MemmapReaderBase,
     MemmapReaderBaseConfig,
     MemmapReaderConfig,
     MemmapWriter,
@@ -114,21 +113,7 @@
         return RangeSample([(begin_, end_) for begin_, end_ in cropped_ranges if end_ > begin_], sample_size)
 
 
-<<<<<<< HEAD
 class EmptyRangeReader[ConfigType: RangeReaderConfig](MemmapReader[ConfigType]):
-    def __init__(self, config: ConfigType, buffer: memoryview, model_preprocessing: PreprocessingConfig | None = None):
-        # Skip parent's __init__ to avoid buffer validation since we don't read from the buffer
-        # Just initialize the config directly
-        from fast_llm.config import Configurable
-        from fast_llm.data.preprocessing.abstract import NullPreprocessingConfig
-
-        Configurable.__init__(self, config)
-        self._model_preprocessing = NullPreprocessingConfig if model_preprocessing is None else model_preprocessing
-        # No buffer validation or reading needed for empty reader
-
-=======
-class EmptyRangeReader[ConfigType: RangeReaderBaseConfig](MemmapReaderBase[ConfigType]):
->>>>>>> dbd4c91d
     def get_document(self, index: int, begin: int, end: int) -> Sample:
         return RangeSample([], end - begin)
 
