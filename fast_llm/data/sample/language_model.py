import io
import pathlib
import tempfile
import typing

import torch

from fast_llm.config import Field, config_class
from fast_llm.data.sample.abstract import (
    Batch,
    MemmapIndexDatasetReaderConfig,
    MemmapIndexedDatasetReader,
    MemmapReaderBaseConfig,
    MemmapWriter,
    NullReaderConfig,
    Sample,
)
from fast_llm.data.sample.patch import PatchBatch, PatchSample, PatchWriter
from fast_llm.data.sample.range import RangeBatch, RangeSample, RangeWriter
from fast_llm.data.sample.token import TokenBatch, TokenReaderConfig, TokenSample, TokenWriter
from fast_llm.utils import Assert


class LanguageModelSample(Sample):
    def __init__(
        self,
        tokens: TokenSample,
        loss_masking_spans: RangeSample | None = None,
        chosen_spans: RangeSample | None = None,
        rejected_spans: RangeSample | None = None,
        image_patches: PatchSample | None = None,
    ):
        self.tokens = tokens
        self.loss_masking_spans = loss_masking_spans
        self.chosen_spans = chosen_spans
        self.rejected_spans = rejected_spans
        self.image_patches = image_patches

    @classmethod
    def from_documents(cls, documents: typing.Iterable[typing.Self]) -> typing.Self:
        return cls(
            TokenSample.from_documents([document.tokens for document in documents]),
            _merge_optional(RangeSample.from_documents, [document.loss_masking_spans for document in documents]),
            _merge_optional(RangeSample.from_documents, [document.chosen_spans for document in documents]),
            _merge_optional(RangeSample.from_documents, [document.rejected_spans for document in documents]),
            _merge_optional(PatchSample.from_documents, [document.patches for document in documents]),
        )

    def crop(self, begin: int, end: int) -> typing.Self:
        return self.__class__(
            self.tokens.crop(begin, end),
            _crop_optional(self.loss_masking_spans, begin, end),
            _crop_optional(self.chosen_spans, begin, end),
            _crop_optional(self.rejected_spans, begin, end),
            _crop_optional(self.image_patches, begin, end),
        )

    def __len__(self) -> int:
        return len(self.tokens)

    def get_padding(self, size: int) -> typing.Self:
        return LanguageModelSample(
            self.tokens.get_padding(size),
            None if self.loss_masking_spans is None else self.loss_masking_spans.get_padding(size),
            None if self.chosen_spans is None else self.chosen_spans.get_padding(size),
            None if self.rejected_spans is None else self.rejected_spans.get_padding(size),
            None if self.image_patches is None else self.image_patches.get_padding(size),
        )


class LanguageModelBatch(Batch):
    def __init__(
        self,
        tokens: TokenBatch,
        loss_masking_spans: RangeBatch | None = None,
        chosen_spans: RangeBatch | None = None,
        rejected_spans: RangeBatch | None = None,
        image_patches: PatchBatch | None = None,
    ):
        self.tokens = tokens
        self.loss_masking_spans = loss_masking_spans
        self.chosen_spans = chosen_spans
        self.rejected_spans = rejected_spans
        self.image_patches = image_patches

    @classmethod
    def from_samples(cls, samples: typing.Iterable[LanguageModelSample]) -> typing.Self:
        return cls(
            TokenBatch.from_samples([sample.tokens for sample in samples]),
            _merge_optional(RangeBatch.from_samples, [sample.loss_masking_spans for sample in samples]),
            _merge_optional(RangeBatch.from_samples, [sample.chosen_spans for sample in samples]),
            _merge_optional(RangeBatch.from_samples, [sample.rejected_spans for sample in samples]),
            _merge_optional(PatchBatch.from_samples, [sample.image_patches for sample in samples]),
        )

    def to_samples(self) -> list[LanguageModelSample]:
        return [
            LanguageModelSample(tokens, loss_masking_spans, chosen_spans, rejected_spans)
            for tokens, loss_masking_spans, chosen_spans, rejected_spans, image_patches in zip(
                self.tokens.to_samples(),
                None if self.loss_masking_spans is None else self.loss_masking_spans.to_samples(),
                None if self.chosen_spans is None else self.chosen_spans.to_samples(),
                None if self.rejected_spans is None else self.rejected_spans.to_samples(),
<<<<<<< HEAD
                None if self.image_patches is None else self.image_patches.to_samples(),
=======
>>>>>>> d1449dca
                strict=True,
            )
        ]

    def crop(self, begin: int, end: int) -> typing.Self:
        return self.__class__(
            self.tokens.crop(begin, end),
            _crop_optional(self.loss_masking_spans, begin, end),
            _crop_optional(self.chosen_spans, begin, end),
            _crop_optional(self.rejected_spans, begin, end),
            _crop_optional(self.image_patches, begin, end),
        )

    def to_device_(self, device: "torch.device | str"):
        self.tokens.to_device_(device)
        if self.loss_masking_spans is not None:
            self.loss_masking_spans.to_device_(device)
        if self.chosen_spans is not None:
            self.chosen_spans.to_device_(device)
        if self.rejected_spans is not None:
            self.rejected_spans.to_device_(device)
        if self.image_patches is not None:
            self.image_patches.to_device_(device)


def _merge_optional[T](fn: typing.Callable[[typing.Iterable], T], args: typing.Iterable) -> T | None:
    return None if any(arg is None for arg in args) else fn(args)


def _crop_optional[T: Sample | Batch](sample_or_batch: T, begin: int, end: int) -> T | None:
    return None if sample_or_batch is None else sample_or_batch.crop(begin, end)


@config_class(dynamic_type={MemmapReaderBaseConfig: "language_model"})
class LanguageModelReaderConfig(MemmapIndexDatasetReaderConfig):
    _abstract = False
    header: typing.ClassVar[bytes] = b"lm begin"
    footer: typing.ClassVar[bytes] = b"lm end"
    tokens: TokenReaderConfig = Field()
    # Using dynamic type for optional readers for enabling/disabling
    loss_masking_spans: MemmapReaderBaseConfig = Field()
    chosen_spans: MemmapReaderBaseConfig = Field()
    rejected_spans: MemmapReaderBaseConfig = Field()
    image_patches: MemmapReaderBaseConfig = Field()

    def __len__(self) -> int:
        return len(self.tokens)

    @property
    def num_tokens(self) -> int:
        return self.tokens.num_tokens

    @property
    def reader_class(self) -> "type[LanguageModelReader]":
        return LanguageModelReader

    @property
    def writer_class(self) -> "type[LanguageModelWriter]":
        return LanguageModelWriter

    @property
    def _expected_buffer_size(self) -> int:
        return (
            self.tokens.expected_buffer_size
            + self.loss_masking_spans.expected_buffer_size
            + self.chosen_spans.expected_buffer_size
            + self.rejected_spans.expected_buffer_size
            + self.image_patches.expected_buffer_size
        )


class LanguageModelReader[ConfigType: LanguageModelReaderConfig](MemmapIndexedDatasetReader[ConfigType]):
    def __init__(self, config: ConfigType, buffer: memoryview):
        super().__init__(config, buffer)
        # Using `buffer` and not `self._buffer` because nested offsets (`begin`, `end`) are global.
        self._tokens = self._config.tokens.get_reader(buffer)
        self._loss_masking_spans = self._config.loss_masking_spans.get_reader(buffer)
        self._chosen_spans = self._config.chosen_spans.get_reader(buffer)
        self._rejected_spans = self._config.rejected_spans.get_reader(buffer)
        self._image_patches = self._config.image_patches.get_reader(buffer)

    @property
    def num_tokens(self) -> int:
        return self._config.tokens.num_tokens

    def get_document(self, index: int, begin: int, end: int) -> Sample:
        return LanguageModelSample(
            self._tokens.get_document(index, begin, end),
            None if self._loss_masking_spans is None else self._loss_masking_spans.get_document(index, begin, end),
            None if self._chosen_spans is None else self._chosen_spans.get_document(index, begin, end),
            None if self._rejected_spans is None else self._rejected_spans.get_document(index, begin, end),
            None if self._image_patches is None else self._image_patches.get_document(index, begin, end),
        )

    def get_document_sizes(self) -> torch.Tensor:
        return self._tokens.get_document_sizes()

    def get_document_size(self, index: int) -> int:
        return self._tokens.get_document_size(index)


class LanguageModelWriter(MemmapWriter):
    _has_loss_masking_spans: bool | None = None
    _has_preference_spans: bool | None = None
    _has_image_patches: bool | None = None

    def __enter__(self):
        super().__enter__()
        self._size_cumsum = [0]
        self._data_type = None

        self._directory = tempfile.TemporaryDirectory()
        self._path = pathlib.Path(self._directory.name)
        # We write intermediate results in separate files so we don't need to iterate over the dataset multiple times.
        self._token_writer = TokenWriter(self._path.joinpath("tokens")).__enter__()
        self._loss_masking_span_writer = RangeWriter(self._path.joinpath("loss_masking_spans")).__enter__()
        self._chosen_spans_writer = RangeWriter(self._path.joinpath("chosen_spans")).__enter__()
        self._rejected_spans_writer = RangeWriter(self._path.joinpath("rejected_spans")).__enter__()
        self._image_patches_writer = PatchWriter(self._path.joinpath("image_patches")).__enter__()
        return self

    def write(self, document: LanguageModelSample):
        super().write(document)
        # Write tokens.
        self._token_writer.write(document.tokens)

        # Ensure either all samples have loss masking spans or none of them do.
        if self._has_loss_masking_spans is None:
            self._has_loss_masking_spans = document.loss_masking_spans is not None
        else:
            Assert.eq(self._has_loss_masking_spans, document.loss_masking_spans is not None)

        # Write loss masking spans.
        if self._has_loss_masking_spans:
            self._loss_masking_span_writer.write(document.loss_masking_spans)

        # All sample must either have both chosen and rejected spans, or neither.
        if self._has_preference_spans is None:
            self._has_preference_spans = document.chosen_spans is not None
        else:
            Assert.eq(self._has_preference_spans, document.chosen_spans is not None)
        Assert.eq(self._has_preference_spans, document.rejected_spans is not None)

        # Write preference spans.
        if self._has_preference_spans:
            self._chosen_spans_writer.write(document.chosen_spans)
            self._rejected_spans_writer.write(document.rejected_spans)

        # Ensure either all samples have image patches or none of them do.
        if self._has_image_patches is None:
            self._has_image_patches = document.image_patches is not None
        else:
            Assert.eq(self._has_image_patches, document.image_patches is not None)

        # Write image patches
        if self._has_image_patches:
            self._image_patches_writer.write(document.image_patches)

    def __exit__(self, exc_type, exc_val, exc_tb):
        self._token_writer.__exit__(exc_type, exc_val, exc_tb)
        self._loss_masking_span_writer.__exit__(exc_type, exc_val, exc_tb)
        self._chosen_spans_writer.__exit__(exc_type, exc_val, exc_tb)
        self._rejected_spans_writer.__exit__(exc_type, exc_val, exc_tb)
        self._image_patches_writer.__exit__(exc_type, exc_val, exc_tb)

        if exc_type is None:
            # A dummy config so we can verify the begin and end offsets.
            config = self._get_config(self._begin, None)
            _copy_chunked(self._path.joinpath("tokens"), self._stream, config.tokens.begin, config.tokens.end)

            if self._has_loss_masking_spans:
                _copy_chunked(
                    self._path.joinpath("loss_masking_spans"),
                    self._stream,
                    config.loss_masking_spans.begin,
                    config.loss_masking_spans.end,
                )
            if self._has_preference_spans:
                _copy_chunked(
                    self._path.joinpath("chosen_spans"),
                    self._stream,
                    config.chosen_spans.begin,
                    config.chosen_spans.end,
                )
                _copy_chunked(
                    self._path.joinpath("rejected_spans"),
                    self._stream,
                    config.rejected_spans.begin,
                    config.rejected_spans.end,
                )

        if self._has_image_patches:
            _copy_chunked(
                self._path.joinpath("image_patches"),
                self._stream,
                config.image_patches.begin,
                config.image_patches.end,
            )

        self._directory.cleanup()
        super().__exit__(exc_type, exc_val, exc_tb)

    @classmethod
    def _get_config_class(cls) -> type[LanguageModelReaderConfig]:
        return LanguageModelReaderConfig

    def _get_config(self, begin: int, end: int | None):
        tokens = self._token_writer.get_config(begin + len(LanguageModelReaderConfig.header))
        offset = tokens.end
        if self._has_loss_masking_spans:
            loss_masking_spans = self._loss_masking_span_writer.get_config(offset)
            offset = loss_masking_spans.end
        else:
            loss_masking_spans = NullReaderConfig()
        if self._has_preference_spans:
            chosen_spans = self._chosen_spans_writer.get_config(offset)
            offset = chosen_spans.end
            rejected_spans = self._rejected_spans_writer.get_config(offset)
            offset = rejected_spans.end
        else:
            chosen_spans = NullReaderConfig()
            rejected_spans = NullReaderConfig()
        if self._has_image_patches:
            image_patches = self._image_patches_writer.get_config(offset)
            offset = image_patches.end
        else:
            image_patches = NullReaderConfig()

        if end is None:
            end = offset + len(LanguageModelReaderConfig.footer)

        return LanguageModelReaderConfig(
            begin=begin,
            end=end,
            tokens=tokens,
            loss_masking_spans=loss_masking_spans,
            chosen_spans=chosen_spans,
            rejected_spans=rejected_spans,
            image_patches=image_patches,
        )


def _copy_chunked(path: pathlib.Path, stream: io.BufferedWriter, expected_begin: int, expected_end: int):
    # Copy temporary file content in chunks of 100 MB.
    Assert.eq(stream.tell(), expected_begin)
    with path.open("rb") as input_stream:
        while data := input_stream.read(100000000):
            stream.write(data)
    Assert.eq(stream.tell(), expected_end)<|MERGE_RESOLUTION|>--- conflicted
+++ resolved
@@ -101,10 +101,7 @@
                 None if self.loss_masking_spans is None else self.loss_masking_spans.to_samples(),
                 None if self.chosen_spans is None else self.chosen_spans.to_samples(),
                 None if self.rejected_spans is None else self.rejected_spans.to_samples(),
-<<<<<<< HEAD
                 None if self.image_patches is None else self.image_patches.to_samples(),
-=======
->>>>>>> d1449dca
                 strict=True,
             )
         ]
