import math
import typing

import numpy as np
import torch

from fast_llm.config import Field, config_class
from fast_llm.data.preprocessing.abstract import PreprocessingConfig
from fast_llm.data.sample.abstract import (
    Batch,
    MemmapReader,
    MemmapReaderBase,
    MemmapReaderBaseConfig,
    MemmapReaderConfig,
    MemmapWriter,
    Sample,
)
from fast_llm.engine.config_utils.data_type import DataType
from fast_llm.utils import Assert, get_unique, padded_cumsum


def filter_lengths(lengths: list[int], filter: torch.Tensor) -> list[int]:
    length_cumsum = padded_cumsum(lengths)
    filtered_lengths = (filter[begin:end].sum().item() for begin, end in zip(length_cumsum[:-1], length_cumsum[1:]))
    return [length for length in filtered_lengths if length > 0]


class PatchSample(Sample):
    """
    A reusable component holding a set of fixed-shape patches (ex. images, audio, video),
    each of which providing a single token embedding in a multimodal model.
    """

    def __init__(
        self,
        patches: torch.Tensor,
        token_map: torch.Tensor,
        positions: torch.Tensor,
        sample_size: int,
        lengths: list[int] | None = None,
    ):
        # Tensor of dimensions (patch, *patch_shape)
        self.patches = patches
        # Mapping from patch to token index
        self.token_map = token_map
        # A position identifier for each patch in the patch grid.
        Assert.eq(positions.shape, (self.patches.size(0), self.patches.ndim - 2))
        self.positions = positions
        # Number of tokens in the sample (not the number of patches)
        self.sample_size = sample_size
        # Length of each patch group (ex. image) in the sample. TODO: Use cumsums instead?
        if lengths is None:
            lengths = [len(patches)]
        else:
            Assert.eq(sum(lengths), len(patches))
        self.lengths = lengths

    @classmethod
    def from_documents(cls, documents: typing.Iterable[typing.Self]) -> typing.Self:
        total_size = 0
        embedding_maps = []
        for document in documents:
            embedding_maps.append(document.token_map + total_size)
            total_size += document.sample_size
        return cls(
            torch.cat([document.patches for document in documents]),
            torch.cat(embedding_maps),
            torch.cat([document.positions for document in documents]),
            total_size,
            sum((document.lengths for document in documents), []),
        )

    def crop(self, begin: int, end: int) -> typing.Self:
        sample_size = end - begin
        patch_filter = (self.token_map >= begin) & (self.token_map < end)
        return self.__class__(
            self.patches[patch_filter],
            self.token_map[patch_filter] - begin,
            self.positions[patch_filter],
            sample_size,
            filter_lengths(self.lengths, patch_filter),
        )

    def __len__(self) -> int:
        return self.sample_size

    def get_padding(self, size: int) -> typing.Self:
        return PatchSample(
            self.patches.new_empty((0, *self.patches.shape[1:])),
            self.token_map.new_empty(0),
            self.positions.new_empty([0, self.patches.ndim - 2]),
            size,
            [],
        )


class PatchBatch(Batch):
    def __init__(
        self,
        patches: torch.Tensor,
        sample_map: torch.Tensor,
        token_map: torch.Tensor,
        positions: torch.Tensor,
        num_samples: int,
        sample_size: int,
        lengths: list[int],
    ):
        # Concatenated along patch index rather than stacked since the lengths are not constant
        self.patches = patches
        # Mapping from patch to sample index
        self.sample_map = sample_map
        self.token_map = token_map
        self.positions = positions
        self.num_samples = num_samples
        self.sample_size = sample_size
        self.lengths = lengths

    @classmethod
    def from_samples(cls, samples: typing.Sequence[PatchSample]) -> typing.Self:
        return cls(
            torch.cat([sample.patches for sample in samples]),
            torch.cat(
                [torch.full_like(sample.token_map, sample_index) for sample_index, sample in enumerate(samples)]
            ),
            torch.cat([sample.token_map for sample in samples]),
            torch.cat([sample.positions for sample in samples]),
            len(samples),
            get_unique(sample.sample_size for sample in samples),
            [length for sample in samples for length in sample.lengths],
        )

    def crop(self, begin: int, end: int) -> typing.Self:
        sample_size = end - begin
        patch_filter = (self.token_map >= begin) & (self.token_map < end)

        return self.__class__(
            self.patches[patch_filter],
            self.sample_map[patch_filter],
            self.token_map[patch_filter],
            self.positions[patch_filter],
            self.num_samples,
            sample_size,
            filter_lengths(self.lengths, patch_filter),
        )

    def to_device_(self, device: "torch.device | str"):
        self.patches = self.patches.to(device, non_blocking=True)
        self.sample_map = self.sample_map.to(device, non_blocking=True)
        self.token_map = self.token_map.to(device, non_blocking=True)
        self.positions = self.positions.to(device, non_blocking=True)


@config_class()
class PatchReaderBaseConfig(MemmapReaderBaseConfig):
    _abstract = False
    patch_shape: tuple[int, ...] = Field()
    data_type: DataType = Field()

    @property
    def patch_size(self) -> int:
        return math.prod(self.patch_shape)

    @property
    def grid_dims(self) -> int:
        return len(self.patch_shape) - 1


@config_class(dynamic_type={MemmapReaderBaseConfig: "patch"})
class PatchReaderConfig(PatchReaderBaseConfig, MemmapReaderConfig):
    header: typing.ClassVar[bytes] = b"patch begin"
    footer: typing.ClassVar[bytes] = b"patch end"
    num_documents: int = Field()
    num_patches: int = Field()
    num_patch_groups: int = Field()

    @classmethod
    def create_empty(cls, patch_shape: tuple[int, ...], data_type: DataType) -> "PatchReaderConfig":
        config = cls(
            begin=0,
            end=2 * torch.int32.itemsize + len(cls.header) + len(cls.footer),  # Minimal size with header and footer
            num_documents=0,
            num_patches=0,
            num_patch_groups=0,
            patch_shape=patch_shape,
            data_type=data_type,
        )
        return config

    def __len__(self) -> int:
        return self.num_documents

    @property
    def reader_class(self) -> "type[PatchReader]":
        return PatchReader

    @property
    def writer_class(self) -> "type[PatchWriter]":
        return PatchWriter

    @property
    def _expected_buffer_size(self) -> int:
        return (
            self.num_patches * self.patch_size * self.data_type.torch.itemsize
            + ((1 + self.grid_dims) * self.num_patches + self.num_patch_groups + 2 * self.num_documents + 2)
            * torch.int32.itemsize
        )


class PatchReader[ConfigType: PatchReaderConfig](MemmapReader[ConfigType]):
    def __init__(self, config: ConfigType, buffer: memoryview, model_preprocessing: PreprocessingConfig | None = None):
        super().__init__(config, buffer, model_preprocessing)
        self._patches = torch.frombuffer(
            self._buffer,
            dtype=self._config.data_type.torch,
            count=self._config.num_patches * self._config.patch_size,
        ).view(self._config.num_patches, *self._config.patch_shape)
        offset = self._patches.nbytes
        self._token_map = torch.frombuffer(
            self._buffer,
            dtype=torch.int32,
            count=self._config.num_patches,
            offset=offset,
        )
        offset += self._token_map.nbytes
        self._positions = torch.frombuffer(
            self._buffer,
            dtype=torch.int32,
            count=self._config.num_patches * self._config.grid_dims,
            offset=offset,
        ).view(self._config.num_patches, self._config.grid_dims)
        offset += self._positions.nbytes
        self._patch_count_cumsums = torch.frombuffer(
            self._buffer,
            dtype=torch.int32,
            count=self._config.num_documents + 1,
            offset=offset,
        )
        offset += self._patch_count_cumsums.nbytes
        self._group_lengths = torch.frombuffer(
            self._buffer,
            dtype=torch.int32,
            count=self._config.num_patch_groups,
            offset=offset,
        )
        offset += self._group_lengths.nbytes
        self._group_count_cumsums = torch.frombuffer(
            self._buffer,
            dtype=torch.int32,
            count=self._config.num_documents + 1,
            offset=offset,
        )

    def get_document(self, index: int, begin: int, end: int) -> Sample:
        token_map = self._token_map[
            token_slice := slice(self._patch_count_cumsums[index], self._patch_count_cumsums[index + 1])
        ]
        patch_filter = (token_map >= begin) & (token_map < end)
        return PatchSample(
            self._patches[token_slice][patch_filter],
            token_map[patch_filter] - begin,
            self._positions[token_slice][patch_filter],
            end - begin,
            filter_lengths(
                self._group_lengths[self._group_count_cumsums[index] : self._group_count_cumsums[index + 1]].tolist(),
                patch_filter,
            ),
        )


<<<<<<< HEAD
class EmptyPatchReader[ConfigType: PatchReaderConfig](MemmapReader[ConfigType]):
    def __init__(self, config: ConfigType, buffer: memoryview, model_preprocessing: PreprocessingConfig | None = None):
        # Skip parent's __init__ to avoid buffer validation since we don't read from the buffer
        # Just initialize the config directly
        from fast_llm.config import Configurable
        from fast_llm.data.preprocessing.abstract import NullPreprocessingConfig

        Configurable.__init__(self, config)
        self._model_preprocessing = NullPreprocessingConfig if model_preprocessing is None else model_preprocessing
        # No buffer validation or reading needed for empty reader

=======
class EmptyPatchReader[ConfigType: PatchReaderBaseConfig](MemmapReaderBase[ConfigType]):
>>>>>>> dbd4c91d
    def get_document(self, index: int, begin: int, end: int) -> Sample:
        return PatchSample(
            torch.empty(0, *self._config.patch_shape, dtype=self._config.data_type.torch),
            torch.empty(0, dtype=torch.int32),
            torch.empty(0, self._config.grid_dims, dtype=torch.int32),
            end - begin,
        )


class PatchWriter(MemmapWriter):
    def __enter__(self):
        super().__enter__()
        self._patch_count_cumsum = [0]
        self._group_count_cumsum = [0]
        self._token_map = []
        self._positions = []
        self._group_lengths = []
        self._data_type = None
        self._patch_shape = None
        return self

    def write(self, document: PatchSample):
        super().write(document)
        if self._data_type is None:
            self._data_type = document.patches.dtype
        else:
            Assert.eq(self._data_type, document.patches.dtype)
        if self._patch_shape is None:
            self._patch_shape = tuple(document.patches.shape[1:])
        else:
            Assert.eq(self._patch_shape, document.patches.shape[1:])
        self._stream.write(document.patches.numpy().tobytes())
        self._token_map.extend(document.token_map)
        self._positions.extend(document.positions)
        self._patch_count_cumsum.append(self._patch_count_cumsum[-1] + len(document.patches))
        self._group_count_cumsum.append(self._group_count_cumsum[-1] + len(document.lengths))
        self._group_lengths.extend(document.lengths)

    def __exit__(self, exc_type, exc_val, exc_tb):
        if exc_type is None:
            Assert.lt(self._patch_count_cumsum[-1], np.iinfo(np.int32).max)
            self._stream.write(np.array(self._token_map, dtype=np.int32).tobytes(order="C"))
            self._stream.write(np.array(self._positions, dtype=np.int32).tobytes(order="C"))
            self._stream.write(np.array(self._patch_count_cumsum, dtype=np.int32).tobytes(order="C"))
            self._stream.write(np.array(self._group_lengths, dtype=np.int32).tobytes(order="C"))
            self._stream.write(np.array(self._group_count_cumsum, dtype=np.int32).tobytes(order="C"))
        super().__exit__(exc_type, exc_val, exc_tb)

    @classmethod
    def _get_config_class(cls) -> type[PatchReaderConfig]:
        return PatchReaderConfig

    def _get_config(self, begin: int, end: int):
        return PatchReaderConfig(
            begin=begin,
            end=end,
            num_documents=len(self._patch_count_cumsum) - 1,
            num_patches=self._patch_count_cumsum[-1],
            num_patch_groups=self._group_count_cumsum[-1],
            patch_shape=self._patch_shape,
            data_type=DataType.from_torch(self._data_type),
            preprocessing=self._preprocessing_config,
        )<|MERGE_RESOLUTION|>--- conflicted
+++ resolved
@@ -173,19 +173,6 @@
     num_patches: int = Field()
     num_patch_groups: int = Field()
 
-    @classmethod
-    def create_empty(cls, patch_shape: tuple[int, ...], data_type: DataType) -> "PatchReaderConfig":
-        config = cls(
-            begin=0,
-            end=2 * torch.int32.itemsize + len(cls.header) + len(cls.footer),  # Minimal size with header and footer
-            num_documents=0,
-            num_patches=0,
-            num_patch_groups=0,
-            patch_shape=patch_shape,
-            data_type=data_type,
-        )
-        return config
-
     def __len__(self) -> int:
         return self.num_documents
 
@@ -267,21 +254,7 @@
         )
 
 
-<<<<<<< HEAD
-class EmptyPatchReader[ConfigType: PatchReaderConfig](MemmapReader[ConfigType]):
-    def __init__(self, config: ConfigType, buffer: memoryview, model_preprocessing: PreprocessingConfig | None = None):
-        # Skip parent's __init__ to avoid buffer validation since we don't read from the buffer
-        # Just initialize the config directly
-        from fast_llm.config import Configurable
-        from fast_llm.data.preprocessing.abstract import NullPreprocessingConfig
-
-        Configurable.__init__(self, config)
-        self._model_preprocessing = NullPreprocessingConfig if model_preprocessing is None else model_preprocessing
-        # No buffer validation or reading needed for empty reader
-
-=======
 class EmptyPatchReader[ConfigType: PatchReaderBaseConfig](MemmapReaderBase[ConfigType]):
->>>>>>> dbd4c91d
     def get_document(self, index: int, begin: int, end: int) -> Sample:
         return PatchSample(
             torch.empty(0, *self._config.patch_shape, dtype=self._config.data_type.torch),
