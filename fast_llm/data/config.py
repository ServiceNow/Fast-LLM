import abc
import enum
import typing

from fast_llm.config import Config, Field, FieldHint, check_field, config_class, skip_valid_if_none
from fast_llm.engine.distributed.config import PhaseType
from fast_llm.engine.schedule.config import BatchConfig
from fast_llm.utils import Assert

<<<<<<< HEAD

class DatasetType(str, enum.Enum):
    """
    Placeholder for future generalization to other data types.
    """

    gpt = "gpt"
    stardoc = "stardoc"
=======
if typing.TYPE_CHECKING:
    from fast_llm.engine.distributed.distributed import Distributed
>>>>>>> 87f23a04


class DatasetSource(str, enum.Enum):
    """
    An enum for the different ways to load datasets.
    TODO: Reduce the diversity?
    TODO: Is this specific to GPT data?
    """

    list = "list"
    file = "file"
    sample = "sample"
    random = "random"
    multimodal = "multimodal"


class MultiprocessingContext(str, enum.Enum):
    # Fast but risk of segfaults due to interactions with triton
    # (for example https://github.com/openai/triton/issues/2088).
    fork = "fork"
    # Safe but much slower.
    spawn = "spawn"


def _validate_split(value):
    Assert.leq(len(value), 3)
    return value + [0] * (len(value) - 3)


def _validate_path(value):
    return [value] if isinstance(value, str) else value


FIM_PREFIX = "<fim_prefix>"
FIM_MIDDLE = "<fim_middle>"
FIM_PAD = "<fim_pad>"
FIM_SUFFIX = "<fim_suffix>"


@config_class()
class FimConfig(Config):
    """
    Configuration for FIM.
    """

    rate: float = Field(
        default=0.0,
        desc="FIM rate for each sample.",
        hint=FieldHint.core,
        valid=check_field(Assert.in_range_incl, 0, 1),
    )
    max_middle_len: int | None = Field(
        default=None,
        desc="Maximum length of the middle segment in FIM.",
        hint=FieldHint.feature,
        valid=skip_valid_if_none(check_field(Assert.gt, 0)),
    )
    split_sample: str | None = Field(
        default=None,
        desc="Split samples on this token and permute each fragment separately.",
        hint=FieldHint.feature,
    )
    fragment_rate: float = Field(
        default=0.0,
        desc="FIM rate for each fragment when using fim_split_sample.",
        hint=FieldHint.feature,
        valid=check_field(Assert.in_range_incl, 0, 1),
    )
    ignore_prefix: str | None = Field(
        default=None,
        desc="Do not apply FIM to fragments that start with this prefix.",
        hint=FieldHint.feature,
    )
    spm_rate: float = Field(
        default=0.5,
        desc="TODO.",
        hint=FieldHint.feature,
        valid=check_field(Assert.in_range_incl, 0, 1),
    )
    truncate_or_pad: bool = Field(
        default=False,
        desc="TODO.",
        hint=FieldHint.feature,
    )

    def _validate(self):
        super()._validate()
        Assert.in_range_incl(self.rate, 0, 1)


EOD = "<|endoftext|>"
TokenizerFromFile = "TokenizerFromFile"
PreTrainedTokenizer = "PreTrainedTokenzier"

@config_class()
class TokenizerConfig(Config):
    """
    Configuration for the tokenizer.
    Currently, the tokenizer is only needed for FIM.
    """

    format: str = Field(
        default="TokenizerFromFile",
        desc="Unused.",
        hint=FieldHint.deprecated,
    )
    path: str | None = Field(
        default=None,
        desc="Path to the tokenizer file.",
        hint=FieldHint.core,
    )
    tokenizer_path: str | None = Field(
        default=None, 
        desc="Path to pretrained tokenizer",
        hint=FieldHint.core,
    )
    # max_seq_length: int | None = Field(
    #     default=8192,
    #     desc="Max. sequence length",
    #     hint=FieldHint.core,
    # )

    # def build_tokenizer(self, max_sequence_length=8192):
    #     self.validate()
    #     """Initialize tokenizer."""
    #     log_main_rank(f"> building {self.tokenizer_type}, {self.tokenizer_type or self.tokenizer_file} tokenizer ...")

    #     # Select and instantiate the tokenizer.
    #     if self.tokenizer_type == "TokenizerFromFile":
    #         assert self.tokenizer_file is not None
    #         tokenizer = Tokenizer(self.tokenizer_file, special_tokens=[EOD])
    #     elif self.tokenizer_type == "PreTrainedTokenizer":
    #         assert self.tokenizer_path is not None
    #         tokenizer = HuggingfacePreTrainedTokenizer(self.tokenizer_path, max_seq_length=max_sequence_length)
    #     else:
    #         raise NotImplementedError(f"{self.tokenizer_type} tokenizer is not implemented.")

    #     return tokenizer


@config_class()
class AbstractDataConfig(Config):
    _abstract = True


class AbstractData(abc.ABC):
    # TODO: Improve interface
    @abc.abstractmethod
    def setup(self, distributed: "Distributed", samples_per_phase: dict[PhaseType, int]):
        pass

    @abc.abstractmethod
    def get_iterator(
        self,
        batch_config: BatchConfig,
        phase: PhaseType,
        *,
        consumed_samples: int,
        num_workers: int,
        prefetch_factor: int | None = None,
    ):
        pass


@config_class()
class DataConfig(AbstractDataConfig):
    """
    Configuration for the dataset(s), split and sampling.
    Currently hard-coded to a GPT dataset.
    TODO: Extract generalizable content.
    """

    _abstract = False

    tokenizer: TokenizerConfig = Field(
        default_factory=TokenizerConfig,
        desc="Configuration for the tokenizer (for FIM).",
        hint=FieldHint.feature,
    )
    fim: FimConfig = Field(
        default_factory=FimConfig,
        desc="Configuration for Fill In the Middle (FIM).",
        hint=FieldHint.feature,
    )
    # TODO: set default to [1,0,0]?
    split: list[float] = Field(
        default_factory=lambda: [969, 30, 1],
        desc="Split ratio for train, valid and test datasets.",
        hint=FieldHint.core,
        valid=_validate_split,
    )
    format: DatasetSource = Field(
        default=DatasetSource.list,
        desc="Format for the dataset definition.",
        hint=FieldHint.core,
    )
    path: list[str] = Field(
        default_factory=list,
        desc="Path or list of paths and weights.",
        hint=FieldHint.core,
        valid=_validate_path,
    )
    data_sample_warn_time_ms: float = Field(
        default=1000,
        desc="Warn if a sample takes too long to load.",
        hint=FieldHint.feature,
        valid=check_field(Assert.gt, 0),
    )
    multiprocessing_context: MultiprocessingContext = Field(
        default=MultiprocessingContext.spawn,
        desc="Multiprocessing context. Do not touch.",
        hint=FieldHint.expert,
    )<|MERGE_RESOLUTION|>--- conflicted
+++ resolved
@@ -7,19 +7,8 @@
 from fast_llm.engine.schedule.config import BatchConfig
 from fast_llm.utils import Assert
 
-<<<<<<< HEAD
-
-class DatasetType(str, enum.Enum):
-    """
-    Placeholder for future generalization to other data types.
-    """
-
-    gpt = "gpt"
-    stardoc = "stardoc"
-=======
 if typing.TYPE_CHECKING:
     from fast_llm.engine.distributed.distributed import Distributed
->>>>>>> 87f23a04
 
 
 class DatasetSource(str, enum.Enum):
@@ -136,28 +125,6 @@
         desc="Path to pretrained tokenizer",
         hint=FieldHint.core,
     )
-    # max_seq_length: int | None = Field(
-    #     default=8192,
-    #     desc="Max. sequence length",
-    #     hint=FieldHint.core,
-    # )
-
-    # def build_tokenizer(self, max_sequence_length=8192):
-    #     self.validate()
-    #     """Initialize tokenizer."""
-    #     log_main_rank(f"> building {self.tokenizer_type}, {self.tokenizer_type or self.tokenizer_file} tokenizer ...")
-
-    #     # Select and instantiate the tokenizer.
-    #     if self.tokenizer_type == "TokenizerFromFile":
-    #         assert self.tokenizer_file is not None
-    #         tokenizer = Tokenizer(self.tokenizer_file, special_tokens=[EOD])
-    #     elif self.tokenizer_type == "PreTrainedTokenizer":
-    #         assert self.tokenizer_path is not None
-    #         tokenizer = HuggingfacePreTrainedTokenizer(self.tokenizer_path, max_seq_length=max_sequence_length)
-    #     else:
-    #         raise NotImplementedError(f"{self.tokenizer_type} tokenizer is not implemented.")
-
-    #     return tokenizer
 
 
 @config_class()
