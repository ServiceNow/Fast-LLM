import numpy as np
import torch
from transformers import PreTrainedTokenizerFast

from fast_llm.data.config import TokenizerConfig
from fast_llm.engine.config_utils.run import log_main_rank


class Tokenizer:
    """
    A wrapper around Huggingface (transformers) tokenizer.
    """

    def __init__(self, config: TokenizerConfig):
        log_main_rank(f"> loading tokenizer from {config.path} ...")
        self.tokenizer: PreTrainedTokenizerFast = PreTrainedTokenizerFast.from_pretrained(
            pretrained_model_name_or_path=config.path, errors="replace", max_len=None
        )
        if self.tokenizer.eos_token_id is None:
            raise ValueError("Tokenizer does not have an EOS token.")
        if self.tokenizer.bos_token_id is None:
            raise ValueError("Tokenizer does not have an BOS token.")
        self.eod_id = self.tokenizer.eos_token_id
        self.bod_id = self.tokenizer.bos_token_id

    @property
    def vocab_size(self) -> int:
        return len(self.tokenizer)

    @property
    def vocab(self) -> dict[str, int]:
        return self.tokenizer.vocab

    @property
    def inv_vocab(self) -> dict[int, str]:
        return self._inv_vocab

    def _tokenize(self, text: str, begin=True, end=True) -> list[int]:
        return (
            ([self.bod_id] if begin else [])
            + self.tokenizer.encode(text, add_special_tokens=False)
            + ([self.eod_id] if end else [])
        )

<<<<<<< HEAD
    def tokenize(self, text, image_positions=None, audio_positions=None):
        image_positions = image_positions or []
        audio_positions = audio_positions or []
        if len(set(image_positions).intersection(audio_positions)) > 0:
            raise ValueError("Image and audio can not have the same position.")
        multimodal_positions = sorted(image_positions + audio_positions)
        if not multimodal_positions:
            return self._tokenize(text), [], []
        multimodel_idx = 0
        char_pos = 0
        token_ids = []
        image_token_positions = []
        audio_token_positions = []
        beginning_of_text = True
        while multimodel_idx < len(multimodal_positions):
            multimodal_char_pos = multimodal_positions[multimodel_idx]
            multimodal_type = "image" if multimodal_char_pos in image_positions else "audio"

            if multimodal_char_pos > len(text):
                raise ValueError(
                    f"{multimodal_type.capitalize()} position {multimodal_char_pos} is greater than text length {len(text)}"
                )
            curr_text = text[char_pos:multimodal_char_pos]
            tokenized_text = self._tokenize(curr_text, begin=beginning_of_text, end=multimodal_char_pos >= len(text))
            beginning_of_text = False
            token_ids.extend(tokenized_text)

            # store multimodal token positions
            if multimodal_type == "image":
                image_token_positions.append(len(token_ids))
            else:
                audio_token_positions.append(len(token_ids))
            char_pos = multimodal_char_pos
            multimodel_idx += 1
        if char_pos < len(text):
            curr_text = text[char_pos:]
            tokenized_text = self._tokenize(curr_text, begin=beginning_of_text, end=True)
            token_ids.extend(tokenized_text)
        return token_ids, image_token_positions, audio_token_positions

    def tokenize_with_spans(
        self, text: str, char_spans: list[tuple[int, int]]
    ) -> tuple[list[int], list[tuple[int, int]]]:
        """
        Perform span-aware tokenization and return the tokenized input_ids along with token spans.
        """
        input_ids = []
=======
    def tokenize(self, text: str, char_spans=None, image_positions=None) -> tuple[list[int], list[tuple[int, int]]]:
        """
        Tokenize the input text and return the tokenized input_ids along with token spans.
        """
        if not image_positions:
            image_positions = []
        if not char_spans:
            char_spans = []

        image_idx = 0
        char_pos = 0
        token_ids = []
        image_token_positions = []
>>>>>>> 60b87fa7
        token_spans = []
        beginning_of_text = True
        image_position = image_positions[image_idx] if image_idx < len(image_positions) else float("inf")
        for start, end in char_spans:
            while image_position <= start:
                tokenized_text = self._tokenize(text[char_pos:image_position], begin=beginning_of_text, end=False)
                beginning_of_text = False
                token_ids.extend(tokenized_text)
                image_token_positions.append(len(token_ids))
                image_idx += 1
                char_pos = image_position
                image_position = image_positions[image_idx] if image_idx < len(image_positions) else float("inf")
            if char_pos < start:
                self._tokenize(text[char_pos:start], begin=beginning_of_text, end=False)
                beginning_of_text = False
                token_ids.extend(tokenized_text)
            char_pos = start
            len(token_ids)
            span_length = 0
            token_start = len(token_ids)
            while image_position <= end:
                tokenized_text = self._tokenize(text[char_pos:image_position], begin=beginning_of_text, end=False)
                beginning_of_text = False
                token_ids.extend(tokenized_text)
                image_token_positions.append(len(token_ids))
                span_length += len(tokenized_text)
                char_pos = image_position
                image_idx += 1
                image_position = image_positions[image_idx] if image_idx < len(image_positions) else float("inf")
            if char_pos < end:
                if end >= len(text) - 1:
                    tokenized_text = self._tokenize(text[char_pos : end + 1], begin=beginning_of_text, end=True)
                    beginning_of_text = False
                    token_ids.extend(tokenized_text)
                    span_length += len(tokenized_text)
                    char_pos = end + 1
                else:
                    tokenized_text = self._tokenize(text[char_pos : end + 1], begin=beginning_of_text, end=False)
                    beginning_of_text = False
                    token_ids.extend(tokenized_text)
                    span_length += len(tokenized_text)
                    char_pos = end + 1
            token_spans.append((token_start, token_start + span_length - 1))

        while image_position <= len(text):
            image_position = image_positions[image_idx]
            tokenized_text = self._tokenize(text[char_pos:image_position], begin=beginning_of_text, end=False)
            beginning_of_text = False
            token_ids.extend(tokenized_text)
            image_token_positions.append(len(token_ids))
            char_pos = image_position
            image_idx += 1
            image_position = image_positions[image_idx] if image_idx < len(image_positions) else float("inf")
        tokenized_text = self._tokenize(text[char_pos:], begin=beginning_of_text, end=True)
        token_ids.extend(tokenized_text)

        return token_ids, token_spans, image_token_positions

    def detokenize(self, token_ids: int | list[int] | np.ndarray | torch.Tensor) -> str:
        return self.tokenizer.decode(token_ids)

    @property
    def eod(self):
        return self.eod_id<|MERGE_RESOLUTION|>--- conflicted
+++ resolved
@@ -42,126 +42,121 @@
             + ([self.eod_id] if end else [])
         )
 
-<<<<<<< HEAD
-    def tokenize(self, text, image_positions=None, audio_positions=None):
+    def tokenize(
+        self, text: str, char_spans=None, image_positions=None, audio_positions=None
+    ) -> tuple[list[int], list[tuple[int, int]]]:
+        """
+        Tokenize the input text and return the tokenized input_ids along with token spans.
+        """
         image_positions = image_positions or []
         audio_positions = audio_positions or []
+        char_spans = char_spans or []
+
         if len(set(image_positions).intersection(audio_positions)) > 0:
             raise ValueError("Image and audio can not have the same position.")
         multimodal_positions = sorted(image_positions + audio_positions)
-        if not multimodal_positions:
-            return self._tokenize(text), [], []
-        multimodel_idx = 0
+
+        mm_idx = 0
         char_pos = 0
         token_ids = []
         image_token_positions = []
         audio_token_positions = []
+        token_spans = []
         beginning_of_text = True
-        while multimodel_idx < len(multimodal_positions):
-            multimodal_char_pos = multimodal_positions[multimodel_idx]
-            multimodal_type = "image" if multimodal_char_pos in image_positions else "audio"
+        multimodal_position = multimodal_positions[mm_idx] if mm_idx < len(multimodal_positions) else float("inf")
+        for start, end in char_spans:
+            # tokenize text, compute mm token position before span
+            while multimodal_position <= start:
+                # tokenize text before mm position
+                tokenized_text = self._tokenize(text[char_pos:multimodal_position], begin=beginning_of_text, end=False)
+                beginning_of_text = False
+                token_ids.extend(tokenized_text)
 
-            if multimodal_char_pos > len(text):
-                raise ValueError(
-                    f"{multimodal_type.capitalize()} position {multimodal_char_pos} is greater than text length {len(text)}"
+                # update mm token positions
+                multimodal_type = "image" if multimodal_position in multimodal_positions else "audio"
+                if multimodal_type == "image":
+                    image_token_positions.append(len(token_ids))
+                else:
+                    audio_token_positions.append(len(token_ids))
+
+                # updates
+                mm_idx += 1
+                char_pos = multimodal_position
+                multimodal_position = (
+                    multimodal_positions[mm_idx] if mm_idx < len(multimodal_positions) else float("inf")
                 )
-            curr_text = text[char_pos:multimodal_char_pos]
-            tokenized_text = self._tokenize(curr_text, begin=beginning_of_text, end=multimodal_char_pos >= len(text))
+
+            # tokenize remaining text before span
+            if char_pos < start:
+                self._tokenize(text[char_pos:start], begin=beginning_of_text, end=False)
+                beginning_of_text = False
+                token_ids.extend(tokenized_text)
+
+            char_pos = start
+            span_length = 0
+            token_start = len(token_ids)
+
+            # tokenize text, compute mm token position within span
+            while multimodal_position <= end:
+                # tokenize text before mm position
+                tokenized_text = self._tokenize(text[char_pos:multimodal_position], begin=beginning_of_text, end=False)
+                beginning_of_text = False
+                token_ids.extend(tokenized_text)
+
+                # update mm token positions
+                multimodal_type = "image" if multimodal_position in multimodal_positions else "audio"
+                if multimodal_type == "image":
+                    image_token_positions.append(len(token_ids))
+                else:
+                    audio_token_positions.append(len(token_ids))
+
+                # updates
+                span_length += len(tokenized_text)
+                char_pos = multimodal_position
+                mm_idx += 1
+                multimodal_position = (
+                    multimodal_positions[mm_idx] if mm_idx < len(multimodal_positions) else float("inf")
+                )
+
+            # tokenize remaining text until end of span
+            if char_pos < end:
+                if end >= len(text) - 1:
+                    tokenized_text = self._tokenize(text[char_pos : end + 1], begin=beginning_of_text, end=True)
+                else:
+                    tokenized_text = self._tokenize(text[char_pos : end + 1], begin=beginning_of_text, end=False)
+                beginning_of_text = False
+                token_ids.extend(tokenized_text)
+                span_length += len(tokenized_text)
+                char_pos = end + 1
+
+            # update token spans
+            token_spans.append((token_start, token_start + span_length - 1))
+
+        # tokenize text, compute mm token position after all spans
+        while multimodal_position <= len(text):
+            # tokenize text before mm position
+            multimodal_position = multimodal_positions[mm_idx]
+            tokenized_text = self._tokenize(text[char_pos:multimodal_position], begin=beginning_of_text, end=False)
             beginning_of_text = False
             token_ids.extend(tokenized_text)
 
-            # store multimodal token positions
+            # update mm token positions
+            multimodal_type = "image" if multimodal_position in multimodal_positions else "audio"
             if multimodal_type == "image":
                 image_token_positions.append(len(token_ids))
             else:
                 audio_token_positions.append(len(token_ids))
-            char_pos = multimodal_char_pos
-            multimodel_idx += 1
-        if char_pos < len(text):
-            curr_text = text[char_pos:]
-            tokenized_text = self._tokenize(curr_text, begin=beginning_of_text, end=True)
-            token_ids.extend(tokenized_text)
-        return token_ids, image_token_positions, audio_token_positions
 
-    def tokenize_with_spans(
-        self, text: str, char_spans: list[tuple[int, int]]
-    ) -> tuple[list[int], list[tuple[int, int]]]:
-        """
-        Perform span-aware tokenization and return the tokenized input_ids along with token spans.
-        """
-        input_ids = []
-=======
-    def tokenize(self, text: str, char_spans=None, image_positions=None) -> tuple[list[int], list[tuple[int, int]]]:
-        """
-        Tokenize the input text and return the tokenized input_ids along with token spans.
-        """
-        if not image_positions:
-            image_positions = []
-        if not char_spans:
-            char_spans = []
+            # updates
+            char_pos = multimodal_position
+            mm_idx += 1
+            multimodal_position = multimodal_positions[mm_idx] if mm_idx < len(multimodal_positions) else float("inf")
 
-        image_idx = 0
-        char_pos = 0
-        token_ids = []
-        image_token_positions = []
->>>>>>> 60b87fa7
-        token_spans = []
-        beginning_of_text = True
-        image_position = image_positions[image_idx] if image_idx < len(image_positions) else float("inf")
-        for start, end in char_spans:
-            while image_position <= start:
-                tokenized_text = self._tokenize(text[char_pos:image_position], begin=beginning_of_text, end=False)
-                beginning_of_text = False
-                token_ids.extend(tokenized_text)
-                image_token_positions.append(len(token_ids))
-                image_idx += 1
-                char_pos = image_position
-                image_position = image_positions[image_idx] if image_idx < len(image_positions) else float("inf")
-            if char_pos < start:
-                self._tokenize(text[char_pos:start], begin=beginning_of_text, end=False)
-                beginning_of_text = False
-                token_ids.extend(tokenized_text)
-            char_pos = start
-            len(token_ids)
-            span_length = 0
-            token_start = len(token_ids)
-            while image_position <= end:
-                tokenized_text = self._tokenize(text[char_pos:image_position], begin=beginning_of_text, end=False)
-                beginning_of_text = False
-                token_ids.extend(tokenized_text)
-                image_token_positions.append(len(token_ids))
-                span_length += len(tokenized_text)
-                char_pos = image_position
-                image_idx += 1
-                image_position = image_positions[image_idx] if image_idx < len(image_positions) else float("inf")
-            if char_pos < end:
-                if end >= len(text) - 1:
-                    tokenized_text = self._tokenize(text[char_pos : end + 1], begin=beginning_of_text, end=True)
-                    beginning_of_text = False
-                    token_ids.extend(tokenized_text)
-                    span_length += len(tokenized_text)
-                    char_pos = end + 1
-                else:
-                    tokenized_text = self._tokenize(text[char_pos : end + 1], begin=beginning_of_text, end=False)
-                    beginning_of_text = False
-                    token_ids.extend(tokenized_text)
-                    span_length += len(tokenized_text)
-                    char_pos = end + 1
-            token_spans.append((token_start, token_start + span_length - 1))
-
-        while image_position <= len(text):
-            image_position = image_positions[image_idx]
-            tokenized_text = self._tokenize(text[char_pos:image_position], begin=beginning_of_text, end=False)
-            beginning_of_text = False
-            token_ids.extend(tokenized_text)
-            image_token_positions.append(len(token_ids))
-            char_pos = image_position
-            image_idx += 1
-            image_position = image_positions[image_idx] if image_idx < len(image_positions) else float("inf")
+        # tokenize text after all spans
         tokenized_text = self._tokenize(text[char_pos:], begin=beginning_of_text, end=True)
         token_ids.extend(tokenized_text)
 
-        return token_ids, token_spans, image_token_positions
+        return token_ids, token_spans, image_token_positions, audio_token_positions
 
     def detokenize(self, token_ids: int | list[int] | np.ndarray | torch.Tensor) -> str:
         return self.tokenizer.decode(token_ids)
