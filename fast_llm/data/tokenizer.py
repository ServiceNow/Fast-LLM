--- conflicted
+++ resolved
@@ -64,6 +64,7 @@
         positions = []
         for pos in image_positions:
             positions.append((pos, "image"))
+
         for start, end in char_spans:
             positions.append((start, "span_start"))
             positions.append((end + 1, "span_end"))
@@ -74,7 +75,6 @@
         token_spans = []
         image_token_positions = []
         char_pos = 0
-<<<<<<< HEAD
         current_span_start = None
 
         for position in positions:
@@ -105,25 +105,6 @@
                 token_spans.append((current_span_start, len(token_ids) - 1))
                 current_span_start = None
         # Handle any remaining text after the last position and add EOS token
-=======
-        beginning_of_text = True
-
-        for start, end in char_spans:
-            if char_pos < start:
-                curr_text = text[char_pos:start]
-                tokenized_text = self.tokenize(curr_text, begin=beginning_of_text, end=False)
-                beginning_of_text = False
-                input_ids.extend(tokenized_text)
-            curr_text = text[start : end + 1]
-            if end >= len(text) - 1:
-                tokenized_text = self.tokenize(curr_text, begin=beginning_of_text, end=True)
-            else:
-                tokenized_text = self.tokenize(curr_text, begin=beginning_of_text, end=False)
-            beginning_of_text = False
-            token_spans.append((len(input_ids), len(input_ids) + len(tokenized_text) - 1))
-            input_ids.extend(tokenized_text)
-            char_pos = end + 1
->>>>>>> 04dcf095
         if char_pos < len(text):
             tokenized_text = self._tokenize(text[char_pos:], begin=(char_pos == 0), end=True)
             token_ids.extend(tokenized_text)
