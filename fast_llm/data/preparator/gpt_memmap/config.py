import functools
import os
import pathlib
import typing

from fast_llm.config import Config, Field, FieldHint, check_field, config_class
from fast_llm.data.preparator.config import DatasetPreparatorConfig
<<<<<<< HEAD
=======
from fast_llm.data.preprocessing.image_patch import ImagePatchConfig
>>>>>>> f44446c9
from fast_llm.data.preprocessing.tokenizer import TokenizerConfig
from fast_llm.engine.config_utils.data_type import DataType
from fast_llm.engine.config_utils.runnable import RunnableConfig
from fast_llm.utils import Assert

if typing.TYPE_CHECKING:
    from fast_llm.data.preparator.gpt_memmap.prepare import GPTMemmapDatasetPreparator


@config_class()
class LanguageModelSourceConfig(Config):
    """
    A schema holding the name of each relevant column in the dataset.
    Setting optional entries will enable the associated feature.
    """

    text: str = Field(
        default="text",
        desc="Field of the dataset to use.",
        hint=FieldHint.optional,
    )
    loss_masking_spans: None | str = Field(
        default=None, desc="Field containing character spans to mask for loss computation", hint=FieldHint.optional
    )
    chosen_span: None | str = Field(
        default=None, desc="Field containing chosen text for preference optimization", hint=FieldHint.optional
    )
    rejected_span: None | str = Field(
        default=None, desc="Field containing rejected text for preference optimization", hint=FieldHint.optional
    )
<<<<<<< HEAD
=======
    images: None | str = Field(default=None, desc="Field containing images", hint=FieldHint.optional)
    image_positions: None | str = Field(
        default=None, desc="Field containing image positions in the text.", hint=FieldHint.optional
    )
>>>>>>> f44446c9

    @functools.cached_property
    def columns(self) -> list[str]:
        columns = [self.text]
        if self.has_loss_masking_span:
            columns.append(self.loss_masking_spans)
        if self.has_preference_spans:
            columns.extend([self.chosen_span, self.rejected_span])
        return columns

    @functools.cached_property
    def has_loss_masking_span(self) -> bool:
        return self.loss_masking_spans is not None

    @functools.cached_property
    def has_preference_spans(self) -> bool:
        Assert.eq(self.chosen_span is None, self.rejected_span is None)
        return self.chosen_span is not None

<<<<<<< HEAD
=======
    @functools.cached_property
    def has_images(self) -> bool:
        Assert.eq(self.images is None, self.image_positions is None)
        return self.images is not None

>>>>>>> f44446c9
    def _validate(self):
        super()._validate()
        if self.has_preference_spans and self.has_loss_masking_span:
            raise ValueError(f"Can not enable both loss masking and preference spans.")


@config_class()
class GPTHuggingfaceDatasetConfig(Config):
    path: str | pathlib.Path = Field(
        default=None,
        desc="Name or path of the dataset.",
        hint=FieldHint.core,
    )
    config_name: None | str = Field(
        default=None,
        desc="Specific configuration name for the dataset.",
        hint=FieldHint.optional,
    )
    data_directory: None | str = Field(
        default=None,
        desc="data_dir argument passed to `load_dataset`",
        hint=FieldHint.optional,
    )
    data_files: None | str | list[str] = Field(
        default=None,
        desc="data_files argument passed to `load_dataset`",
        hint=FieldHint.optional,
    )
    split: str = Field(
        default="train",
        desc="Split of the dataset to use.",
        hint=FieldHint.optional,
    )
    source_schema: LanguageModelSourceConfig = Field(
        desc="Configuration for the data source.",
        hint=FieldHint.optional,
    )
    data_type: DataType | None = Field(
        default=None,
        desc="Data type of the dataset field."
        " If not provided, it will be inferred based on the tokenizer vocabulary size.",
        hint=FieldHint.optional,
    )
    trust_remote_code: bool = Field(
        default=False,
        desc="Trust remote code when downloading the dataset.",
        hint=FieldHint.optional,
    )
    disable_disk_space_check: bool = Field(
        default=False,
        desc="Disable disk space check. Useful for environments where disk space is not accurately reported.",
        hint=FieldHint.optional,
    )
    load_from_disk: bool = Field(
        default=False,
        desc="Use the `load_from_disk` method for datasets saved with `save_to_disk`.",
        hint=FieldHint.feature,
    )


@config_class()
class DatasetPreparatorDistributedConfig(Config):
    # TODO: Unify with fast_llm.engine.distributed.config.DistributedConfig

    default_world_size: typing.ClassVar[int] = int(os.environ.get("WORLD_SIZE", 1))
    default_rank: typing.ClassVar[int] = int(os.environ.get("RANK", 0))
    world_size: int = Field(
        default=None,
        desc="Size of the world group. Typically provided by torchrun or equivalent through the `WORLD_SIZE` environment variable.",
        hint=FieldHint.expert,
        valid=check_field(Assert.gt, 0),
    )
    rank: int = Field(
        default=None,
        desc="Rank of the local process. Typically provided by torchrun or equivalent through the `RANK` environment variable.",
        hint=FieldHint.expert,
        valid=check_field(Assert.geq, 0),
    )
    backend: str = Field(
        default="gloo",
        desc="Distributed backend to use.",
        hint=FieldHint.optional,
    )

    def _validate(self) -> None:
        if self.world_size is None:
            self.world_size = self.default_world_size
        if self.rank is None:
            self.rank = self.default_rank
        super()._validate()
        Assert.in_range(self.rank, 0, self.world_size)


@config_class(dynamic_type={RunnableConfig: "prepare_gpt_memmap", DatasetPreparatorConfig: "gpt_memmap"})
class GPTMemmapDatasetPreparatorConfig(DatasetPreparatorConfig):
    output_path: pathlib.Path = Field(
        default=None,
        desc="Output directory for the processed dataset.",
        hint=FieldHint.core,
    )
    distributed: DatasetPreparatorDistributedConfig = Field(
        desc="Configuration for distributed processing.",
        hint=FieldHint.feature,
    )
    documents_per_shard: int = Field(
        default=10**6,
        desc="Target number of documents per shard.",
        hint=FieldHint.feature,
    )
    num_workers: int = Field(
        default=1,
        desc="Number of parallel workers.",
        hint=FieldHint.optional,
        valid=check_field(Assert.geq, 1),
    )
    dataset: GPTHuggingfaceDatasetConfig = Field(
        desc="Configuration for the dataset.",
        hint=FieldHint.feature,
    )
    tokenizer: TokenizerConfig = Field(
        desc="Configuration for the tokenizer.",
        hint=FieldHint.feature,
    )
    image_patches: ImagePatchConfig = Field(
        desc="Configuration for the image patches, if enabled.",
        hint=FieldHint.feature,
    )
    splits: dict[str, float] | None = Field(
        default=None,
        desc="Split the output dataset into multiple ones (ex, train/valid/test) with the specified ratios."
        " Does not shuffle samples.",
        hint=FieldHint.optional,
    )

    def _validate(self) -> None:
        super()._validate()
        assert self.tokenizer.path is not None

    @classmethod
    def get_dataset_preparator_class(cls) -> type["GPTMemmapDatasetPreparator"]:
        from fast_llm.data.preparator.gpt_memmap.prepare import GPTMemmapDatasetPreparator

        return GPTMemmapDatasetPreparator<|MERGE_RESOLUTION|>--- conflicted
+++ resolved
@@ -5,10 +5,7 @@
 
 from fast_llm.config import Config, Field, FieldHint, check_field, config_class
 from fast_llm.data.preparator.config import DatasetPreparatorConfig
-<<<<<<< HEAD
-=======
 from fast_llm.data.preprocessing.image_patch import ImagePatchConfig
->>>>>>> f44446c9
 from fast_llm.data.preprocessing.tokenizer import TokenizerConfig
 from fast_llm.engine.config_utils.data_type import DataType
 from fast_llm.engine.config_utils.runnable import RunnableConfig
@@ -39,13 +36,10 @@
     rejected_span: None | str = Field(
         default=None, desc="Field containing rejected text for preference optimization", hint=FieldHint.optional
     )
-<<<<<<< HEAD
-=======
     images: None | str = Field(default=None, desc="Field containing images", hint=FieldHint.optional)
     image_positions: None | str = Field(
         default=None, desc="Field containing image positions in the text.", hint=FieldHint.optional
     )
->>>>>>> f44446c9
 
     @functools.cached_property
     def columns(self) -> list[str]:
@@ -65,14 +59,11 @@
         Assert.eq(self.chosen_span is None, self.rejected_span is None)
         return self.chosen_span is not None
 
-<<<<<<< HEAD
-=======
     @functools.cached_property
     def has_images(self) -> bool:
         Assert.eq(self.images is None, self.image_positions is None)
         return self.images is not None
 
->>>>>>> f44446c9
     def _validate(self):
         super()._validate()
         if self.has_preference_spans and self.has_loss_masking_span:
