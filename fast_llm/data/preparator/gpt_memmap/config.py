--- conflicted
+++ resolved
@@ -59,22 +59,17 @@
     loss_masking_spans: None | str = Field(
         default=None, desc="Field containing character spans to mask for loss computation", hint=FieldHint.optional
     )
-<<<<<<< HEAD
-    image_paths: None | str = Field(
-        default=None, desc="Field containing images within the document", hint=FieldHint.optional
+    chosen_text: None | str = Field(
+        default=None, desc="Field containing chosen text for preference optimization", hint=FieldHint.optional
+    )
+    rejected_text: None | str = Field(
+        default=None, desc="Field containing rejected text for preference optimization", hint=FieldHint.optional
     )
     image_positions: None | str = Field(
         default=None, desc="Field containing image positions within a document", hint=FieldHint.optional
     )
     images: None | str = Field(
         default=None, desc="Field containing images relevant to a document", hint=FieldHint.optional
-=======
-    chosen_text: None | str = Field(
-        default=None, desc="Field containing chosen text for preference optimization", hint=FieldHint.optional
-    )
-    rejected_text: None | str = Field(
-        default=None, desc="Field containing rejected text for preference optimization", hint=FieldHint.optional
->>>>>>> 5ec92ca6
     )
     data_type: DataType | None = Field(
         default=None,
