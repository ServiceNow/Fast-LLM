import os
import pathlib
import typing

from fast_llm.config import Config, Field, FieldHint, check_field, config_class
from fast_llm.data.config import TokenizerConfig
from fast_llm.data.preparator.config import DatasetPreparatorConfig
from fast_llm.engine.config_utils.data_type import DataType
from fast_llm.utils import Assert

if typing.TYPE_CHECKING:
    from fast_llm.data.preparator.gpt_memmap.prepare import GPTMemmapDatasetPreparator
MEMMAP_DTYPES = {
    1: DataType.uint8,
    2: DataType.int8,
    3: DataType.int16,
    4: DataType.int32,
    5: DataType.int64,
    6: DataType.float32,
    7: DataType.float64,
    8: DataType.uint16,
}
MEMMAP_DTYPES_INV = {y: x for x, y in MEMMAP_DTYPES.items()}
MEMMAP_INDEX_HEADER = b"MMIDIDX\x00\x00"


@config_class()
<<<<<<< HEAD
class SourceSchemaConfig(Config):
    pass

@config_class()
class TextColumnConfig(SourceSchemaConfig):
    type: typing.ClassVar[str] = "text_column" #TODO: Register TestColumnConfig for this type for dynamic loading PR #245
    input_column: str = Field(
        default="text",
        desc="Field of the dataset to use.",
        hint=FieldHint.optional,
    )
    loss_masking_spans_column: None | str = Field(
        default=None, desc="Field containing character spans to mask for loss computation",
        hint=FieldHint.optional
    )

@config_class()
=======
>>>>>>> 65d7e03c
class GPTHuggingfaceDatasetConfig(Config):
    path: str = Field(
        default=None,
        desc="Name or path of the dataset.",
        hint=FieldHint.core,
    )
    config_name: None | str = Field(
        default=None,
        desc="Specific configuration name for the dataset.",
        hint=FieldHint.optional,
    )
    data_directory: None | str = Field(
        default=None,
        desc="data_dir argument passed to `load_dataset`",
        hint=FieldHint.optional,
    )
    data_files: None | str | list[str] = Field(
        default=None,
        desc="data_files argument passed to `load_dataset`",
        hint=FieldHint.optional,
    )
    split: str = Field(
        default="train",
        desc="Split of the dataset to use.",
        hint=FieldHint.optional,
    )
    source_schema: SourceSchemaConfig = Field(
        #TODO: Default should be from subclass TextColumnConfig (waiting for PR #245)
        desc="Configuration for the data source.",
        hint=FieldHint.optional,
    )
<<<<<<< HEAD
=======
    loss_masking_spans: None | str = Field(
        default=None, desc="Field containing character spans to mask for loss computation", hint=FieldHint.optional
    )
    chosen_text: None | str = Field(
        default=None, desc="Field containing chosen text for preference optimization", hint=FieldHint.optional
    )
    rejected_text: None | str = Field(
        default=None, desc="Field containing rejected text for preference optimization", hint=FieldHint.optional
    )
>>>>>>> 65d7e03c
    data_type: DataType | None = Field(
        default=None,
        desc="Data type of the dataset field."
        " If not provided, it will be inferred based on the tokenizer vocabulary size.",
        hint=FieldHint.optional,
    )
    trust_remote_code: bool = Field(
        default=False,
        desc="Trust remote code when downloading the dataset.",
        hint=FieldHint.optional,
    )
    disable_disk_space_check: bool = Field(
        default=False,
        desc="Disable disk space check. Useful for environments where disk space is not accurately reported.",
        hint=FieldHint.optional,
    )


@config_class()
class DatasetPreparatorDistributedConfig(Config):
    # TODO: Unify with fast_llm.engine.distributed.config.DistributedConfig

    default_world_size: typing.ClassVar[int] = int(os.environ.get("WORLD_SIZE", 1))
    default_rank: typing.ClassVar[int] = int(os.environ.get("RANK", 0))
    world_size: int = Field(
        default=None,
        desc="Size of the world group. Typically provided by torchrun or equivalent through the `WORLD_SIZE` environment variable.",
        hint=FieldHint.expert,
        valid=check_field(Assert.gt, 0),
    )
    rank: int = Field(
        default=None,
        desc="Rank of the local process. Typically provided by torchrun or equivalent through the `RANK` environment variable.",
        hint=FieldHint.expert,
        valid=check_field(Assert.geq, 0),
    )
    backend: str = Field(
        default="gloo",
        desc="Distributed backend to use.",
        hint=FieldHint.optional,
    )

    def _validate(self) -> None:
        if self.world_size is None:
            self.world_size = self.default_world_size
        if self.rank is None:
            self.rank = self.default_rank
        super()._validate()
        Assert.in_range(self.rank, 0, self.world_size)


@config_class()
class GPTMemmapDatasetPreparatorConfig(DatasetPreparatorConfig):
    preparator_name: typing.ClassVar[str] = "gpt_memmap"

    output_path: pathlib.Path = Field(
        default=None,
        desc="Output directory for the processed dataset.",
        hint=FieldHint.core,
    )
    distributed: DatasetPreparatorDistributedConfig = Field(
        desc="Configuration for distributed processing.",
        hint=FieldHint.feature,
    )
    tokens_per_shard: int = Field(
        default=10**9,
        desc="Approximate number of tokens per shard.",
        hint=FieldHint.feature,
        valid=check_field(Assert.geq, 10**5),
    )
    loading_workers: int = Field(
        default=1,
        desc="Number of workers in load_dataset() call.",
        hint=FieldHint.optional,
        valid=check_field(Assert.geq, 1),
    )
    tokenize_workers: int = Field(
        default=1,
        desc="Number of workers for tokenization.",
        hint=FieldHint.optional,
        valid=check_field(Assert.geq, 1),
    )
    saving_workers: int = Field(
        default=1,
        desc="Number of processes for saving the data.",
        hint=FieldHint.optional,
        valid=check_field(Assert.geq, 1),
    )
    dataset: GPTHuggingfaceDatasetConfig = Field(
        desc="Configuration for the dataset.",
        hint=FieldHint.feature,
    )
    tokenizer: TokenizerConfig = Field(
        desc="Configuration for the tokenizer.",
        hint=FieldHint.feature,
    )
    splits: dict[str, float] | None = Field(
        default=None,
        desc="Split the output dataset into multiple ones (ex, train/valid/test) with the specified ratios."
        " Does not shuffle samples.",
        hint=FieldHint.optional,
    )

    def _validate(self) -> None:
        assert self.tokenizer.path is not None
        if self.dataset.data_type is not None:
            Assert.incl(DataType.from_numpy(self.dataset.data_type.numpy), MEMMAP_DTYPES_INV)
        super()._validate()

    @classmethod
    def get_dataset_preparator_class(cls) -> type["GPTMemmapDatasetPreparator"]:
        from fast_llm.data.preparator.gpt_memmap.prepare import GPTMemmapDatasetPreparator

        return GPTMemmapDatasetPreparator<|MERGE_RESOLUTION|>--- conflicted
+++ resolved
@@ -25,26 +25,26 @@
 
 
 @config_class()
-<<<<<<< HEAD
 class SourceSchemaConfig(Config):
     pass
 
+
 @config_class()
 class TextColumnConfig(SourceSchemaConfig):
-    type: typing.ClassVar[str] = "text_column" #TODO: Register TestColumnConfig for this type for dynamic loading PR #245
+    type: typing.ClassVar[str] = (
+        "text_column"  # TODO: Register TestColumnConfig for this type for dynamic loading PR #245
+    )
     input_column: str = Field(
         default="text",
         desc="Field of the dataset to use.",
         hint=FieldHint.optional,
     )
     loss_masking_spans_column: None | str = Field(
-        default=None, desc="Field containing character spans to mask for loss computation",
-        hint=FieldHint.optional
-    )
-
-@config_class()
-=======
->>>>>>> 65d7e03c
+        default=None, desc="Field containing character spans to mask for loss computation", hint=FieldHint.optional
+    )
+
+
+@config_class()
 class GPTHuggingfaceDatasetConfig(Config):
     path: str = Field(
         default=None,
@@ -72,12 +72,10 @@
         hint=FieldHint.optional,
     )
     source_schema: SourceSchemaConfig = Field(
-        #TODO: Default should be from subclass TextColumnConfig (waiting for PR #245)
+        # TODO: Default should be from subclass TextColumnConfig (waiting for PR #245)
         desc="Configuration for the data source.",
         hint=FieldHint.optional,
     )
-<<<<<<< HEAD
-=======
     loss_masking_spans: None | str = Field(
         default=None, desc="Field containing character spans to mask for loss computation", hint=FieldHint.optional
     )
@@ -87,7 +85,6 @@
     rejected_text: None | str = Field(
         default=None, desc="Field containing rejected text for preference optimization", hint=FieldHint.optional
     )
->>>>>>> 65d7e03c
     data_type: DataType | None = Field(
         default=None,
         desc="Data type of the dataset field."
