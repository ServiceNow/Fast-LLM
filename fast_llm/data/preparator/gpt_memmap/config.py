import os
import pathlib
import typing

from fast_llm.config import Config, Field, FieldHint, check_field, config_class
from fast_llm.data.config import TokenizerConfig
from fast_llm.data.preparator.config import DatasetPreparatorConfig
from fast_llm.engine.config_utils.data_type import DataType
from fast_llm.utils import Assert

if typing.TYPE_CHECKING:
    from fast_llm.data.preparator.gpt_memmap.prepare import GPTMemmapDatasetPreparator
MEMMAP_DTYPES = {
    1: DataType.uint8,
    2: DataType.int8,
    3: DataType.int16,
    4: DataType.int32,
    5: DataType.int64,
    6: DataType.float32,
    7: DataType.float64,
    8: DataType.uint16,
}
MEMMAP_DTYPES_INV = {y: x for x, y in MEMMAP_DTYPES.items()}
MEMMAP_INDEX_HEADER = b"MMIDIDX\x00\x00"


@config_class(registry=True)
class SourceSchemaConfig(Config):
    pass

<<<<<<< HEAD
@config_class()
class PromptCompletionConfig(SourceSchemaConfig):
    type: typing.ClassVar[str] = "prompt_completion" #TODO: Register PromptCompletionConfig for this type for dynamic loading PR #245
    prompt_column: str = Field(
        default="prompt",
        desc="Field of the dataset to use.",
        hint=FieldHint.optional,
    )
    completion_column: str = Field(
        default="completion",
        desc="Field of the dataset to use.",
        hint=FieldHint.optional,
    )
    delimiter: str = Field(
        default="",
        desc="Delimiter between prompt and completion.",
        hint=FieldHint.optional,
    )
    
@config_class()
=======

@config_class(dynamic_type={SourceSchemaConfig: "text_column"})
>>>>>>> 62bdeee2
class TextColumnConfig(SourceSchemaConfig):
    input_column: str = Field(
        default="text",
        desc="Field of the dataset to use.",
        hint=FieldHint.optional,
    )
    loss_masking_spans_column: None | str = Field(
        default=None, desc="Field containing character spans to mask for loss computation", hint=FieldHint.optional
    )


@config_class()
class GPTHuggingfaceDatasetConfig(Config):
    path: str = Field(
        default=None,
        desc="Name or path of the dataset.",
        hint=FieldHint.core,
    )
    config_name: None | str = Field(
        default=None,
        desc="Specific configuration name for the dataset.",
        hint=FieldHint.optional,
    )
    data_directory: None | str = Field(
        default=None,
        desc="data_dir argument passed to `load_dataset`",
        hint=FieldHint.optional,
    )
    data_files: None | str | list[str] = Field(
        default=None,
        desc="data_files argument passed to `load_dataset`",
        hint=FieldHint.optional,
    )
    split: str = Field(
        default="train",
        desc="Split of the dataset to use.",
        hint=FieldHint.optional,
    )
    source_schema: SourceSchemaConfig = Field(
        desc="Configuration for the data source.",
        hint=FieldHint.optional,
    )
    chosen_text: None | str = Field(
        default=None, desc="Field containing chosen text for preference optimization", hint=FieldHint.optional
    )
    rejected_text: None | str = Field(
        default=None, desc="Field containing rejected text for preference optimization", hint=FieldHint.optional
    )
    data_type: DataType | None = Field(
        default=None,
        desc="Data type of the dataset field."
        " If not provided, it will be inferred based on the tokenizer vocabulary size.",
        hint=FieldHint.optional,
    )
    trust_remote_code: bool = Field(
        default=False,
        desc="Trust remote code when downloading the dataset.",
        hint=FieldHint.optional,
    )
    disable_disk_space_check: bool = Field(
        default=False,
        desc="Disable disk space check. Useful for environments where disk space is not accurately reported.",
        hint=FieldHint.optional,
    )


@config_class()
class DatasetPreparatorDistributedConfig(Config):
    # TODO: Unify with fast_llm.engine.distributed.config.DistributedConfig

    default_world_size: typing.ClassVar[int] = int(os.environ.get("WORLD_SIZE", 1))
    default_rank: typing.ClassVar[int] = int(os.environ.get("RANK", 0))
    world_size: int = Field(
        default=None,
        desc="Size of the world group. Typically provided by torchrun or equivalent through the `WORLD_SIZE` environment variable.",
        hint=FieldHint.expert,
        valid=check_field(Assert.gt, 0),
    )
    rank: int = Field(
        default=None,
        desc="Rank of the local process. Typically provided by torchrun or equivalent through the `RANK` environment variable.",
        hint=FieldHint.expert,
        valid=check_field(Assert.geq, 0),
    )
    backend: str = Field(
        default="gloo",
        desc="Distributed backend to use.",
        hint=FieldHint.optional,
    )

    def _validate(self) -> None:
        if self.world_size is None:
            self.world_size = self.default_world_size
        if self.rank is None:
            self.rank = self.default_rank
        super()._validate()
        Assert.in_range(self.rank, 0, self.world_size)


@config_class()
class GPTMemmapDatasetPreparatorConfig(DatasetPreparatorConfig):
    preparator_name: typing.ClassVar[str] = "gpt_memmap"

    output_path: pathlib.Path = Field(
        default=None,
        desc="Output directory for the processed dataset.",
        hint=FieldHint.core,
    )
    distributed: DatasetPreparatorDistributedConfig = Field(
        desc="Configuration for distributed processing.",
        hint=FieldHint.feature,
    )
    tokens_per_shard: int = Field(
        default=10**9,
        desc="Approximate number of tokens per shard.",
        hint=FieldHint.feature,
        valid=check_field(Assert.geq, 10**5),
    )
    loading_workers: int = Field(
        default=1,
        desc="Number of workers in load_dataset() call.",
        hint=FieldHint.optional,
        valid=check_field(Assert.geq, 1),
    )
    tokenize_workers: int = Field(
        default=1,
        desc="Number of workers for tokenization.",
        hint=FieldHint.optional,
        valid=check_field(Assert.geq, 1),
    )
    saving_workers: int = Field(
        default=1,
        desc="Number of processes for saving the data.",
        hint=FieldHint.optional,
        valid=check_field(Assert.geq, 1),
    )
    dataset: GPTHuggingfaceDatasetConfig = Field(
        desc="Configuration for the dataset.",
        hint=FieldHint.feature,
    )
    tokenizer: TokenizerConfig = Field(
        desc="Configuration for the tokenizer.",
        hint=FieldHint.feature,
    )
    splits: dict[str, float] | None = Field(
        default=None,
        desc="Split the output dataset into multiple ones (ex, train/valid/test) with the specified ratios."
        " Does not shuffle samples.",
        hint=FieldHint.optional,
    )

    def _validate(self) -> None:
        assert self.tokenizer.path is not None
        if self.dataset.data_type is not None:
            Assert.incl(DataType.from_numpy(self.dataset.data_type.numpy), MEMMAP_DTYPES_INV)
        super()._validate()

    @classmethod
    def get_dataset_preparator_class(cls) -> type["GPTMemmapDatasetPreparator"]:
        from fast_llm.data.preparator.gpt_memmap.prepare import GPTMemmapDatasetPreparator

        return GPTMemmapDatasetPreparator<|MERGE_RESOLUTION|>--- conflicted
+++ resolved
@@ -28,10 +28,9 @@
 class SourceSchemaConfig(Config):
     pass
 
-<<<<<<< HEAD
-@config_class()
+
+@config_class(dynamic_type={SourceSchemaConfig: "prompt_completion"})
 class PromptCompletionConfig(SourceSchemaConfig):
-    type: typing.ClassVar[str] = "prompt_completion" #TODO: Register PromptCompletionConfig for this type for dynamic loading PR #245
     prompt_column: str = Field(
         default="prompt",
         desc="Field of the dataset to use.",
@@ -47,12 +46,9 @@
         desc="Delimiter between prompt and completion.",
         hint=FieldHint.optional,
     )
-    
-@config_class()
-=======
+
 
 @config_class(dynamic_type={SourceSchemaConfig: "text_column"})
->>>>>>> 62bdeee2
 class TextColumnConfig(SourceSchemaConfig):
     input_column: str = Field(
         default="text",
