import json
import logging
import multiprocessing
import pathlib
import shutil
import typing

import datasets
import huggingface_hub
import numpy as np
import requests
import torch.distributed
import tqdm
import transformers
import yaml

from fast_llm.data.dataset.gpt.config import (
    GPTBlendedDatasetConfig,
    GPTDatasetSliceConfig,
    GPTIndexedDatasetConfig,
    GPTMemmapDatasetConfig,
    GPTSampledDatasetConfig,
)
from fast_llm.data.dataset.gpt.memmap import GPTMemmapDataset
from fast_llm.data.dataset.gpt.sampled import GPTSample
from fast_llm.data.preparator.config import DatasetPreparator
from fast_llm.data.preparator.gpt_memmap.config import GPTMemmapDatasetPreparatorConfig, TextColumnConfig, PromptCompletionConfig
from fast_llm.data.tokenizer import Tokenizer
from fast_llm.engine.config_utils.data_type import DataType, get_unsigned_integer_type
from fast_llm.utils import Assert, normalize_probabilities, padded_cumsum

logger = logging.getLogger(__name__)


class GPTMemmapDatasetPreparator[ConfigType: GPTMemmapDatasetPreparatorConfig](DatasetPreparator[ConfigType]):
    config_class: typing.ClassVar[type[GPTMemmapDatasetPreparatorConfig]] = GPTMemmapDatasetPreparatorConfig

    _tokenizer: Tokenizer
    _data_type: DataType
    _data_column: str
    _loss_masking_spans_column: str | None

    def _tokenize_batch(self, batch: dict[str, list[typing.Any]]) -> dict[str, list[typing.Any]]:
        input_ids = [
            np.array(self._tokenizer.tokenize(text), dtype=self._data_type.numpy)
            for text in batch[self._data_column]
        ]
        num_tokens = [len(x) for x in input_ids]
        return {
            "input_ids": input_ids,
            "num_tokens": num_tokens,
        }

    def _tokenize_batch_with_spans(self, batch: dict[str, list[typing.Any]]) -> dict[str, list[typing.Any]]:
        input_ids, token_spans = map(
            list,
            zip(
                *[
                    (
                        np.array(input_ids, dtype=self._data_type.numpy),
                        np.array(token_spans, dtype=np.int32).reshape(-1, 2),
                    )
                    for input_ids, token_spans in [
                        self._tokenizer.tokenize_with_spans(text, char_spans)
                        for text, char_spans in zip(
                            batch[self._data_column], batch[self._loss_masking_spans_column]
                        )
                    ]
                ]
            ),
        )
        num_tokens = [len(x) for x in input_ids]
        return {
            "input_ids": input_ids,
            "token_spans": token_spans,
            "num_tokens": num_tokens,
        }

    def _save_shard(self, args: tuple[int, datasets.Dataset]) -> GPTMemmapDatasetConfig:
        shard_idx, shard_dataset = args
        prefix = f"shard_{self._config.distributed.rank}_{shard_idx}"
        shard_output_path = self._config.output_path / prefix

        def _document_generator():
            if "token_spans" in shard_dataset.column_names and self._loss_masking_spans_column is not None:
                for item in tqdm.tqdm(shard_dataset, desc=f"Saving shard {shard_idx}", unit="docs"):
                    yield GPTSample(
                        np.array(item["input_ids"], dtype=self._data_type.numpy),
                        np.array(item["token_spans"], dtype=np.int32).reshape(-1, 2),
                    )
            else:
                for item in tqdm.tqdm(shard_dataset, desc=f"Saving shard {shard_idx}", unit="docs"):
                    yield GPTSample(np.array(item["input_ids"], dtype=self._data_type.numpy))

        GPTMemmapDataset.write_dataset(prefix=shard_output_path, documents=_document_generator())

        return GPTMemmapDatasetConfig.from_dict(
            {
                "type": "memmap",
                "path": prefix,
                "num_documents": len(shard_dataset),  # Use the length of the shard dataset directly
                "num_tokens": sum(len(doc["input_ids"]) for doc in shard_dataset),
            }
        )

    def _load_dataset(self) -> datasets.Dataset:
        dataset = datasets.load_dataset(
            path=self._config.dataset.path,
            name=self._config.dataset.config_name,
            data_dir=self._config.dataset.data_directory,
            data_files=self._config.dataset.data_files,
            split=self._config.dataset.split,
            num_proc=self._config.loading_workers,
            trust_remote_code=self._config.dataset.trust_remote_code,
        )
        assert isinstance(dataset, datasets.Dataset)
        return dataset

    def _get_croissant_metadata(self):
        token = huggingface_hub.HfFolder.get_token()
        try:
            # Retrieve the dataset metadata in croissant format
            url = f"https://huggingface.co/api/datasets/{self._config.dataset.path}/croissant"
            if token is None:
                response = requests.get(url)
            else:
                response = requests.get(url, headers={"Authorization": f"Bearer {token}"})

            if response.status_code != 200:
                logger.warning(
                    f"Failed to get croissant metadata, status_code: {response.status_code}, body: {response.text}"
                )
                return None

            data = response.json()
        except Exception as e:
            logger.warning(f"Failed to get croissant metadata, {e}")
            return None
        if "error" in data:
            logger.warning(f"Failed to get croissant metadata, error: {data['error']}")
            return None

        return data

    def _save_croissant_metadata(self):
        dataset_path = pathlib.Path(self._config.dataset.path)
        croissant_path = pathlib.Path(self._config.output_path) / "croissant.json"

        if dataset_path.is_dir():
            # If the dataset is local, check if it has the metadata file and copy it
            croissant_file = dataset_path / "croissant.json"
            if croissant_file.is_file():
                shutil.copy(croissant_file, croissant_path)
            else:
                logger.warning(f"Source local dataset {self._config.dataset.path} does not have croissant file")
                return
        else:
            # If the dataset is on HF hub, retrieve the metadata if provided and save it
            data = self._get_croissant_metadata()
            if data is not None:
                json.dump(data, croissant_path.open("w"))

    def run(self) -> None:
        # Set transformers logging verbosity
        transformers.logging.set_verbosity_error()

        # Disable disk space check if requested
        if self._config.dataset.disable_disk_space_check:
            datasets.builder.has_sufficient_disk_space = lambda needed_bytes, directory=".": True

        # Load tokenizer
        self._tokenizer = Tokenizer(config=self._config.tokenizer)

        # Decide the datatype based on the tokenizer vocabulary size
        self._data_type = (
            get_unsigned_integer_type(self._tokenizer.vocab_size)
            if self._config.dataset.data_type is None
            else self._config.dataset.data_type
        )

<<<<<<< HEAD
        if isinstance(self._config.dataset.data_source, TextColumnConfig):
            self._data_column = self._config.dataset.data_source.input_column
            self._loss_masking_spans_column = self._config.dataset.data_source.loss_masking_spans_column
        elif isinstance(self._config.dataset.data_source, PromptCompletionConfig):
            
=======
        # Set data column and loss masking spans column based on source schema
        if isinstance(self._config.dataset.source_schema, TextColumnConfig):
            self._data_column = self._config.dataset.source_schema.input_column
            self._loss_masking_spans_column = self._config.dataset.source_schema.loss_masking_spans_column
>>>>>>> 694181f7
        else:
            raise ValueError(f"Dataset source_schema set incorrectly. source_schema: '{self._config.dataset.data_source}'.")

        # Initialize distributed processing
        if self._config.distributed.world_size > 1:
            torch.distributed.init_process_group(
                backend=self._config.distributed.backend,
                rank=self._config.distributed.rank,
                world_size=self._config.distributed.world_size,
            )

        # Prepare output directory
        self._config.output_path.mkdir(parents=True, exist_ok=True)

        if pathlib.Path(self._config.dataset.path).is_dir():
            # Dataset is already downloaded, load from disk
            dataset = self._load_dataset()
        else:
            # Dataset is not downloaded, download on rank 0
            if self._config.distributed.rank == 0:
                dataset = self._load_dataset()

            # Synchronize processes to wait for the download to finish on rank 0
            if self._config.distributed.world_size > 1:
                torch.distributed.barrier()

            # Load the downloaded dataset on remaining ranks
            if self._config.distributed.rank != 0:
                dataset = self._load_dataset()

            # Synchronize processes to wait for the dataset to load on remaining ranks
            if self._config.distributed.world_size > 1:
                torch.distributed.barrier()

        assert isinstance(dataset, datasets.Dataset)
        dataset = dataset.shard(
            num_shards=self._config.distributed.world_size,
            index=self._config.distributed.rank,
        )
        if self._data_column not in dataset.column_names:
            raise ValueError(f"Dataset does not have field '{self._data_column}'.")
        if self._loss_masking_spans_column is not None:
            if self._loss_masking_spans_column not in dataset.column_names:
                raise ValueError(f"Dataset does not have spans field '{self._loss_masking_spans_column}'.")
            tokenize_fn = self._tokenize_batch_with_spans
        else:
            tokenize_fn = self._tokenize_batch

        # Tokenize the dataset in parallel
        tokenized_dataset = dataset.map(
            tokenize_fn,
            batched=True,
            num_proc=self._config.tokenize_workers,
            desc="Tokenizing batches",
        )

        # Calculate total number of tokens
        total_tokens = sum(tqdm.tqdm(tokenized_dataset["num_tokens"], desc="Counting tokens", unit="tokens"))

        # Split dataset into shards based on number of tokens
        num_shards = int(np.ceil(total_tokens / self._config.tokens_per_shard))
        shards = [
            (i, tokenized_dataset.shard(num_shards=num_shards, index=i))
            for i in tqdm.tqdm(range(num_shards), desc="Creating shards")
        ]

        # Use multiprocessing to save each shard in parallel on all ranks
        with multiprocessing.Pool(processes=self._config.saving_workers) as pool:
            dataset_configs = pool.map(self._save_shard, shards)

        self.generate_config_yaml_for_sharded_dst(dataset_configs)

    def generate_config_yaml_for_sharded_dst(self, dataset_configs: list[GPTMemmapDatasetConfig]) -> None:
        # Gather dataset_dicts from all ranks to rank 0
        if self._config.distributed.world_size > 1:
            if self._config.distributed.rank == 0:
                all_dataset_configs = [None] * self._config.distributed.world_size
                torch.distributed.gather_object(dataset_configs, all_dataset_configs, dst=0)
                dataset_configs = [item for sublist in all_dataset_configs for item in sublist]
            else:
                torch.distributed.gather_object(dataset_configs, [], dst=0)

        if self._config.distributed.rank == 0:
            # Create the config file(s) on rank 0
            if self._config.splits:
                for split_name, split_config in self._split_and_blend_dataset_configs(
                    dataset_configs, self._config.splits, self._config.output_path
                ).items():
                    self._save_dataset_config(
                        split_config, self._config.output_path / f"fast_llm_config_{split_name}.yaml"
                    )
            else:
                self._save_dataset_config(
                    self._blend_dataset_configs(dataset_configs), self._config.output_path / f"fast_llm_config.yaml"
                )

            # Save metadata on rank 0
            self._save_croissant_metadata()

        # Finalize distributed processing
        if self._config.distributed.world_size > 1:
            torch.distributed.barrier()
            torch.distributed.destroy_process_group()

    @classmethod
    def _save_dataset_config(cls, dataset_config: GPTIndexedDatasetConfig, output_path: pathlib.Path) -> None:
        logger.info(f"Saving config to {output_path}")
        yaml.safe_dump(
            dataset_config.to_dict(),
            output_path.open("w"),
        )

    @classmethod
    def _blend_dataset_configs(cls, dataset_configs: list[GPTMemmapDatasetConfig]) -> GPTIndexedDatasetConfig:
        if len(dataset_configs) == 1:
            return dataset_configs[0]
        return GPTSampledDatasetConfig.from_dict(
            {
                "type": "blended",
                "datasets": dataset_configs,
                "weights": [dataset_config.num_tokens for dataset_config in dataset_configs],
            }
        )

    @classmethod
    def _split_and_blend_dataset_configs(
        cls, dataset_configs: list[GPTMemmapDatasetConfig], splits: dict[str, int | float], output_path: pathlib.Path
    ) -> dict[str, GPTSampledDatasetConfig]:
        split_cumsum = padded_cumsum(normalize_probabilities(list(splits.values()), return_array=True)).tolist()
        dataset_sizes = [dataset_config.num_tokens for dataset_config in dataset_configs]
        dataset_probabilities = normalize_probabilities(dataset_sizes)
        dataset_cumsums = padded_cumsum(dataset_probabilities).tolist()
        dataset_splits = {}

        for split_index, split_name in enumerate(splits):
            datasets_in_split = []
            dataset_tokens_in_split = []
            for dataset_index, dataset_config in enumerate(dataset_configs):
                split_begin_in_dataset = max(
                    (split_cumsum[split_index] - dataset_cumsums[dataset_index])
                    / dataset_probabilities[dataset_index],
                    0,
                )
                split_end_in_dataset = min(
                    (split_cumsum[split_index + 1] - dataset_cumsums[dataset_index])
                    / dataset_probabilities[dataset_index],
                    1,
                )
                if split_begin_in_dataset == 0 and split_end_in_dataset == 1:
                    # All the dataset belongs to the split.
                    datasets_in_split.append(dataset_configs[dataset_index])
                    dataset_tokens_in_split.append(dataset_sizes[dataset_index])
                elif split_end_in_dataset > split_begin_in_dataset:
                    # Part of the dataset belongs to the split.
                    # TODO: Somehow getting a segfault when merging two lines below (numpy bug?).
                    dataset = dataset_config.to_copy({"path": output_path / dataset_config.path}).build()
                    sizes_cumsum = dataset.get_document_sizes().cumsum()
                    Assert.eq(sizes_cumsum[-1], dataset_config.num_tokens)
                    begin_index = _get_nearest_split(sizes_cumsum, split_begin_in_dataset * dataset_config.num_tokens)
                    end_index = _get_nearest_split(sizes_cumsum, split_end_in_dataset * dataset_config.num_tokens)
                    if end_index > begin_index:
                        datasets_in_split.append(
                            GPTDatasetSliceConfig.from_dict(
                                {
                                    "type": "slice",
                                    "dataset": dataset_configs[dataset_index],
                                    "begin": begin_index / dataset_config.num_documents,
                                    "end": end_index / dataset_config.num_documents,
                                }
                            )
                        )
                        dataset_tokens_in_split.append(
                            sizes_cumsum[end_index - 1].item()
                            - (sizes_cumsum[begin_index - 1].item() if begin_index > 0 else 0)
                        )

                # [else] None of the dataset belongs to the split.

            if len(datasets_in_split) == 0:
                # This is a big problem, but we don't want to crash the whole run.
                logger.error(f"Datasets split {split_name} is empty!")
            elif len(datasets_in_split) == 1:
                dataset_splits[split_name] = datasets_in_split[0]
            else:
                dataset_splits[split_name] = GPTBlendedDatasetConfig.from_dict(
                    {
                        "type": "blended",
                        "datasets": datasets_in_split,
                        "weights": dataset_tokens_in_split,
                    }
                )

        return dataset_splits


def _get_nearest_split(cumsum: np.ndarray, value: float) -> int:
    left = cumsum.searchsorted(value, side="right")
    if left == len(cumsum):
        return left.item()
    return left.item() + 1 if (value - cumsum[left]) / (cumsum[left + 1] - cumsum[left]) > 0.5 else left.item()<|MERGE_RESOLUTION|>--- conflicted
+++ resolved
@@ -178,18 +178,10 @@
             else self._config.dataset.data_type
         )
 
-<<<<<<< HEAD
-        if isinstance(self._config.dataset.data_source, TextColumnConfig):
-            self._data_column = self._config.dataset.data_source.input_column
-            self._loss_masking_spans_column = self._config.dataset.data_source.loss_masking_spans_column
-        elif isinstance(self._config.dataset.data_source, PromptCompletionConfig):
-            
-=======
         # Set data column and loss masking spans column based on source schema
         if isinstance(self._config.dataset.source_schema, TextColumnConfig):
             self._data_column = self._config.dataset.source_schema.input_column
             self._loss_masking_spans_column = self._config.dataset.source_schema.loss_masking_spans_column
->>>>>>> 694181f7
         else:
             raise ValueError(f"Dataset source_schema set incorrectly. source_schema: '{self._config.dataset.data_source}'.")
 
