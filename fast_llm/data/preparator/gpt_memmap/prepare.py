import io
import itertools
import json
import logging
import multiprocessing
import pathlib
import shutil
import typing

import datasets
import huggingface_hub
import numpy as np
import PIL.Image
import requests
import torch.distributed
import tqdm
import transformers
import yaml

from fast_llm.data.dataset.gpt.config import (
    GPTBlendedDatasetConfig,
    GPTDatasetSliceConfig,
    GPTIndexedDatasetConfig,
    GPTMemmapDatasetConfig,
    GPTSampledDatasetConfig,
)
from fast_llm.data.dataset.gpt.memmap import GPTMemmapDataset
from fast_llm.data.dataset.gpt.sampled import GPTSample
from fast_llm.data.preparator.config import DatasetPreparator
from fast_llm.data.preparator.gpt_memmap.config import GPTMemmapDatasetPreparatorConfig, TextColumnConfig
from fast_llm.data.tokenizer import Tokenizer
from fast_llm.engine.config_utils.data_type import DataType, get_unsigned_integer_type
from fast_llm.utils import Assert, normalize_probabilities, padded_cumsum

logger = logging.getLogger(__name__)


class GPTMemmapDatasetPreparator[ConfigType: GPTMemmapDatasetPreparatorConfig](DatasetPreparator[ConfigType]):
    config_class: typing.ClassVar[type[GPTMemmapDatasetPreparatorConfig]] = GPTMemmapDatasetPreparatorConfig

    _tokenizer: Tokenizer
    _data_type: DataType
    _text_column: str
    _loss_masking_spans_column: str | None

<<<<<<< HEAD
    def _process_batch(self, batch: dict[str, list[typing.Any]]) -> dict[str, list[typing.Any]]:
        pass
=======
    def _tokenize_batch(self, batch: dict[str, list[typing.Any]]) -> dict[str, list[typing.Any]]:
        input_ids = [
            np.array(self._tokenizer.tokenize(text), dtype=self._data_type.numpy) for text in batch[self._text_column]
        ]
        num_tokens = [len(x) for x in input_ids]
        return {
            "input_ids": input_ids,
            "num_tokens": num_tokens,
        }
>>>>>>> 04dcf095

    def _tokenize_batch(self, batch: dict[str, list[typing.Any]]) -> dict[str, list[typing.Any]]:
        input_ids, token_spans, image_token_positions = map(
            list,
            zip(
                *[
                    (
                        np.array(input_ids, dtype=self._data_type.numpy),
                        np.array(token_spans, dtype=np.int32).reshape(-1, 2),
                        np.array(image_token_positions, dtype=np.int32),
                    )
<<<<<<< HEAD
                    for input_ids, token_spans, image_token_positions in [
                        self._tokenizer.tokenize(
                            text,
                            loss_mask_spans,
                            im_char_positions,
                        )
                        for text, loss_mask_spans, im_char_positions in zip(
                            batch[self._config.dataset.field],
                            batch.get(self._config.dataset.loss_masking_spans, itertools.repeat(None)),
                            batch.get(self._config.dataset.image_positions, itertools.repeat(None)),
                        )
=======
                    for input_ids, token_spans in [
                        self._tokenizer.tokenize_with_spans(text, char_spans)
                        for text, char_spans in zip(batch[self._text_column], batch[self._loss_masking_spans_column])
>>>>>>> 04dcf095
                    ]
                ]
            ),
        )
        num_tokens = [len(x) for x in input_ids]
        num_pixels = [0] * len(input_ids)
        for idx, images in enumerate(batch.get("images", [])):
            for bytes_im in images:
                with PIL.Image.open(io.BytesIO(bytes_im["bytes"])) as im:
                    width, height = im.size
                    num_pixels[idx] += width * height * 3

        return {
            "input_ids": input_ids,
            "image_positions": image_token_positions,
            "token_spans": token_spans,
            "num_tokens": num_tokens,
            "num_pixels": num_pixels,
        }

    def _tokenize_preference_batch_with_spans(self, batch: dict[str, list[typing.Any]]) -> dict[str, list[typing.Any]]:
        packed_texts = []
        chosen_spans = []
        rejected_spans = []

        for conv_history, chosen_text, rejected_text in zip(
            batch[self._config.dataset.field],
            batch[self._config.dataset.chosen_text],
            batch[self._config.dataset.rejected_text],
        ):
            # compute chosen span
            full_chosen_text = conv_history + chosen_text + self._tokenizer.tokenizer.eos_token
            chosen_span = [len(conv_history), len(full_chosen_text) - 1]
            offset = len(full_chosen_text)
            chosen_spans.append(chosen_span)

            # compute rejected span
            full_rejected_text = self._tokenizer.tokenizer.bos_token + conv_history + rejected_text
            rejected_span = [
                offset + len(self._tokenizer.tokenizer.bos_token + conv_history),
                offset + len(full_rejected_text) - 1,
            ]
            rejected_spans.append(rejected_span)

            # pack texts
            packed_text = full_chosen_text + full_rejected_text

            assert (
                packed_text[chosen_span[0] : chosen_span[1] + 1] == chosen_text + self._tokenizer.tokenizer.eos_token
            ), f"{packed_text[chosen_span[0]: chosen_span[1] + 1]} does not match {chosen_text}"

            assert (
                packed_text[rejected_span[0] : rejected_span[1] + 1] == rejected_text
            ), f"{packed_text[rejected_span[0]: rejected_span[1] + 1]} does not match {rejected_text}"
            packed_texts.append(packed_text)

        # tokenize with spans
        input_ids, chosen_token_spans, rejected_token_spans = map(
            list,
            zip(
                *[
                    (
                        np.array(input_ids, dtype=self._data_type.numpy),
                        np.array(token_spans[0], dtype=np.int32),
                        np.array(
                            [token_spans[1][0], token_spans[1][1] + 1], dtype=np.int32
                        ),  # adding 1 to end for eos token
                    )
                    for input_ids, token_spans in [
                        self._tokenizer.tokenize_with_spans(text, [chosen_span, rejected_span])
                        for text, chosen_span, rejected_span in zip(packed_texts, chosen_spans, rejected_spans)
                    ]
                ]
            ),
        )

        num_tokens = [len(x) for x in input_ids]
        return {
            "input_ids": input_ids,
            "chosen_token_spans": chosen_token_spans,
            "rejected_token_spans": rejected_token_spans,
            "num_tokens": num_tokens,
        }

    def _save_shard(self, args: tuple[int, datasets.Dataset]) -> GPTMemmapDatasetConfig:
        shard_idx, shard_dataset = args
        prefix = f"shard_{self._config.distributed.rank}_{shard_idx}"
        shard_output_path = self._config.output_path / prefix

        def _document_generator():
<<<<<<< HEAD
            for item in tqdm.tqdm(shard_dataset, desc=f"Saving shard {shard_idx}", unit="docs"):
                yield GPTSample(
                    np.array(item["input_ids"], dtype=self._data_type.numpy),
                    item["images"] if self._config.dataset.images else None,
                    item["image_positions"] if self._config.dataset.image_positions else None,
                    (
                        np.array(item["token_spans"], dtype=np.int32).reshape(-1, 2)
                        if self._config.dataset.loss_masking_spans
                        else None
                    ),
                    item.get("chosen_token_spans", None),
                    item.get("rejected_token_spans", None),
                )
=======
            if "token_spans" in shard_dataset.column_names and self._loss_masking_spans_column is not None:
                for item in tqdm.tqdm(shard_dataset, desc=f"Saving shard {shard_idx}", unit="docs"):
                    yield GPTSample(
                        np.array(item["input_ids"], dtype=self._data_type.numpy),
                        np.array(item["token_spans"], dtype=np.int32).reshape(-1, 2),
                    )
            elif (
                "chosen_token_spans" in shard_dataset.column_names
                and "rejected_token_spans" in shard_dataset.column_names
                and self._config.dataset.chosen_text is not None
                and self._config.dataset.rejected_text is not None
            ):
                for item in tqdm.tqdm(shard_dataset, desc=f"Saving shard {shard_idx}", unit="docs"):
                    yield GPTSample(
                        token_ids=np.array(item["input_ids"], dtype=self._data_type.numpy),
                        chosen_span=np.array(item["chosen_token_spans"], dtype=np.int32).reshape(-1, 2),
                        rejected_span=np.array(item["rejected_token_spans"], dtype=np.int32).reshape(-1, 2),
                    )
            else:
                for item in tqdm.tqdm(shard_dataset, desc=f"Saving shard {shard_idx}", unit="docs"):
                    yield GPTSample(np.array(item["input_ids"], dtype=self._data_type.numpy))
>>>>>>> 04dcf095

        GPTMemmapDataset.write_dataset(prefix=shard_output_path, documents=_document_generator())

        return GPTMemmapDatasetConfig.from_dict(
            {
                "type": "memmap",
                "path": prefix,
                "num_documents": len(shard_dataset),  # Use the length of the shard dataset directly
                "num_tokens": sum(len(doc["input_ids"]) for doc in shard_dataset),
                "num_pixels": sum(doc["num_pixels"] for doc in shard_dataset),
            }
        )

    def _load_dataset(self) -> datasets.Dataset:
        dataset = datasets.load_dataset(
            path=self._config.dataset.path,
            name=self._config.dataset.config_name,
            data_dir=self._config.dataset.data_directory,
            data_files=self._config.dataset.data_files,
            split=self._config.dataset.split,
            num_proc=self._config.loading_workers,
            trust_remote_code=self._config.dataset.trust_remote_code,
        )
        assert isinstance(dataset, datasets.Dataset)
        return dataset

    def _get_croissant_metadata(self):
        token = huggingface_hub.HfFolder.get_token()
        try:
            # Retrieve the dataset metadata in croissant format
            url = f"https://huggingface.co/api/datasets/{self._config.dataset.path}/croissant"
            if token is None:
                response = requests.get(url)
            else:
                response = requests.get(url, headers={"Authorization": f"Bearer {token}"})

            if response.status_code != 200:
                logger.warning(
                    f"Failed to get croissant metadata, status_code: {response.status_code}, body: {response.text}"
                )
                return None

            data = response.json()
        except Exception as e:
            logger.warning(f"Failed to get croissant metadata, {e}")
            return None
        if "error" in data:
            logger.warning(f"Failed to get croissant metadata, error: {data['error']}")
            return None

        return data

    def _save_croissant_metadata(self):
        dataset_path = pathlib.Path(self._config.dataset.path)
        croissant_path = pathlib.Path(self._config.output_path) / "croissant.json"

        if dataset_path.is_dir():
            # If the dataset is local, check if it has the metadata file and copy it
            croissant_file = dataset_path / "croissant.json"
            if croissant_file.is_file():
                shutil.copy(croissant_file, croissant_path)
            else:
                logger.warning(f"Source local dataset {self._config.dataset.path} does not have croissant file")
                return
        else:
            # If the dataset is on HF hub, retrieve the metadata if provided and save it
            data = self._get_croissant_metadata()
            if data is not None:
                json.dump(data, croissant_path.open("w"))

    def run(self) -> None:
        # Set transformers logging verbosity
        transformers.logging.set_verbosity_error()

        # Disable disk space check if requested
        if self._config.dataset.disable_disk_space_check:
            datasets.builder.has_sufficient_disk_space = lambda needed_bytes, directory=".": True

        # Load tokenizer
        self._tokenizer = Tokenizer(config=self._config.tokenizer)

        # Decide the datatype based on the tokenizer vocabulary size
        self._data_type = (
            get_unsigned_integer_type(self._tokenizer.vocab_size)
            if self._config.dataset.data_type is None
            else self._config.dataset.data_type
        )

        # Initialize distributed processing
        if self._config.distributed.world_size > 1:
            torch.distributed.init_process_group(
                backend=self._config.distributed.backend,
                rank=self._config.distributed.rank,
                world_size=self._config.distributed.world_size,
            )

        # Prepare output directory
        self._config.output_path.mkdir(parents=True, exist_ok=True)

        if pathlib.Path(self._config.dataset.path).is_dir():
            # Dataset is already downloaded, load from disk
            dataset = self._load_dataset()
        else:
            # Dataset is not downloaded, download on rank 0
            if self._config.distributed.rank == 0:
                dataset = self._load_dataset()

            # Synchronize processes to wait for the download to finish on rank 0
            if self._config.distributed.world_size > 1:
                torch.distributed.barrier()

            # Load the downloaded dataset on remaining ranks
            if self._config.distributed.rank != 0:
                dataset = self._load_dataset()

            # Synchronize processes to wait for the dataset to load on remaining ranks
            if self._config.distributed.world_size > 1:
                torch.distributed.barrier()

        assert isinstance(dataset, datasets.Dataset)
        dataset = dataset.shard(
            num_shards=self._config.distributed.world_size,
            index=self._config.distributed.rank,
        )
<<<<<<< HEAD
        if self._config.dataset.field not in dataset.column_names:
            raise ValueError(f"Dataset does not have field '{self._config.dataset.field}'.")
        # decoding bytes to images is slow and should be done only when needed
        if self._config.dataset.images is not None:
            dataset = dataset.cast_column("images", datasets.Sequence(datasets.Image(decode=False)))
=======

        # Set data column and loss masking spans column based on source schema
        if isinstance(self._config.dataset.source_schema, TextColumnConfig):
            self._text_column = self._config.dataset.source_schema.input_column
            self._loss_masking_spans_column = self._config.dataset.source_schema.loss_masking_spans_column
        else:
            raise ValueError(
                f"Dataset source_schema set incorrectly. source_schema: '{self._config.dataset.source_schema}'."
            )

        if self._text_column not in dataset.column_names:
            raise ValueError(f"Dataset does not have field '{self._text_column}'.")

>>>>>>> 04dcf095
        if self._config.dataset.loss_masking_spans is not None and (
            self._config.dataset.chosen_text is not None or self._config.dataset.rejected_text is not None
        ):
            raise ValueError(f"Can not enable both loss masking spans and chosen/rejected loss masking spans.")
        if (self._config.dataset.chosen_text is None) != (self._config.dataset.rejected_text is None):
            raise ValueError(f"Both chosen and rejected loss masking spans must be specified if one is specified.")

        # route tokenize function
<<<<<<< HEAD
        if self._config.dataset.chosen_text is not None and self._config.dataset.rejected_text is not None:
=======
        if self._loss_masking_spans_column is not None:
            if self._loss_masking_spans_column not in dataset.column_names:
                raise ValueError(f"Dataset does not have spans field '{self._loss_masking_spans_column}'.")
            tokenize_fn = self._tokenize_batch_with_spans
        elif self._config.dataset.chosen_text is not None and self._config.dataset.rejected_text is not None:
>>>>>>> 04dcf095
            if self._config.dataset.chosen_text not in dataset.column_names:
                raise ValueError(f"Dataset does not have chosen spans field '{self._config.dataset.chosen_text}'.")
            if self._config.dataset.rejected_text not in dataset.column_names:
                raise ValueError(f"Dataset does not have rejected spans field '{self._config.dataset.rejected_text}'.")
            tokenize_fn = self._tokenize_preference_batch_with_spans
        else:
            tokenize_fn = self._tokenize_batch

        # Tokenize the dataset in parallel
        tokenized_dataset = dataset.map(
            tokenize_fn,
            batched=True,
            num_proc=self._config.tokenize_workers,
            desc="Tokenizing batches",
        )

        # Calculate total number of tokens
        total_tokens = sum(tqdm.tqdm(tokenized_dataset["num_tokens"], desc="Counting tokens", unit="tokens"))
        total_pixels = (
            sum(tqdm.tqdm(tokenized_dataset["num_pixels"], desc="Counting pixels", unit="pixels"))
            if self._config.dataset.images
            else 0
        )
        # Add the token-equivalent bytes of pixels to determine shard size
        total_tokens += total_pixels // np.dtype(self._data_type.numpy).itemsize

        # Split dataset into shards based on number of tokens
        num_shards = int(np.ceil(total_tokens / self._config.tokens_per_shard))
        shards = [
            (i, tokenized_dataset.shard(num_shards=num_shards, index=i))
            for i in tqdm.tqdm(range(num_shards), desc="Creating shards")
        ]

        # Use multiprocessing to save each shard in parallel on all ranks
        with multiprocessing.Pool(processes=self._config.saving_workers) as pool:
            dataset_configs = pool.map(self._save_shard, shards)

        self.generate_config_yaml_for_sharded_dst(dataset_configs)

    def generate_config_yaml_for_sharded_dst(self, dataset_configs: list[GPTMemmapDatasetConfig]) -> None:
        # Gather dataset_dicts from all ranks to rank 0
        if self._config.distributed.world_size > 1:
            if self._config.distributed.rank == 0:
                all_dataset_configs = [None] * self._config.distributed.world_size
                torch.distributed.gather_object(dataset_configs, all_dataset_configs, dst=0)
                dataset_configs = [item for sublist in all_dataset_configs for item in sublist]
            else:
                torch.distributed.gather_object(dataset_configs, [], dst=0)

        if self._config.distributed.rank == 0:
            # Create the config file(s) on rank 0
            if self._config.splits:
                for split_name, split_config in self._split_and_blend_dataset_configs(
                    dataset_configs, self._config.splits, self._config.output_path, self._config.image_patch_size
                ).items():
                    self._save_dataset_config(
                        split_config, self._config.output_path / f"fast_llm_config_{split_name}.yaml"
                    )
            else:
                self._save_dataset_config(
                    self._blend_dataset_configs(dataset_configs), self._config.output_path / f"fast_llm_config.yaml"
                )

            # Save metadata on rank 0
            self._save_croissant_metadata()

        # Finalize distributed processing
        if self._config.distributed.world_size > 1:
            torch.distributed.barrier()
            torch.distributed.destroy_process_group()

    @classmethod
    def _save_dataset_config(cls, dataset_config: GPTIndexedDatasetConfig, output_path: pathlib.Path) -> None:
        logger.info(f"Saving config to {output_path}")
        yaml.safe_dump(
            dataset_config.to_dict(),
            output_path.open("w"),
        )

    @classmethod
    def _blend_dataset_configs(cls, dataset_configs: list[GPTMemmapDatasetConfig]) -> GPTIndexedDatasetConfig:
        if len(dataset_configs) == 1:
            return dataset_configs[0]
        return GPTSampledDatasetConfig.from_dict(
            {
                "type": "blended",
                "datasets": dataset_configs,
                "weights": [dataset_config.num_tokens for dataset_config in dataset_configs],
            }
        )

    @classmethod
    def _split_and_blend_dataset_configs(
        cls,
        dataset_configs: list[GPTMemmapDatasetConfig],
        splits: dict[str, int | float],
        output_path: pathlib.Path,
        image_patch_size: int,
    ) -> dict[str, GPTSampledDatasetConfig]:
        split_cumsum = padded_cumsum(normalize_probabilities(list(splits.values()), return_array=True)).tolist()
        dataset_sizes = [dataset_config.num_tokens for dataset_config in dataset_configs]
        dataset_probabilities = normalize_probabilities(dataset_sizes)
        dataset_cumsums = padded_cumsum(dataset_probabilities).tolist()
        dataset_splits = {}

        for split_index, split_name in enumerate(splits):
            datasets_in_split = []
            dataset_tokens_in_split = []
            for dataset_index, dataset_config in enumerate(dataset_configs):
                split_begin_in_dataset = max(
                    (split_cumsum[split_index] - dataset_cumsums[dataset_index])
                    / dataset_probabilities[dataset_index],
                    0,
                )
                split_end_in_dataset = min(
                    (split_cumsum[split_index + 1] - dataset_cumsums[dataset_index])
                    / dataset_probabilities[dataset_index],
                    1,
                )
                if split_begin_in_dataset == 0 and split_end_in_dataset == 1:
                    # All the dataset belongs to the split.
                    datasets_in_split.append(dataset_configs[dataset_index])
                    dataset_tokens_in_split.append(dataset_sizes[dataset_index])
                elif split_end_in_dataset > split_begin_in_dataset:
                    # Part of the dataset belongs to the split.
                    # TODO: Somehow getting a segfault when merging two lines below (numpy bug?).
                    dataset = dataset_config.to_copy({"path": output_path / dataset_config.path}).build()
                    text_sizes, image_sizes = dataset.get_document_sizes()
                    tokens_cumsum = text_sizes.cumsum()
                    Assert.eq(tokens_cumsum[-1], dataset_config.num_tokens)
                    if image_sizes:
                        num_pixels_cumsum = np.cumsum([x.prod(axis=1).sum() for x in image_sizes])
                        # We use the patch sizes only for the purposes of even splitting and blending weights.
                        # We can always use a different patch size for training without any significant impact
                        # Unless the patch size used at training time is significantly different from the one used here
                        image_tokens_cumsum = num_pixels_cumsum // (image_patch_size**2)
                        tokens_cumsum += image_tokens_cumsum
                        num_pixels_cumsum = num_pixels_cumsum * 3
                    Assert.eq(num_pixels_cumsum[-1], dataset_config.num_pixels)
                    begin_index = _get_nearest_split(tokens_cumsum, split_begin_in_dataset * tokens_cumsum[-1])
                    end_index = _get_nearest_split(tokens_cumsum, split_end_in_dataset * tokens_cumsum[-1])
                    if end_index > begin_index:
                        datasets_in_split.append(
                            GPTDatasetSliceConfig.from_dict(
                                {
                                    "type": "slice",
                                    "dataset": dataset_configs[dataset_index],
                                    "begin": begin_index / dataset_config.num_documents,
                                    "end": end_index / dataset_config.num_documents,
                                }
                            )
                        )
                        dataset_tokens_in_split.append(
                            tokens_cumsum[end_index - 1].item()
                            - (tokens_cumsum[begin_index - 1].item() if begin_index > 0 else 0)
                        )

                # [else] None of the dataset belongs to the split.

            if len(datasets_in_split) == 0:
                # This is a big problem, but we don't want to crash the whole run.
                logger.error(f"Datasets split {split_name} is empty!")
            elif len(datasets_in_split) == 1:
                dataset_splits[split_name] = datasets_in_split[0]
            else:
                dataset_splits[split_name] = GPTBlendedDatasetConfig.from_dict(
                    {
                        "type": "blended",
                        "datasets": datasets_in_split,
                        "weights": dataset_tokens_in_split,
                    }
                )

        return dataset_splits


def _get_nearest_split(cumsum: np.ndarray, value: float) -> int:
    left = cumsum.searchsorted(value, side="right")
    if left == len(cumsum):
        return left.item()
    return left.item() + 1 if (value - cumsum[left]) / (cumsum[left + 1] - cumsum[left]) > 0.5 else left.item()<|MERGE_RESOLUTION|>--- conflicted
+++ resolved
@@ -43,21 +43,6 @@
     _text_column: str
     _loss_masking_spans_column: str | None
 
-<<<<<<< HEAD
-    def _process_batch(self, batch: dict[str, list[typing.Any]]) -> dict[str, list[typing.Any]]:
-        pass
-=======
-    def _tokenize_batch(self, batch: dict[str, list[typing.Any]]) -> dict[str, list[typing.Any]]:
-        input_ids = [
-            np.array(self._tokenizer.tokenize(text), dtype=self._data_type.numpy) for text in batch[self._text_column]
-        ]
-        num_tokens = [len(x) for x in input_ids]
-        return {
-            "input_ids": input_ids,
-            "num_tokens": num_tokens,
-        }
->>>>>>> 04dcf095
-
     def _tokenize_batch(self, batch: dict[str, list[typing.Any]]) -> dict[str, list[typing.Any]]:
         input_ids, token_spans, image_token_positions = map(
             list,
@@ -68,7 +53,6 @@
                         np.array(token_spans, dtype=np.int32).reshape(-1, 2),
                         np.array(image_token_positions, dtype=np.int32),
                     )
-<<<<<<< HEAD
                     for input_ids, token_spans, image_token_positions in [
                         self._tokenizer.tokenize(
                             text,
@@ -80,11 +64,6 @@
                             batch.get(self._config.dataset.loss_masking_spans, itertools.repeat(None)),
                             batch.get(self._config.dataset.image_positions, itertools.repeat(None)),
                         )
-=======
-                    for input_ids, token_spans in [
-                        self._tokenizer.tokenize_with_spans(text, char_spans)
-                        for text, char_spans in zip(batch[self._text_column], batch[self._loss_masking_spans_column])
->>>>>>> 04dcf095
                     ]
                 ]
             ),
@@ -175,7 +154,9 @@
         shard_output_path = self._config.output_path / prefix
 
         def _document_generator():
-<<<<<<< HEAD
+            has_preference_spans = (
+                self._config.dataset.chosen_text is not None and self._config.dataset.rejected_text is not None
+            )
             for item in tqdm.tqdm(shard_dataset, desc=f"Saving shard {shard_idx}", unit="docs"):
                 yield GPTSample(
                     np.array(item["input_ids"], dtype=self._data_type.numpy),
@@ -183,35 +164,12 @@
                     item["image_positions"] if self._config.dataset.image_positions else None,
                     (
                         np.array(item["token_spans"], dtype=np.int32).reshape(-1, 2)
-                        if self._config.dataset.loss_masking_spans
+                        if self._loss_masking_spans_column
                         else None
                     ),
-                    item.get("chosen_token_spans", None),
-                    item.get("rejected_token_spans", None),
+                    item["chosen_token_spans"] if has_preference_spans else None,
+                    item["rejected_token_spans"] if has_preference_spans else None,
                 )
-=======
-            if "token_spans" in shard_dataset.column_names and self._loss_masking_spans_column is not None:
-                for item in tqdm.tqdm(shard_dataset, desc=f"Saving shard {shard_idx}", unit="docs"):
-                    yield GPTSample(
-                        np.array(item["input_ids"], dtype=self._data_type.numpy),
-                        np.array(item["token_spans"], dtype=np.int32).reshape(-1, 2),
-                    )
-            elif (
-                "chosen_token_spans" in shard_dataset.column_names
-                and "rejected_token_spans" in shard_dataset.column_names
-                and self._config.dataset.chosen_text is not None
-                and self._config.dataset.rejected_text is not None
-            ):
-                for item in tqdm.tqdm(shard_dataset, desc=f"Saving shard {shard_idx}", unit="docs"):
-                    yield GPTSample(
-                        token_ids=np.array(item["input_ids"], dtype=self._data_type.numpy),
-                        chosen_span=np.array(item["chosen_token_spans"], dtype=np.int32).reshape(-1, 2),
-                        rejected_span=np.array(item["rejected_token_spans"], dtype=np.int32).reshape(-1, 2),
-                    )
-            else:
-                for item in tqdm.tqdm(shard_dataset, desc=f"Saving shard {shard_idx}", unit="docs"):
-                    yield GPTSample(np.array(item["input_ids"], dtype=self._data_type.numpy))
->>>>>>> 04dcf095
 
         GPTMemmapDataset.write_dataset(prefix=shard_output_path, documents=_document_generator())
 
@@ -336,18 +294,16 @@
             num_shards=self._config.distributed.world_size,
             index=self._config.distributed.rank,
         )
-<<<<<<< HEAD
-        if self._config.dataset.field not in dataset.column_names:
-            raise ValueError(f"Dataset does not have field '{self._config.dataset.field}'.")
-        # decoding bytes to images is slow and should be done only when needed
-        if self._config.dataset.images is not None:
-            dataset = dataset.cast_column("images", datasets.Sequence(datasets.Image(decode=False)))
-=======
 
         # Set data column and loss masking spans column based on source schema
         if isinstance(self._config.dataset.source_schema, TextColumnConfig):
             self._text_column = self._config.dataset.source_schema.input_column
             self._loss_masking_spans_column = self._config.dataset.source_schema.loss_masking_spans_column
+            if isinstance(self._config.dataset.source_schema, TextImageColumnConfig):
+                self._images_column = self._config.dataset.source_schema.images_column
+                self._image_positions_column = self._config.dataset.source_schema.image_positions_column
+                # decoding bytes to images is slow and should be done only when needed
+                dataset = dataset.cast_column("images", datasets.Sequence(datasets.Image(decode=False)))
         else:
             raise ValueError(
                 f"Dataset source_schema set incorrectly. source_schema: '{self._config.dataset.source_schema}'."
@@ -356,24 +312,18 @@
         if self._text_column not in dataset.column_names:
             raise ValueError(f"Dataset does not have field '{self._text_column}'.")
 
->>>>>>> 04dcf095
-        if self._config.dataset.loss_masking_spans is not None and (
+        if self._loss_masking_spans_column is not None and (
             self._config.dataset.chosen_text is not None or self._config.dataset.rejected_text is not None
         ):
-            raise ValueError(f"Can not enable both loss masking spans and chosen/rejected loss masking spans.")
+            if self._config.dataset.chosen_text is not None and self._config.dataset.rejected_text is not None:
+                raise ValueError(f"Can not enable both loss masking spans and chosen/rejected loss masking spans.")
+            if self._loss_masking_spans_column not in dataset.column_names:
+                raise ValueError(f"Dataset does not have spans field '{self._loss_masking_spans_column}'.")
         if (self._config.dataset.chosen_text is None) != (self._config.dataset.rejected_text is None):
             raise ValueError(f"Both chosen and rejected loss masking spans must be specified if one is specified.")
 
         # route tokenize function
-<<<<<<< HEAD
-        if self._config.dataset.chosen_text is not None and self._config.dataset.rejected_text is not None:
-=======
-        if self._loss_masking_spans_column is not None:
-            if self._loss_masking_spans_column not in dataset.column_names:
-                raise ValueError(f"Dataset does not have spans field '{self._loss_masking_spans_column}'.")
-            tokenize_fn = self._tokenize_batch_with_spans
         elif self._config.dataset.chosen_text is not None and self._config.dataset.rejected_text is not None:
->>>>>>> 04dcf095
             if self._config.dataset.chosen_text not in dataset.column_names:
                 raise ValueError(f"Dataset does not have chosen spans field '{self._config.dataset.chosen_text}'.")
             if self._config.dataset.rejected_text not in dataset.column_names:
