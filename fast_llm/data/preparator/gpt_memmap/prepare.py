--- conflicted
+++ resolved
@@ -26,16 +26,11 @@
 from fast_llm.data.dataset.gpt.config import GPTMemmapDatasetConfig
 from fast_llm.data.dataset.gpt.memmap import GPTMemmapDataset
 from fast_llm.data.preparator.config import DatasetPreparator
-<<<<<<< HEAD
 from fast_llm.data.preparator.gpt_memmap.config import (
     GPTMemmapDatasetPreparatorConfig,
     TextColumnConfig,
     TextImageColumnConfig,
 )
-=======
-from fast_llm.data.preparator.gpt_memmap.config import GPTMemmapDatasetPreparatorConfig, TextColumnConfig
-from fast_llm.data.sample.language_model import LanguageModelSample
->>>>>>> dfd27f54
 from fast_llm.data.tokenizer import Tokenizer
 from fast_llm.engine.config_utils.data_type import DataType, get_unsigned_integer_type
 from fast_llm.utils import Assert, normalize_probabilities, padded_cumsum
@@ -161,7 +156,6 @@
         shard_output_path = self._config.output_path / prefix
 
         def _document_generator():
-<<<<<<< HEAD
             has_preference_spans = (
                 self._config.dataset.chosen_text is not None and self._config.dataset.rejected_text is not None
             )
@@ -178,38 +172,6 @@
                     item["chosen_token_spans"] if has_preference_spans else None,
                     item["rejected_token_spans"] if has_preference_spans else None,
                 )
-=======
-            # TODO: Yield `LanguageModelSample`
-            if "token_spans" in shard_dataset.column_names and self._loss_masking_spans_column is not None:
-                for item in tqdm.tqdm(shard_dataset, desc=f"Saving shard {shard_idx}", unit="docs"):
-                    yield (
-                        torch.tensor(item["input_ids"], dtype=self._data_type.torch),
-                        torch.tensor(item["token_spans"], dtype=torch.int32).reshape(-1, 2),
-                        None,
-                        None,
-                    )
-            elif (
-                "chosen_token_spans" in shard_dataset.column_names
-                and "rejected_token_spans" in shard_dataset.column_names
-                and self._config.dataset.chosen_text is not None
-                and self._config.dataset.rejected_text is not None
-            ):
-                for item in tqdm.tqdm(shard_dataset, desc=f"Saving shard {shard_idx}", unit="docs"):
-                    yield (
-                        torch.tensor(item["input_ids"], dtype=self._data_type.torch),
-                        None,
-                        torch.tensor(item["chosen_token_spans"], dtype=torch.int32).reshape(-1, 2),
-                        torch.tensor(item["rejected_token_spans"], dtype=torch.int32).reshape(-1, 2),
-                    )
-            else:
-                for item in tqdm.tqdm(shard_dataset, desc=f"Saving shard {shard_idx}", unit="docs"):
-                    yield (
-                        torch.tensor(item["input_ids"], dtype=self._data_type.torch),
-                        None,
-                        None,
-                        None,
-                    )
->>>>>>> dfd27f54
 
         GPTMemmapDataset.write_dataset(prefix=shard_output_path, documents=_document_generator())
 
@@ -462,18 +424,11 @@
     @classmethod
     def _split_and_blend_dataset_configs(
         cls,
-<<<<<<< HEAD
         dataset_configs: list[GPTMemmapDatasetConfig],
         splits: dict[str, int | float],
         output_path: pathlib.Path,
         image_patch_size: None | int = None,
     ) -> dict[str, GPTSampledDatasetConfig]:
-=======
-        dataset_configs: list[GPTMemmapDatasetConfig[_sample_type]],
-        splits: dict[str, int | float],
-        output_path: pathlib.Path,
-    ) -> dict[str, SampledDatasetConfig[_sample_type]]:
->>>>>>> dfd27f54
         split_cumsum = padded_cumsum(normalize_probabilities(list(splits.values()), return_array=True)).tolist()
         dataset_sizes = [dataset_config.num_tokens for dataset_config in dataset_configs]
         dataset_probabilities = normalize_probabilities(dataset_sizes)
@@ -502,7 +457,6 @@
                     # Part of the dataset belongs to the split.
                     # TODO: Somehow getting a segfault when merging two lines below (numpy bug?).
                     dataset = dataset_config.to_copy({"path": output_path / dataset_config.path}).build()
-<<<<<<< HEAD
                     text_sizes, image_sizes = dataset.get_document_sizes()
                     tokens_cumsum = text_sizes.cumsum()
                     Assert.eq(tokens_cumsum[-1], dataset_config.num_tokens)
@@ -517,12 +471,6 @@
                         Assert.eq(num_pixels_cumsum[-1], dataset_config.num_pixels)
                     begin_index = _get_nearest_split(tokens_cumsum, split_begin_in_dataset * tokens_cumsum[-1])
                     end_index = _get_nearest_split(tokens_cumsum, split_end_in_dataset * tokens_cumsum[-1])
-=======
-                    sizes_cumsum = dataset.get_document_sizes().numpy().cumsum()
-                    Assert.eq(sizes_cumsum[-1], dataset_config.num_tokens)
-                    begin_index = _get_nearest_split(sizes_cumsum, split_begin_in_dataset * dataset_config.num_tokens)
-                    end_index = _get_nearest_split(sizes_cumsum, split_end_in_dataset * dataset_config.num_tokens)
->>>>>>> dfd27f54
                     if end_index > begin_index:
                         datasets_in_split.append(
                             DatasetSliceConfig[cls._sample_type].from_dict(
