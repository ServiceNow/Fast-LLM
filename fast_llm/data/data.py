--- conflicted
+++ resolved
@@ -9,21 +9,13 @@
 import torch
 import torch.utils.data
 
-<<<<<<< HEAD
-from fast_llm.data.config import DataConfig, DatasetSource, DatasetType, EOD
-=======
 from fast_llm.data.config import AbstractData, DataConfig, DatasetSource
->>>>>>> 87f23a04
 from fast_llm.data.dataset import BlendedDataset, SampledDataset, Sampler
 from fast_llm.data.gpt import DummyGPTDataset, GPTDataset, GPTSampledDataset
 from fast_llm.data.stardoc import StarDocDataset
 from fast_llm.data.mmap import MMapIndexedDataset
-<<<<<<< HEAD
 from fast_llm.data.tokenizer import Tokenizer, HuggingfacePreTrainedTokenizer
-=======
-from fast_llm.data.tokenizer import Tokenizer
 from fast_llm.engine.config_utils.run import get_run, log_main_rank
->>>>>>> 87f23a04
 from fast_llm.engine.distributed.config import DistributedConfig, PhaseType
 from fast_llm.engine.distributed.distributed import Distributed
 from fast_llm.engine.schedule.config import BatchConfig
@@ -94,21 +86,14 @@
                 assert len(dataset_prefixes) == len(set(dataset_prefixes))
                 dataset_weights = normalize_probs([float(x) for x in self._config.path[::2]])
             self._build_and_sample_dataset = self._build_and_sample_gpt_dataset
-<<<<<<< HEAD
         elif self._config.dataset_source == DatasetSource.multimodal:
             # FastLLM Split logic is overriden. Huggingface dataset defines the split
             Assert.eq(len(self._config.data_path), 1)
-            Assert.eq(self._config.dataset_type, DatasetType.stardoc)
             dataset_prefixes, dataset_weights = [None], [1.0]
             self._build_and_sample_dataset = self._build_and_sample_stardoc_dataset
-        elif self._config.dataset_source == DatasetSource.sample:
-            Assert.eq(len(self._config.data_path), 1)
-            dataset_prefixes, dataset_weights = [self._config.data_path[0].strip()], [1.0]
-=======
         elif self._config.format == DatasetSource.sample:
             Assert.eq(len(self._config.path), 1)
             dataset_prefixes, dataset_weights = [self._config.path[0].strip()], [1.0]
->>>>>>> 87f23a04
             self._build_and_sample_dataset = self._build_and_sample_dummy_dataset
         elif self._config.format == DatasetSource.random:
             Assert.eq(len(self._config.path), 0)
@@ -161,11 +146,7 @@
         run = get_run()
         Assert.leq(set(samples_per_phase), set(self._phase_split))
         log_main_rank(f"Preparing {self._num_datasets} datasets. This may take several minutes.")
-<<<<<<< HEAD
-        self._tokenizer = self.build_tokenizer(self._max_sequence_length) if (self._config.fim.fim_rate > 0 or self._config.dataset_type == DatasetType.stardoc) else None        
-=======
-        self._tokenizer = Tokenizer(self._config.tokenizer) if self._config.fim.rate > 0 else None
->>>>>>> 87f23a04
+        self._tokenizer = self.build_tokenizer(self._max_sequence_length) if (self._config.fim.fim_rate > 0 or self._config.dataset_source == DatasetSource.multimodal) else None        
         self._distributed = distributed
         self._cache_dir = run.dataset_cache_dir
         self._samples_per_phase = samples_per_phase
