import dataclasses
import logging
import pathlib
import typing
import warnings
from functools import partial

import numpy as np
import torch
import torch.utils.data

from fast_llm.core.distributed import safe_barrier
from fast_llm.data.data.abstract import Data
from fast_llm.data.data.gpt.config import GPTDataConfig
from fast_llm.data.dataset.abstract import SampledDataset
from fast_llm.data.dataset.gpt.config import GPTSamplingData
from fast_llm.data.dataset.gpt.sampled import GPTSample
from fast_llm.data.dataset.monitor import DatasetMonitor
from fast_llm.data.iterator import SampledDatasetIterator
from fast_llm.data.tokenizer import Tokenizer
from fast_llm.engine.config_utils.run import log_main_rank
from fast_llm.engine.distributed.config import DistributedConfig, PhaseType
from fast_llm.engine.distributed.distributed import Distributed
from fast_llm.engine.schedule.config import BatchConfig
from fast_llm.utils import Assert

logger = logging.getLogger(__name__)


@dataclasses.dataclass
class GPTBatch:
    token_ids: torch.Tensor
    loss_masking_spans: list[torch.Tensor] | None = None
    sequence_lengths: list[torch.Tensor] | None = None


def gpt_data_collate_fn(
<<<<<<< HEAD
    batch: list[GPTSample], use_loss_masking_spans: bool, use_document_boundaries: bool
=======
    batch: list[GPTSample], use_loss_masking_spans: bool, cross_document_attention: bool
>>>>>>> fae01025
) -> GPTBatch:
    stacked_ids = np.stack([sample.token_ids for sample in batch])
    stacked_spans = None
    sequence_lengths = None
    if use_loss_masking_spans:
        stacked_spans = [torch.from_numpy(sample.loss_masking_spans) for sample in batch]
<<<<<<< HEAD
    if use_document_boundaries:
=======
    if not cross_document_attention:
>>>>>>> fae01025
        sequence_lengths = [torch.tensor(sample.sequence_lengths) for sample in batch]
    return GPTBatch(
        token_ids=torch.from_numpy(stacked_ids), loss_masking_spans=stacked_spans, sequence_lengths=sequence_lengths
    )


class GPTData[ConfigType: GPTDataConfig](Data[ConfigType]):
    """
    A global class for all dataset needs, including loading, splitting, sampling and iteration.
    Currently hard-coded to a GPT dataset.
    TODO: Separate generic and GPT classes.
    """

    _datasets: dict[PhaseType, SampledDataset]
    _tokenizer: Tokenizer | None
    _is_setup: bool = False

    def __init__(
        self,
        config: GPTDataConfig,
        distributed_config: DistributedConfig,
        vocab_size: int,
        max_sequence_length: int,
<<<<<<< HEAD
        use_document_boundaries: bool | None = None,
=======
        cross_document_attention: bool = True,
>>>>>>> fae01025
    ):
        """
        Create the data and gather some basic information on the dataset(s).
        Should be `setup` before use.
        """
        super().__init__(config, distributed_config)
        self._vocab_size = vocab_size
        self._max_sequence_length = max_sequence_length
<<<<<<< HEAD
        self._use_document_boundaries = use_document_boundaries
=======
        self._cross_document_attention = cross_document_attention
>>>>>>> fae01025

    def setup(
        self,
        distributed: "Distributed",
        samples_per_phase: dict[PhaseType, int],
        cache_directory: pathlib.Path,
        timeout: float | None = None,
    ) -> None:
        """
        Load the datasets, and prepare or load the samplings.
        This may take a while and a significant amount of cpu memory.
        """
        super().setup(distributed, samples_per_phase, cache_directory)
        log_main_rank(f"Preparing dataset. This may take several minutes.")
        self._tokenizer = None if self._config.tokenizer.path is None else Tokenizer(self._config.tokenizer)

        if self._cache_directory is None:
            # TODO: Avoid this
            warnings.warn(f"Using the dataset directory for the index cache.")

        self._datasets = {}
        for phase, num_samples in samples_per_phase.items():
            if num_samples > 0:
                # TODO: Do the check earlier.
                assert phase in self._config.datasets
                sampling = GPTSamplingData(
                    num_samples=samples_per_phase[phase],
                    config=self._config.sampling,
                    cache_directory=self._cache_directory,
                    distributed=distributed,
                    phase=phase,
                    sequence_length=self._max_sequence_length,
                    vocab_size=self._vocab_size,
                    tokenizer=self._tokenizer,
<<<<<<< HEAD
                    use_document_boundaries=self._use_document_boundaries,
                    padding=self._config.padding,
=======
                    cross_document_attention=self._cross_document_attention,
>>>>>>> fae01025
                )
                dataset = self._config.datasets[phase].build_and_sample(sampling)
                self._datasets[phase] = DatasetMonitor(dataset, self._config.data_sample_warn_time_ms)

        safe_barrier(self._distributed.world_group, "data_preparation", timeout)
        self._is_setup = True

    @property
    def tokenizer(self) -> Tokenizer:
        assert self._is_setup
        return self._tokenizer

    def get_iterator(
        self,
        batch_config: BatchConfig,
        phase: PhaseType,
        *,
        consumed_samples: int,
        num_workers: int,
        prefetch_factor: int | None = None,
    ) -> typing.Iterator[typing.Any]:
        assert self._is_setup
        Assert.incl(phase, self._datasets)
        Assert.in_range_incl(batch_config.sequence_length, 1, self._max_sequence_length)
        log_main_rank(f"Initializing {phase} data iterator from sample {consumed_samples}...")
        return iter(
            torch.utils.data.DataLoader(
                self._datasets[phase],  # noqa
                batch_sampler=SampledDatasetIterator(
                    total_samples=len(self._datasets[phase]),
                    begin_index=consumed_samples,
                    micro_batch_size=batch_config.micro_batch_size,
                    data_rank=self._distributed.config.batch_data_rank,
                    data_parallel=self._distributed.config.batch_data_parallel,
                ),
                num_workers=num_workers,
                prefetch_factor=prefetch_factor,
                pin_memory=True,
                collate_fn=partial(
                    gpt_data_collate_fn,
                    use_loss_masking_spans=self._config.sampling.use_loss_masking_spans,
<<<<<<< HEAD
                    use_document_boundaries=self._use_document_boundaries,
=======
                    cross_document_attention=self._cross_document_attention,
>>>>>>> fae01025
                ),
                multiprocessing_context=self._config.multiprocessing_context.value if num_workers > 0 else None,
            )
        )<|MERGE_RESOLUTION|>--- conflicted
+++ resolved
@@ -35,22 +35,14 @@
 
 
 def gpt_data_collate_fn(
-<<<<<<< HEAD
-    batch: list[GPTSample], use_loss_masking_spans: bool, use_document_boundaries: bool
-=======
     batch: list[GPTSample], use_loss_masking_spans: bool, cross_document_attention: bool
->>>>>>> fae01025
 ) -> GPTBatch:
     stacked_ids = np.stack([sample.token_ids for sample in batch])
     stacked_spans = None
     sequence_lengths = None
     if use_loss_masking_spans:
         stacked_spans = [torch.from_numpy(sample.loss_masking_spans) for sample in batch]
-<<<<<<< HEAD
-    if use_document_boundaries:
-=======
     if not cross_document_attention:
->>>>>>> fae01025
         sequence_lengths = [torch.tensor(sample.sequence_lengths) for sample in batch]
     return GPTBatch(
         token_ids=torch.from_numpy(stacked_ids), loss_masking_spans=stacked_spans, sequence_lengths=sequence_lengths
@@ -74,11 +66,7 @@
         distributed_config: DistributedConfig,
         vocab_size: int,
         max_sequence_length: int,
-<<<<<<< HEAD
-        use_document_boundaries: bool | None = None,
-=======
         cross_document_attention: bool = True,
->>>>>>> fae01025
     ):
         """
         Create the data and gather some basic information on the dataset(s).
@@ -87,11 +75,7 @@
         super().__init__(config, distributed_config)
         self._vocab_size = vocab_size
         self._max_sequence_length = max_sequence_length
-<<<<<<< HEAD
-        self._use_document_boundaries = use_document_boundaries
-=======
         self._cross_document_attention = cross_document_attention
->>>>>>> fae01025
 
     def setup(
         self,
@@ -126,12 +110,8 @@
                     sequence_length=self._max_sequence_length,
                     vocab_size=self._vocab_size,
                     tokenizer=self._tokenizer,
-<<<<<<< HEAD
-                    use_document_boundaries=self._use_document_boundaries,
                     padding=self._config.padding,
-=======
                     cross_document_attention=self._cross_document_attention,
->>>>>>> fae01025
                 )
                 dataset = self._config.datasets[phase].build_and_sample(sampling)
                 self._datasets[phase] = DatasetMonitor(dataset, self._config.data_sample_warn_time_ms)
@@ -173,11 +153,7 @@
                 collate_fn=partial(
                     gpt_data_collate_fn,
                     use_loss_masking_spans=self._config.sampling.use_loss_masking_spans,
-<<<<<<< HEAD
-                    use_document_boundaries=self._use_document_boundaries,
-=======
                     cross_document_attention=self._cross_document_attention,
->>>>>>> fae01025
                 ),
                 multiprocessing_context=self._config.multiprocessing_context.value if num_workers > 0 else None,
             )
