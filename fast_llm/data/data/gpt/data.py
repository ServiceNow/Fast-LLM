import dataclasses
import logging
import pathlib
import typing
import warnings
from functools import partial

import numpy as np
import torch
import torch.utils.data

from fast_llm.core.distributed import safe_barrier
from fast_llm.data.data.abstract import Data
from fast_llm.data.data.gpt.config import GPTDataConfig
from fast_llm.data.dataset.abstract import SampledDataset
from fast_llm.data.dataset.gpt.config import GPTSamplingData, GPTSamplingParameters
from fast_llm.data.dataset.gpt.sampled import GPTSample
from fast_llm.data.dataset.monitor import DatasetMonitor
from fast_llm.data.iterator import SampledDatasetIterator
from fast_llm.data.tokenizer import Tokenizer
from fast_llm.engine.config_utils.run import log_main_rank
from fast_llm.engine.distributed.config import DistributedConfig
from fast_llm.engine.distributed.distributed import Distributed
from fast_llm.engine.schedule.config import BatchConfig
from fast_llm.utils import Assert

logger = logging.getLogger(__name__)


@dataclasses.dataclass
class GPTBatch:
    token_ids: torch.Tensor
    loss_masking_spans: list[torch.Tensor] | None = None
    sequence_lengths: list[torch.Tensor] | None = None
    images: list[torch.Tensor] | None = None
    image_positions: list[torch.Tensor] | None = None


<<<<<<< HEAD
# TODO: collate images
def gpt_data_collate_fn(
    batch: list[GPTSample],
    use_loss_masking_spans: bool,
    cross_document_attention: bool,
) -> GPTBatch:
=======
def gpt_data_collate_fn(batch: list[GPTSample], sampling_parameters: GPTSamplingParameters) -> GPTBatch:
>>>>>>> f08ac901
    stacked_ids = np.stack([sample.token_ids for sample in batch])
    stacked_spans = None
    sequence_lengths = None
    if sampling_parameters.use_loss_masking_spans:
        stacked_spans = [torch.from_numpy(sample.loss_masking_spans) for sample in batch]
    if not sampling_parameters.cross_document_attention:
        sequence_lengths = [torch.tensor(sample.sequence_lengths) for sample in batch]
    has_images = False
    batch_images = []
    for sample in batch:
        if sample.images is not None:
            batch_images.append([torch.from_numpy(image) for image in sample.images])
            has_images = True
        else:
            batch_images.append(None)
    batch_image_positions = []
    for sample in batch:
        if sample.image_positions is not None:
            batch_image_positions.append(torch.from_numpy(sample.image_positions))
        else:
            batch_image_positions.append(None)
    return GPTBatch(
        token_ids=torch.from_numpy(stacked_ids),
        loss_masking_spans=stacked_spans,
        sequence_lengths=sequence_lengths,
        images=batch_images if has_images else None,
        image_positions=batch_image_positions if has_images else None,
    )


class GPTData[ConfigType: GPTDataConfig](Data[ConfigType]):
    """
    A global class for all dataset needs, including loading, splitting, sampling and iteration.
    Currently hard-coded to a GPT dataset.
    TODO: Separate generic and GPT classes.
    """

    _datasets: dict[str, SampledDataset]
    _sampling_parameters: dict[str, GPTSamplingParameters]
    _tokenizer: Tokenizer | None
    _is_setup: bool = False

    def __init__(
        self,
        config: GPTDataConfig,
        distributed_config: DistributedConfig,
<<<<<<< HEAD
        vocab_size: int,
        max_sequence_length: int,
        cross_document_attention: bool = True,
        patch_size: list[int] | None = None,
        max_image_size: int | None = None,
=======
>>>>>>> f08ac901
    ):
        """
        Create the data and gather some basic information on the dataset(s).
        Should be `setup` before use.
        """
        super().__init__(config, distributed_config)
<<<<<<< HEAD
        self._vocab_size = vocab_size
        self._max_sequence_length = max_sequence_length
        self._cross_document_attention = cross_document_attention
        self._patch_size = patch_size
        self._max_image_size = max_image_size
=======
>>>>>>> f08ac901

    def setup(
        self,
        distributed: "Distributed",
        sampling_parameters: dict[str, GPTSamplingParameters],
        cache_directory: pathlib.Path,
        timeout: float | None = None,
    ) -> None:
        """
        Load the datasets, and prepare or load the samplings.
        This may take a while and a significant amount of cpu memory.
        """
        super().setup(distributed, sampling_parameters, cache_directory)

        # Check and raise an error if a used dataset is not defined.
        for dataset_name in self._sampling_parameters.keys():
            if dataset_name not in self._config.datasets:
                raise ValueError(f"Dataset {dataset_name} not found.")

        # Check and warn if there are defined datasets that are not used.
        unused_datasets = self._config.datasets.keys() - self._sampling_parameters.keys()
        if unused_datasets:
            warnings.warn(
                f"The following datasets are defined but not used: {', '.join(unused_datasets)}. "
                "Ensure this is intentional, or update the configuration accordingly."
            )

        log_main_rank(f"Preparing dataset. This may take several minutes.")
        self._tokenizer = None if self._config.tokenizer.path is None else Tokenizer(self._config.tokenizer)

        if self._cache_directory is None:
            # TODO: Avoid this
            warnings.warn(f"Using the dataset directory for the index cache.")

        self._datasets = {}
        for dataset_name, sampling_parameters in self._sampling_parameters.items():
            if self._tokenizer is not None:
                # TODO: Too constraining?
                Assert.eq(self._tokenizer.vocab_size, sampling_parameters.vocab_size)
            if sampling_parameters.num_samples > 0:
                sampling = GPTSamplingData(
                    config=self._config.sampling,
                    parameters=sampling_parameters,
                    cache_directory=self._cache_directory,
                    distributed=distributed,
                    dataset_name=dataset_name,
                    tokenizer=self._tokenizer,
                    truncate_documents=self._config.truncate_documents,
<<<<<<< HEAD
                    cross_document_attention=self._cross_document_attention,
                    patch_size=self._patch_size,
                    image_size=self._max_image_size,
=======
>>>>>>> f08ac901
                )
                dataset = self._config.datasets[dataset_name].build_and_sample(sampling)
                self._datasets[dataset_name] = DatasetMonitor(dataset, self._config.data_sample_warn_time_ms)

        safe_barrier(self._distributed.world_group, "data_preparation", timeout)
        self._is_setup = True

    @property
    def tokenizer(self) -> Tokenizer:
        assert self._is_setup
        return self._tokenizer

    def get_iterator(
        self,
        batch_config: BatchConfig,
        dataset_name: str,
        *,
        consumed_samples: int,
        num_workers: int,
        prefetch_factor: int | None = None,
        timeout: float = 60,
    ) -> typing.Iterator[typing.Any]:
        assert self._is_setup

        # Some dataset names may come from phases and are capitalized,
        # so we need to normalize them before use.
        dataset_name = dataset_name.lower()

        Assert.incl(dataset_name, self._datasets)
        sampling_parameters = self._sampling_parameters[dataset_name]
        Assert.in_range_incl(batch_config.sequence_length, 1, sampling_parameters.sequence_length)
        log_main_rank(f"Initializing {dataset_name} dataset iterator from sample {consumed_samples}...")
        return iter(
            torch.utils.data.DataLoader(
                self._datasets[dataset_name],  # noqa
                batch_sampler=SampledDatasetIterator(
                    total_samples=len(self._datasets[dataset_name]),
                    begin_index=consumed_samples,
                    micro_batch_size=batch_config.micro_batch_size,
                    data_rank=self._distributed.config.batch_data_rank,
                    data_parallel=self._distributed.config.batch_data_parallel,
                ),
                num_workers=num_workers,
                prefetch_factor=prefetch_factor,
                pin_memory=True,
                collate_fn=partial(
                    gpt_data_collate_fn,
                    sampling_parameters=sampling_parameters,
                ),
                multiprocessing_context=self._config.multiprocessing_context.value if num_workers > 0 else None,
            )
        )<|MERGE_RESOLUTION|>--- conflicted
+++ resolved
@@ -36,16 +36,7 @@
     image_positions: list[torch.Tensor] | None = None
 
 
-<<<<<<< HEAD
-# TODO: collate images
-def gpt_data_collate_fn(
-    batch: list[GPTSample],
-    use_loss_masking_spans: bool,
-    cross_document_attention: bool,
-) -> GPTBatch:
-=======
 def gpt_data_collate_fn(batch: list[GPTSample], sampling_parameters: GPTSamplingParameters) -> GPTBatch:
->>>>>>> f08ac901
     stacked_ids = np.stack([sample.token_ids for sample in batch])
     stacked_spans = None
     sequence_lengths = None
@@ -92,28 +83,12 @@
         self,
         config: GPTDataConfig,
         distributed_config: DistributedConfig,
-<<<<<<< HEAD
-        vocab_size: int,
-        max_sequence_length: int,
-        cross_document_attention: bool = True,
-        patch_size: list[int] | None = None,
-        max_image_size: int | None = None,
-=======
->>>>>>> f08ac901
     ):
         """
         Create the data and gather some basic information on the dataset(s).
         Should be `setup` before use.
         """
         super().__init__(config, distributed_config)
-<<<<<<< HEAD
-        self._vocab_size = vocab_size
-        self._max_sequence_length = max_sequence_length
-        self._cross_document_attention = cross_document_attention
-        self._patch_size = patch_size
-        self._max_image_size = max_image_size
-=======
->>>>>>> f08ac901
 
     def setup(
         self,
@@ -162,12 +137,6 @@
                     dataset_name=dataset_name,
                     tokenizer=self._tokenizer,
                     truncate_documents=self._config.truncate_documents,
-<<<<<<< HEAD
-                    cross_document_attention=self._cross_document_attention,
-                    patch_size=self._patch_size,
-                    image_size=self._max_image_size,
-=======
->>>>>>> f08ac901
                 )
                 dataset = self._config.datasets[dataset_name].build_and_sample(sampling)
                 self._datasets[dataset_name] = DatasetMonitor(dataset, self._config.data_sample_warn_time_ms)
