import dataclasses
import logging
import pathlib
import typing
import warnings
from functools import partial

import numpy as np
import torch
import torch.utils.data

from fast_llm.core.distributed import safe_barrier
from fast_llm.data.data.abstract import Data
from fast_llm.data.data.gpt.config import GPTDataConfig
from fast_llm.data.dataset.abstract import SampledDataset
from fast_llm.data.dataset.gpt.config import GPTSamplingData, GPTSamplingParameters
from fast_llm.data.dataset.gpt.sampled import GPTSample
from fast_llm.data.dataset.monitor import DatasetMonitor
from fast_llm.data.iterator import SampledDatasetIterator
from fast_llm.data.tokenizer import Tokenizer
from fast_llm.engine.config_utils.run import log_main_rank
from fast_llm.engine.distributed.config import DistributedConfig
from fast_llm.engine.distributed.distributed import Distributed
from fast_llm.engine.schedule.config import BatchConfig
from fast_llm.utils import Assert

logger = logging.getLogger(__name__)


@dataclasses.dataclass
class GPTBatch:
    token_ids: torch.Tensor
    loss_masking_spans: list[torch.Tensor] | None = None
    sequence_lengths: list[torch.Tensor] | None = None
<<<<<<< HEAD
    images: list[torch.Tensor] | None = None
    image_positions: list[torch.Tensor] | None = None
=======
    chosen_spans: list[torch.Tensor] | None = None
    rejected_spans: list[torch.Tensor] | None = None
>>>>>>> 5ec92ca6


def gpt_data_collate_fn(batch: list[GPTSample], sampling_parameters: GPTSamplingParameters) -> GPTBatch:
    stacked_ids = np.stack([sample.token_ids for sample in batch])
    stacked_spans = None
    sequence_lengths = None
    stacked_chosen_spans = None
    stacked_rejected_spans = None
    if sampling_parameters.use_loss_masking_spans:
        stacked_spans = [torch.from_numpy(sample.loss_masking_spans) for sample in batch]
    if sampling_parameters.use_preference_loss_spans:
        stacked_chosen_spans = [torch.from_numpy(sample.chosen_span) for sample in batch]
        stacked_rejected_spans = [torch.from_numpy(sample.rejected_span) for sample in batch]
    if not sampling_parameters.cross_document_attention:
        sequence_lengths = [torch.tensor(sample.sequence_lengths) for sample in batch]
    has_images = False
    batch_images = []
    for sample in batch:
        if sample.images is not None:
            batch_images.append([torch.from_numpy(image) for image in sample.images])
            has_images = True
        else:
            batch_images.append([])
    batch_image_positions = []
    for sample in batch:
        if sample.image_positions is not None:
            batch_image_positions.append(torch.from_numpy(sample.image_positions))
        else:
            batch_image_positions.append([])
    return GPTBatch(
        token_ids=torch.from_numpy(stacked_ids),
        loss_masking_spans=stacked_spans,
        sequence_lengths=sequence_lengths,
<<<<<<< HEAD
        images=batch_images if has_images else None,
        image_positions=batch_image_positions if has_images else None,
=======
        chosen_spans=stacked_chosen_spans,
        rejected_spans=stacked_rejected_spans,
>>>>>>> 5ec92ca6
    )


class GPTData[ConfigType: GPTDataConfig](Data[ConfigType]):
    """
    A global class for all dataset needs, including loading, splitting, sampling and iteration.
    Currently hard-coded to a GPT dataset.
    TODO: Separate generic and GPT classes.
    """

    _datasets: dict[str, SampledDataset]
    _sampling_parameters: dict[str, GPTSamplingParameters]
    _tokenizer: Tokenizer | None
    _is_setup: bool = False

    def __init__(
        self,
        config: GPTDataConfig,
        distributed_config: DistributedConfig,
    ):
        """
        Create the data and gather some basic information on the dataset(s).
        Should be `setup` before use.
        """
        super().__init__(config, distributed_config)

    def setup(
        self,
        distributed: "Distributed",
        sampling_parameters: dict[str, GPTSamplingParameters],
        cache_directory: pathlib.Path,
        timeout: float | None = None,
    ) -> None:
        """
        Load the datasets, and prepare or load the samplings.
        This may take a while and a significant amount of cpu memory.
        """
        super().setup(distributed, sampling_parameters, cache_directory)

        # Check and raise an error if a used dataset is not defined.
        for dataset_name in self._sampling_parameters.keys():
            if dataset_name not in self._config.datasets:
                raise ValueError(f"Dataset {dataset_name} not found.")

        # Check and warn if there are defined datasets that are not used.
        unused_datasets = self._config.datasets.keys() - self._sampling_parameters.keys()
        if unused_datasets:
            warnings.warn(
                f"The following datasets are defined but not used: {', '.join(unused_datasets)}. "
                "Ensure this is intentional, or update the configuration accordingly."
            )

        log_main_rank(f"Preparing dataset. This may take several minutes.")
        self._tokenizer = None if self._config.tokenizer.path is None else Tokenizer(self._config.tokenizer)

        if self._cache_directory is None:
            # TODO: Avoid this
            warnings.warn(f"Using the dataset directory for the index cache.")

        self._datasets = {}
        for dataset_name, sampling_parameters in self._sampling_parameters.items():
            if self._tokenizer is not None:
                # TODO: Too constraining?
                Assert.eq(self._tokenizer.vocab_size, sampling_parameters.vocab_size)
            if sampling_parameters.num_samples > 0:
                sampling = GPTSamplingData(
                    config=self._config.sampling,
                    parameters=sampling_parameters,
                    cache_directory=self._cache_directory,
                    distributed=distributed,
                    dataset_name=dataset_name,
                    tokenizer=self._tokenizer,
                    truncate_documents=self._config.truncate_documents,
                )
                dataset = self._config.datasets[dataset_name].build_and_sample(sampling)
                self._datasets[dataset_name] = DatasetMonitor(dataset, self._config.data_sample_warn_time_ms)

        safe_barrier(self._distributed.world_group, "data_preparation", timeout)
        self._is_setup = True

    @property
    def tokenizer(self) -> Tokenizer:
        assert self._is_setup
        return self._tokenizer

    def get_iterator(
        self,
        batch_config: BatchConfig,
        dataset_name: str,
        *,
        consumed_samples: int,
        num_workers: int,
        prefetch_factor: int | None = None,
        timeout: float = 60,
    ) -> typing.Iterator[typing.Any]:
        assert self._is_setup

        # Some dataset names may come from phases and are capitalized,
        # so we need to normalize them before use.
        dataset_name = dataset_name.lower()

        Assert.incl(dataset_name, self._datasets)
        sampling_parameters = self._sampling_parameters[dataset_name]
        Assert.in_range_incl(batch_config.sequence_length, 1, sampling_parameters.sequence_length)
        log_main_rank(f"Initializing {dataset_name} dataset iterator from sample {consumed_samples}...")

        return iter(
            torch.utils.data.DataLoader(
                self._datasets[dataset_name],  # noqa
                batch_sampler=SampledDatasetIterator(
                    total_samples=len(self._datasets[dataset_name]),
                    begin_index=consumed_samples,
                    micro_batch_size=batch_config.micro_batch_size,
                    data_rank=self._distributed.config.batch_data_rank,
                    data_parallel=self._distributed.config.batch_data_parallel,
                ),
                num_workers=num_workers,
                prefetch_factor=prefetch_factor,
                pin_memory=True,
                collate_fn=partial(
                    gpt_data_collate_fn,
                    sampling_parameters=sampling_parameters,
                ),
                multiprocessing_context=self._config.multiprocessing_context.value if num_workers > 0 else None,
            )
        )<|MERGE_RESOLUTION|>--- conflicted
+++ resolved
@@ -32,13 +32,10 @@
     token_ids: torch.Tensor
     loss_masking_spans: list[torch.Tensor] | None = None
     sequence_lengths: list[torch.Tensor] | None = None
-<<<<<<< HEAD
     images: list[torch.Tensor] | None = None
     image_positions: list[torch.Tensor] | None = None
-=======
     chosen_spans: list[torch.Tensor] | None = None
     rejected_spans: list[torch.Tensor] | None = None
->>>>>>> 5ec92ca6
 
 
 def gpt_data_collate_fn(batch: list[GPTSample], sampling_parameters: GPTSamplingParameters) -> GPTBatch:
@@ -72,13 +69,10 @@
         token_ids=torch.from_numpy(stacked_ids),
         loss_masking_spans=stacked_spans,
         sequence_lengths=sequence_lengths,
-<<<<<<< HEAD
+        chosen_spans=stacked_chosen_spans,
+        rejected_spans=stacked_rejected_spans,
         images=batch_images if has_images else None,
         image_positions=batch_image_positions if has_images else None,
-=======
-        chosen_spans=stacked_chosen_spans,
-        rejected_spans=stacked_rejected_spans,
->>>>>>> 5ec92ca6
     )
 
 
