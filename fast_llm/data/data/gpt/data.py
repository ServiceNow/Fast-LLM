--- conflicted
+++ resolved
@@ -23,54 +23,6 @@
 logger = logging.getLogger(__name__)
 
 
-<<<<<<< HEAD
-@dataclasses.dataclass
-class GPTBatch:
-    token_ids: torch.Tensor
-    loss_masking_spans: list[torch.Tensor] | None = None
-    sequence_lengths: list[torch.Tensor] | None = None
-    images: list[list[torch.Tensor]] | None = None
-    image_positions: list[list[torch.Tensor]] | None = None
-    chosen_spans: list[torch.Tensor] | None = None
-    rejected_spans: list[torch.Tensor] | None = None
-
-
-def gpt_data_collate_fn(batch: list[GPTSample], sampling_parameters: GPTSamplingParameters) -> GPTBatch:
-    stacked_ids = np.stack([sample.token_ids for sample in batch])
-    stacked_spans = None
-    sequence_lengths = None
-    stacked_chosen_spans = None
-    stacked_rejected_spans = None
-    if sampling_parameters.use_loss_masking_spans:
-        stacked_spans = [torch.from_numpy(sample.loss_masking_spans) for sample in batch]
-    if sampling_parameters.use_preference_loss_spans:
-        stacked_chosen_spans = [torch.from_numpy(sample.chosen_span) for sample in batch]
-        stacked_rejected_spans = [torch.from_numpy(sample.rejected_span) for sample in batch]
-    if not sampling_parameters.cross_document_attention:
-        sequence_lengths = [torch.tensor(sample.sequence_lengths) for sample in batch]
-    has_images = any(sample.images is not None for sample in batch)
-    if has_images:
-        images = [
-            [] if sample.images is None else [torch.from_numpy(image) for image in sample.images] for sample in batch
-        ]
-        image_positions = [
-            [] if sample.image_positions is None else torch.from_numpy(sample.image_positions) for sample in batch
-        ]
-    else:
-        images, image_positions = None, None
-    return GPTBatch(
-        token_ids=torch.from_numpy(stacked_ids),
-        loss_masking_spans=stacked_spans,
-        sequence_lengths=sequence_lengths,
-        chosen_spans=stacked_chosen_spans,
-        rejected_spans=stacked_rejected_spans,
-        images=images,
-        image_positions=image_positions,
-    )
-
-
-=======
->>>>>>> dfd27f54
 class GPTData[ConfigType: GPTDataConfig](Data[ConfigType]):
     """
     A global class for all dataset needs, including loading, splitting, sampling and iteration.
