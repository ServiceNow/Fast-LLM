import logging
import pathlib
<<<<<<< HEAD
import time
=======
import typing
>>>>>>> 148b4489
import warnings

import torch
import torch.utils.data

from fast_llm.core.distributed import safe_barrier
from fast_llm.data.data.abstract import Data
from fast_llm.data.data.gpt.config import GPTDataConfig
from fast_llm.data.dataset.abstract import SampledDataset
from fast_llm.data.dataset.gpt.config import GPTSamplingConfig
from fast_llm.data.dataset.monitor import DatasetMonitor
from fast_llm.data.iterator import SampledDatasetIterator
from fast_llm.data.tokenizer import Tokenizer
from fast_llm.engine.config_utils.run import log_main_rank
from fast_llm.engine.distributed.config import DistributedConfig, PhaseType
from fast_llm.engine.distributed.distributed import Distributed
from fast_llm.engine.schedule.config import BatchConfig
from fast_llm.utils import Assert

logger = logging.getLogger(__name__)


class GPTData[ConfigType: GPTDataConfig](Data[ConfigType]):
    """
    A global class for all dataset needs, including loading, splitting, sampling and iteration.
    Currently hard-coded to a GPT dataset.
    TODO: Separate generic and GPT classes.
    """

    _datasets: dict[PhaseType, SampledDataset]
    _tokenizer: Tokenizer | None
    _distributed: Distributed
    _is_setup: bool = False

    def __init__(
        self,
        config: GPTDataConfig,
        distributed_config: DistributedConfig,
        vocab_size: int,
        max_sequence_length: int,
    ):
        """
        Create the data and gather some basic information on the dataset(s).
        Should be `setup` before use.
        """
        super().__init__(config, distributed_config)
        self._vocab_size = vocab_size
        self._max_sequence_length = max_sequence_length
        self._sampling_rank = -1
        self._sampling_time = None

    @property
    def vocab_size(self) -> int:
        return self._vocab_size

    @property
    def max_sequence_length(self) -> int:
        return self._max_sequence_length

    def setup(
        self,
        distributed: "Distributed",
        samples_per_phase: dict[PhaseType, int],
        cache_directory: pathlib.Path,
    ) -> None:
        """
        Load the datasets, and prepare or load the samplings.
        This may take a while and a significant amount of cpu memory.
        """
        super().setup(distributed, samples_per_phase, cache_directory)
        log_main_rank(f"Preparing dataset. This may take several minutes.")
        self._tokenizer = None if self._config.tokenizer.path is None else Tokenizer(self._config.tokenizer)

        if self._cache_directory is None:
            # TODO: Avoid this
            warnings.warn(f"Using the dataset directory for the index cache.")

        self._datasets = {}
        for phase, num_samples in samples_per_phase.items():
            if num_samples > 0:
                # TODO: Do the check earlier.
                assert phase in self._config.datasets
                sampling_config = GPTSamplingConfig(
                    num_samples=samples_per_phase[phase],
                    seed=self._distributed_config.seed,
                    cache_directory=self._cache_directory,
                    verbose=True,
                    distributed=distributed,
                    phase=phase,
                    sequence_length=self._max_sequence_length,
                    vocab_size=self._vocab_size,
                    tokenizer=self._tokenizer,
                )
<<<<<<< HEAD
                for phase, num_samples in samples_per_phase.items()
                if num_samples > 0
            }
        )
        self._datasets = self._config.dataset.build_split_sample(self, sampling_config)
        safe_barrier(self._distributed.world_group, "build_split_sample")
=======
                dataset = self._config.datasets[phase].build_and_sample(sampling_config)
                self._datasets[phase] = DatasetMonitor(dataset, self._config.data_sample_warn_time_ms)
>>>>>>> 148b4489
        self._is_setup = True

    def get_next_sampling_rank_and_verbose(self) -> tuple[int, bool]:
        sampling_time = time.perf_counter()
        verbose = self._sampling_time is None or sampling_time - self._sampling_time > 60
        if verbose:
            self._sampling_time = sampling_time
        if self._config.distributed_data_sampling:
            self._sampling_rank += 1
            return self._sampling_rank % self._distributed_config.world_size, verbose
        else:
            return 0, verbose

    @property
    def tokenizer(self) -> Tokenizer:
        assert self._is_setup
        return self._tokenizer

    def get_iterator(
        self,
        batch_config: BatchConfig,
        phase: PhaseType,
        *,
        consumed_samples: int,
        num_workers: int,
        prefetch_factor: int | None = None,
    ) -> typing.Iterator[typing.Any]:
        assert self._is_setup
        Assert.incl(phase, self._datasets)
        Assert.in_range_incl(batch_config.sequence_length, 1, self._max_sequence_length)
        log_main_rank(f"Initializing {phase} data iterator from sample {consumed_samples}...")
        return iter(
            torch.utils.data.DataLoader(
                self._datasets[phase],  # noqa
                batch_sampler=SampledDatasetIterator(
                    total_samples=len(self._datasets[phase]),
                    begin_index=consumed_samples,
                    micro_batch_size=batch_config.micro_batch_size,
                    data_rank=self._distributed.config.batch_data_rank,
                    data_parallel=self._distributed.config.batch_data_parallel,
                ),
                num_workers=num_workers,
                prefetch_factor=prefetch_factor,
                pin_memory=True,
                multiprocessing_context=self._config.multiprocessing_context.value if num_workers > 0 else None,
            )
        )<|MERGE_RESOLUTION|>--- conflicted
+++ resolved
@@ -1,16 +1,11 @@
 import logging
 import pathlib
-<<<<<<< HEAD
-import time
-=======
 import typing
->>>>>>> 148b4489
 import warnings
 
 import torch
 import torch.utils.data
 
-from fast_llm.core.distributed import safe_barrier
 from fast_llm.data.data.abstract import Data
 from fast_llm.data.data.gpt.config import GPTDataConfig
 from fast_llm.data.dataset.abstract import SampledDataset
@@ -53,8 +48,6 @@
         super().__init__(config, distributed_config)
         self._vocab_size = vocab_size
         self._max_sequence_length = max_sequence_length
-        self._sampling_rank = -1
-        self._sampling_time = None
 
     @property
     def vocab_size(self) -> int:
@@ -98,29 +91,9 @@
                     vocab_size=self._vocab_size,
                     tokenizer=self._tokenizer,
                 )
-<<<<<<< HEAD
-                for phase, num_samples in samples_per_phase.items()
-                if num_samples > 0
-            }
-        )
-        self._datasets = self._config.dataset.build_split_sample(self, sampling_config)
-        safe_barrier(self._distributed.world_group, "build_split_sample")
-=======
                 dataset = self._config.datasets[phase].build_and_sample(sampling_config)
                 self._datasets[phase] = DatasetMonitor(dataset, self._config.data_sample_warn_time_ms)
->>>>>>> 148b4489
         self._is_setup = True
-
-    def get_next_sampling_rank_and_verbose(self) -> tuple[int, bool]:
-        sampling_time = time.perf_counter()
-        verbose = self._sampling_time is None or sampling_time - self._sampling_time > 60
-        if verbose:
-            self._sampling_time = sampling_time
-        if self._config.distributed_data_sampling:
-            self._sampling_rank += 1
-            return self._sampling_rank % self._distributed_config.world_size, verbose
-        else:
-            return 0, verbose
 
     @property
     def tokenizer(self) -> Tokenizer:
