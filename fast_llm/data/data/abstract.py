--- conflicted
+++ resolved
@@ -1,8 +1,5 @@
 import abc
-<<<<<<< HEAD
 import pathlib
-=======
->>>>>>> 4496a40a
 import typing
 
 from fast_llm.data.data.config import DataConfig
