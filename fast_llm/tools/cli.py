--- conflicted
+++ resolved
@@ -1,3 +1,4 @@
+import argparse
 import logging
 import sys
 import traceback
@@ -5,12 +6,6 @@
 from fast_llm.config import ValidationError
 from fast_llm.engine.config_utils.logging import configure_logging
 from fast_llm.engine.config_utils.run import log_main_rank
-from fast_llm.engine.config_utils.runnable import RunnableConfig
-
-# TODO: These imports indirectly adds all known runnables to the config registry, need a better way?
-from fast_llm.data.preparator.config import DatasetPreparatorConfig  # isort: skip
-from fast_llm.models.auto import trainer_registry  # isort: skip
-from fast_llm.tools.convert import ConversionConfig  # isort: skip
 
 logger = logging.getLogger(__name__)
 
@@ -19,11 +14,10 @@
     # TODO: Add hook to register model classes? (environment variable?)
     # (Pre-)configure logging
     configure_logging()
+    parser = argparse.ArgumentParser(add_help=False)
+    parser.add_argument("subcommand", choices=["train", "convert", "prepare"])
+    parsed, unparsed = parser.parse_known_args(args)
     try:
-<<<<<<< HEAD
-        RunnableConfig.parse_and_run(args)
-    except Exception as e:
-=======
         if parsed.subcommand == "train":
             from fast_llm.tools.train import CliTrainingConfig as Runnable
         elif parsed.subcommand == "convert":
@@ -39,13 +33,9 @@
         log_main_rank(traceback.format_exc(), log_fn=logger.error)
         sys.exit(1)
     except Exception:  # noqa
->>>>>>> 65d7e03c
         if sys.gettrace():
             raise
-        if isinstance(e, ValidationError):
-            log_main_rank(traceback.format_exc(), log_fn=logger.error)
-        else:
-            logger.critical(traceback.format_exc())
+        logger.critical(traceback.format_exc())
         sys.exit(1)
 
 
