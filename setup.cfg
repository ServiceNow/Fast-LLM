--- conflicted
+++ resolved
@@ -23,14 +23,8 @@
     # Used for checkpoints
     safetensors>=0.4.4
     # Update the base image (version fixed to ensure there is a wheel for the base image), may need --no-build-isolation
-<<<<<<< HEAD
-    flash-attn==2.7.3 # 2.7.3 already installed in the base image -> pytorch:25.02-py3
-    # mamba wheel for torch 2.7 is not available yet, update when available
-    mamba_ssm==2.2.4
-=======
     flash-attn==2.7.3
     mamba_ssm[causal-conv1d]==2.2.4
->>>>>>> aa0e8213
 
 
 # Required for some optional features and tools.
@@ -47,13 +41,7 @@
     omegaconf>=2.3.0
     # Miscellaneous
     requests>=2.32.3
-<<<<<<< HEAD
-    tqdm>=4.66.3
-    # For causal_conv1d
-    causal_conv1d>=1.4.0
-=======
     tqdm>=4.67.1
->>>>>>> aa0e8213
 
 DEV =
     # Pre-commit git hook
