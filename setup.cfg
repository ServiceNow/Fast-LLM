--- conflicted
+++ resolved
@@ -31,30 +31,12 @@
 
 # Small packages required for some optional features and tools.
 OPTIONAL =
-<<<<<<< HEAD
-    # Huggingface tools
-    transformers>=4.48.3
-    hf-transfer>=0.1.8
-    datasets>=3.1.0
-    huggingface-hub>=0.28.1
-=======
->>>>>>> 04dcf095
     # Weights and biases
     wandb>=0.20.1
     # Hydra
     hydra-core>=1.3.2
     omegaconf>=2.3.0
     # Miscellaneous
-<<<<<<< HEAD
-    requests>=2.32.3
-    tqdm>=4.66.3
-    # Vision Tools
-    webp>=0.4.0
-    pillow-simd>=9.5.0
-    torchvision>=0.20.0
-    # For causal_conv1d
-    causal_conv1d>=1.4.0
-=======
     tqdm>=4.67.1
 
 # Huggingface tools
@@ -69,7 +51,13 @@
 #   MAMBA_FORCE_BUILD=TRUE CAUSAL_CONV1D_FORCE_BUILD=TRUE CAUSAL_CONV1D_SKIP_CUDA_BUILD=TRUE pip install -e ".[CORE,SSM]" --no-build-isolation
 SSM =
     mamba_ssm[causal-conv1d]==2.2.4
->>>>>>> 04dcf095
+
+# Required for supporting vision inputs
+VISION =
+    # Vision Tools
+    webp>=0.4.0
+    pillow-simd>=9.5.0
+    torchvision>=0.20.0
 
 DEV =
     # Pre-commit git hook
