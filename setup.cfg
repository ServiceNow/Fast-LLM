[metadata]
name = fast_llm
# TODO: Take from __init__.py instead?
version = 0.2.0

[options]
packages = find_namespace:
include_package_data = True
python_requires = >=3.12
install_requires =
    requests>=2.32.3
    PyYAML>=6.0.1
    pybind11>=2.5.0
    packaging>=24.1

[options.extras_require]
# Required to use the main functionality of Fast-LLM
# To install on cpu environment (ex. for IDE support):
#   FLASH_ATTENTION_SKIP_CUDA_BUILD=TRUE FLASH_ATTENTION_FORCE_BUILD=TRUE pip install -e ".[CORE]" --no-build-isolation
CORE =
    # Available through the nvidia base image
    torch>=2.7.0
    # Numpy major needs to match torch
    numpy>=1.24.4,<2.0.0
    # Used for checkpoints
    safetensors>=0.4.4
    # Update the base image (version fixed to ensure there is a wheel for the base image), may need --no-build-isolation
<<<<<<< HEAD
    # flash-attn==2.7.4.post1 # 2.7.3 already installed in the base image -> pytorch:25.02-py3
    # mamba_ssm[causal-conv1d]>=2.2.4
=======
    flash-attn==2.7.2.post1
    mamba_ssm==2.2.4
>>>>>>> 3193db9f


# Required for some optional features and tools.
OPTIONAL =
    # Huggingface tools
    transformers>=4.44.2
    hf-transfer>=0.1.8
    datasets>=3.1.0
    huggingface-hub>=0.28.1
    # Weights and biases
    wandb>=0.17.7
    # Hydra
    hydra-core>=1.3.2
    omegaconf>=2.3.0
    # Miscellanous
    requests>=2.32.3
    tqdm>=4.66.3
    # For causal_conv1d
    causal_conv1d>=1.4.0

DEV =
    # Pre-commit git hook
    pre-commit>=4.0.1
    # Required for testing
    pytest>=8.3.2
    pytest-depends>=1.0.1
    # Somehow needed for Megatron to work with base image 24.11
    setuptools>=75.6.0

# Required for building the documentation
DOCS =
    mkdocs
    mkdocs-material
    mkdocs-material[imaging]
    mkdocs-section-index
    mkdocstrings[python]
    mkdocs-git-committers-plugin-2
    mkdocs-git-revision-date-localized-plugin
    pypandoc_binary
    mkdocs-bibtex
    cairosvg==2.7.0

[options.entry_points]
console_scripts =
    fast-llm = fast_llm.tools.cli:fast_llm<|MERGE_RESOLUTION|>--- conflicted
+++ resolved
@@ -25,13 +25,10 @@
     # Used for checkpoints
     safetensors>=0.4.4
     # Update the base image (version fixed to ensure there is a wheel for the base image), may need --no-build-isolation
-<<<<<<< HEAD
     # flash-attn==2.7.4.post1 # 2.7.3 already installed in the base image -> pytorch:25.02-py3
     # mamba_ssm[causal-conv1d]>=2.2.4
-=======
     flash-attn==2.7.2.post1
     mamba_ssm==2.2.4
->>>>>>> 3193db9f
 
 
 # Required for some optional features and tools.
